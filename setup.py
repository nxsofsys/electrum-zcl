#!/usr/bin/python

# python setup.py sdist --format=zip,gztar

from setuptools import setup
import os
import sys
import platform
import imp


version = imp.load_source('version', 'lib/version.py')
util = imp.load_source('version', 'lib/util.py')

if sys.version_info[:3] < (2, 6, 0):
    sys.exit("Error: Electrum requires Python version >= 2.6.0...")

usr_share = '/usr/share'
if not os.access(usr_share, os.W_OK):
    usr_share = os.getenv("XDG_DATA_HOME", os.path.join(os.getenv("HOME"), ".local", "share"))

data_files = []
if (len(sys.argv) > 1 and (sys.argv[1] == "sdist")) or (platform.system() != 'Windows' and platform.system() != 'Darwin'):
    print "Including all files"
    data_files += [
        (os.path.join(usr_share, 'applications/'), ['electrum-ltc.desktop']),
        (os.path.join(usr_share, 'app-install', 'icons/'), ['icons/electrum-ltc.png'])
    ]
    if not os.path.exists('locale'):
        os.mkdir('locale')
    for lang in os.listdir('locale'):
        if os.path.exists('locale/%s/LC_MESSAGES/electrum.mo' % lang):
            data_files.append((os.path.join(usr_share, 'locale/%s/LC_MESSAGES' % lang), ['locale/%s/LC_MESSAGES/electrum.mo' % lang]))

appdata_dir = util.appdata_dir()
if not os.access(appdata_dir, os.W_OK):
    appdata_dir = os.path.join(usr_share, "electrum-ltc")

data_files += [
    (appdata_dir, ["data/README"]),
    (os.path.join(appdata_dir, "cleanlook"), [
        "data/cleanlook/name.cfg",
        "data/cleanlook/style.css"
    ]),
    (os.path.join(appdata_dir, "sahara"), [
        "data/sahara/name.cfg",
        "data/sahara/style.css"
    ]),
    (os.path.join(appdata_dir, "dark"), [
        "data/dark/name.cfg",
        "data/dark/style.css"
    ])
]


setup(
    name="Electrum-LTC",
    version=version.ELECTRUM_VERSION,
<<<<<<< HEAD
    install_requires=['slowaes', 'ecdsa>=0.9', 'pbkdf2', 'ltc_scrypt'],
=======
    install_requires=['slowaes', 'ecdsa>=0.9', 'pbkdf2', 'requests'],
>>>>>>> 440f972f
    package_dir={
        'electrum_ltc': 'lib',
        'electrum_ltc_gui': 'gui',
        'electrum_ltc_plugins': 'plugins',
    },
    scripts=['electrum-ltc'],
    data_files=data_files,
    py_modules=[
        'electrum_ltc.account',
        'electrum_ltc.bitcoin',
        'electrum_ltc.blockchain',
        'electrum_ltc.bmp',
        'electrum_ltc.commands',
        'electrum_ltc.daemon',
        'electrum_ltc.i18n',
        'electrum_ltc.interface',
        'electrum_ltc.mnemonic',
        'electrum_ltc.msqr',
        'electrum_ltc.network',
        'electrum_ltc.paymentrequest',
        'electrum_ltc.paymentrequest_pb2',
        'electrum_ltc.plugins',
        'electrum_ltc.pyqrnative',
        'electrum_ltc.scrypt',
        'electrum_ltc.simple_config',
        'electrum_ltc.socks',
        'electrum_ltc.synchronizer',
        'electrum_ltc.transaction',
        'electrum_ltc.util',
        'electrum_ltc.verifier',
        'electrum_ltc.version',
        'electrum_ltc.wallet',
        'electrum_ltc.wallet_bitkey',
        'electrum_ltc_gui.gtk',
        'electrum_ltc_gui.qt.__init__',
        'electrum_ltc_gui.qt.amountedit',
        'electrum_ltc_gui.qt.console',
        'electrum_ltc_gui.qt.history_widget',
        'electrum_ltc_gui.qt.icons_rc',
        'electrum_ltc_gui.qt.installwizard',
        'electrum_ltc_gui.qt.lite_window',
        'electrum_ltc_gui.qt.main_window',
        'electrum_ltc_gui.qt.network_dialog',
        'electrum_ltc_gui.qt.password_dialog',
        'electrum_ltc_gui.qt.qrcodewidget',
        'electrum_ltc_gui.qt.receiving_widget',
        'electrum_ltc_gui.qt.seed_dialog',
        'electrum_ltc_gui.qt.transaction_dialog',
        'electrum_ltc_gui.qt.util',
        'electrum_ltc_gui.qt.version_getter',
        'electrum_ltc_gui.stdio',
        'electrum_ltc_gui.text',
        'electrum_ltc_plugins.exchange_rate',
        'electrum_ltc_plugins.labels',
        'electrum_ltc_plugins.pointofsale',
        'electrum_ltc_plugins.qrscanner',
        'electrum_ltc_plugins.virtualkeyboard',
    ],
<<<<<<< HEAD
    description="Lightweight Litecoin Wallet",
    author="ecdsa",
    author_email="ecdsa@github",
    license="GNU GPLv3",
    url="http://electrum-ltc.org",
    long_description="""Lightweight Litecoin Wallet"""
=======
    description="Lightweight Bitcoin Wallet",
    author="Thomas Voegtlin",
    author_email="thomasv1@gmx.de",
    license="GNU GPLv3",
    url="https://electrum.org",
    long_description="""Lightweight Bitcoin Wallet"""
>>>>>>> 440f972f
)<|MERGE_RESOLUTION|>--- conflicted
+++ resolved
@@ -56,11 +56,7 @@
 setup(
     name="Electrum-LTC",
     version=version.ELECTRUM_VERSION,
-<<<<<<< HEAD
-    install_requires=['slowaes', 'ecdsa>=0.9', 'pbkdf2', 'ltc_scrypt'],
-=======
-    install_requires=['slowaes', 'ecdsa>=0.9', 'pbkdf2', 'requests'],
->>>>>>> 440f972f
+    install_requires=['slowaes', 'ecdsa>=0.9', 'pbkdf2', 'requests', 'ltc_scrypt'],
     package_dir={
         'electrum_ltc': 'lib',
         'electrum_ltc_gui': 'gui',
@@ -119,19 +115,10 @@
         'electrum_ltc_plugins.qrscanner',
         'electrum_ltc_plugins.virtualkeyboard',
     ],
-<<<<<<< HEAD
     description="Lightweight Litecoin Wallet",
-    author="ecdsa",
-    author_email="ecdsa@github",
+    author="Thomas Voegtlin",
+    author_email="thomasv1@gmx.de",
     license="GNU GPLv3",
     url="http://electrum-ltc.org",
     long_description="""Lightweight Litecoin Wallet"""
-=======
-    description="Lightweight Bitcoin Wallet",
-    author="Thomas Voegtlin",
-    author_email="thomasv1@gmx.de",
-    license="GNU GPLv3",
-    url="https://electrum.org",
-    long_description="""Lightweight Bitcoin Wallet"""
->>>>>>> 440f972f
 )