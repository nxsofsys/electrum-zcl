#!/usr/bin/env python2

# python setup.py sdist --format=zip,gztar

from setuptools import setup
import os
import sys
import platform
import imp

version = imp.load_source('version', 'lib/version.py')

if sys.version_info[:3] < (2, 7, 0):
    sys.exit("Error: Electrum requires Python version >= 2.7.0...")

data_files = []

if platform.system() in ['Linux', 'FreeBSD', 'DragonFly']:
    usr_share = os.path.join(sys.prefix, "share")
    data_files += [
        (os.path.join(usr_share, 'applications/'), ['electrum-ltc.desktop']),
        (os.path.join(usr_share, 'pixmaps/'), ['icons/electrum-ltc.png'])
    ]

setup(
    name="Electrum-LTC",
    version=version.ELECTRUM_VERSION,
    install_requires=[
        'slowaes>=0.1a1',
        'ecdsa>=0.9',
        'pbkdf2',
        'requests',
        'qrcode',
        'ltc_scrypt',
        'protobuf',
        'dnspython',
    ],
    package_dir={
        'electrum_ltc': 'lib',
        'electrum_ltc_gui': 'gui',
        'electrum_ltc_plugins': 'plugins',
    },
    packages=['electrum_ltc','electrum_ltc_gui','electrum_ltc_gui.qt','electrum_ltc_plugins'],
    package_data={
        'electrum_ltc': [
            'www/index.html',
            'wordlist/*.txt',
            'locale/*/LC_MESSAGES/electrum.mo',
<<<<<<< HEAD
        ],
        'electrum_ltc_gui': [
            "qt/themes/cleanlook/name.cfg",
            "qt/themes/cleanlook/style.css",
            "qt/themes/sahara/name.cfg",
            "qt/themes/sahara/style.css",
            "qt/themes/dark/name.cfg",
            "qt/themes/dark/style.css",
=======
>>>>>>> 47ae32a9
        ]
    },
    scripts=['electrum-ltc'],
    data_files=data_files,
    description="Lightweight Litecoin Wallet",
    author="Thomas Voegtlin",
    author_email="thomasv@electrum.org",
    license="GNU GPLv3",
    url="http://electrum-ltc.org",
    long_description="""Lightweight Litecoin Wallet"""
)<|MERGE_RESOLUTION|>--- conflicted
+++ resolved
@@ -46,17 +46,6 @@
             'www/index.html',
             'wordlist/*.txt',
             'locale/*/LC_MESSAGES/electrum.mo',
-<<<<<<< HEAD
-        ],
-        'electrum_ltc_gui': [
-            "qt/themes/cleanlook/name.cfg",
-            "qt/themes/cleanlook/style.css",
-            "qt/themes/sahara/name.cfg",
-            "qt/themes/sahara/style.css",
-            "qt/themes/dark/name.cfg",
-            "qt/themes/dark/style.css",
-=======
->>>>>>> 47ae32a9
         ]
     },
     scripts=['electrum-ltc'],
