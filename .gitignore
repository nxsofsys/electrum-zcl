####-*.patch
*.pyc
*.swp
build/
dist/
*.egg/
/electrum.py
contrib/pyinstaller/
Electrum_VTC.egg-info/
gui/qt/icons_rc.py
gui/vtc/icons_rc.py
gui/vtc/style_rc.py
locale/
.devlocaltmp/
*_trial_temp
packages
env/
.tox/
.buildozer/
bin/
<<<<<<< HEAD
contrib/build-wine/tmp/
.vscode
=======

# tox files
.cache/
.coverage
>>>>>>> 36712daf
<|MERGE_RESOLUTION|>--- conflicted
+++ resolved
@@ -18,12 +18,9 @@
 .tox/
 .buildozer/
 bin/
-<<<<<<< HEAD
 contrib/build-wine/tmp/
 .vscode
-=======
 
 # tox files
 .cache/
-.coverage
->>>>>>> 36712daf
+.coverage