--- conflicted
+++ resolved
@@ -94,14 +94,9 @@
 
 class BitcoinAverage(ExchangeBase):
     def get_rates(self, ccy):
-<<<<<<< HEAD
-        json = self.get_json('apiv2.bitcoinaverage.com', '/indices/global/ticker/LTC%s' % ccy)
-        return {ccy: Decimal(json['last'])}
-=======
         json = self.get_json('apiv2.bitcoinaverage.com', '/indices/global/ticker/short')
-        return dict([(r.replace("BTC", ""), Decimal(json[r]['last']))
+        return dict([(r.replace("LTC", ""), Decimal(json[r]['last']))
                      for r in json if r != 'timestamp'])
->>>>>>> d4dcd551
 
     def history_ccys(self):
         return ['AUD', 'BRL', 'CAD', 'CHF', 'CNY', 'EUR', 'GBP', 'IDR', 'ILS',
@@ -110,11 +105,7 @@
 
     def historical_rates(self, ccy):
         history = self.get_csv('apiv2.bitcoinaverage.com',
-<<<<<<< HEAD
-                               "/indices/global/history/LTC%s?format=csv" % ccy)
-=======
-                               "/indices/global/history/BTC%s?period=alltime&format=csv" % ccy)
->>>>>>> d4dcd551
+                               "/indices/global/history/LTC%s?period=alltime&format=csv" % ccy)
         return dict([(h['DateTime'][:10], h['Average'])
                      for h in history])
 
