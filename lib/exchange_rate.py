--- conflicted
+++ resolved
@@ -90,36 +90,6 @@
         json = self.get_json('apiv2.bitcoinaverage.com', '/indices/global/ticker/BTC%s' % ccy)
         return Decimal(json['last']) * btc
 
-<<<<<<< HEAD
-=======
-class Bit2C(ExchangeBase):
-
-    def get_rates(self, ccy):
-        json = self.get_json('www.bit2c.co.il', '/Exchanges/LTCNIS/Ticker.json')
-        return {'NIS': Decimal(json['ll'])}
-
-
-class BitcoinAverage(ExchangeBase):
-
-    def get_rates(self, ccy):
-        json = self.get_json('apiv2.bitcoinaverage.com', '/indices/global/ticker/short')
-        return dict([(r.replace("LTC", ""), Decimal(json[r]['last']))
-                     for r in json if r != 'timestamp'])
-
-    def history_ccys(self):
-        return ['AUD', 'BRL', 'CAD', 'CHF', 'CNY', 'EUR', 'GBP', 'IDR', 'ILS',
-                'MXN', 'NOK', 'NZD', 'PLN', 'RON', 'RUB', 'SEK', 'SGD', 'USD',
-                'ZAR']
-
-    def historical_rates(self, ccy):
-        history = self.get_csv('apiv2.bitcoinaverage.com',
-                               "/indices/global/history/LTC%s?period=alltime&format=csv" % ccy)
-        return dict([(h['DateTime'][:10], h['Average'])
-                     for h in history])
-
-
-class BitcoinVenezuela(ExchangeBase):
->>>>>>> 36712daf
 
 class Poloniex(ExchangeBase):
     def get_rates(self, ccy):
@@ -129,116 +99,8 @@
 
 class Bittrex(ExchangeBase):
     def get_rates(self, ccy):
-<<<<<<< HEAD
         json = self.get_json('bittrex.com', '/api/v1.1/public/getticker?market=btc-vtc')
         return {ccy: self.convert_btc_to_ccy(ccy, Decimal(json['result']['Last']))}
-=======
-        json = self.get_json('api.bitfinex.com', '/v1/pubticker/ltcusd')
-        return {'USD': Decimal(json['last_price'])}
-
-
-class BitStamp(ExchangeBase):
-
-    def get_rates(self, ccy):
-        json = self.get_json('www.bitstamp.net', '/api/v2/ticker/ltcusd/')
-        return {'USD': Decimal(json['last'])}
-
-
-class BTCChina(ExchangeBase):
-
-    def get_rates(self, ccy):
-        json = self.get_json('data.btcchina.com', '/data/ticker?market=ltccny')
-        return {'CNY': Decimal(json['ticker']['last'])}
-
-
-class BTCe(ExchangeBase):
-
-    def get_rates(self, ccy):
-        json_eur = self.get_json('btc-e.nz', '/api/3/ticker/ltc_eur')
-        json_rub = self.get_json('btc-e.nz', '/api/3/ticker/ltc_rur')
-        json_usd = self.get_json('btc-e.nz', '/api/3/ticker/ltc_usd')
-        return {'EUR': Decimal(json_eur['ltc_eur']['last']),
-                'RUB': Decimal(json_rub['ltc_rur']['last']),
-                'USD': Decimal(json_usd['ltc_usd']['last'])}
-
-
-class CaVirtEx(ExchangeBase):
-    def get_rates(self, ccy):
-        json = self.get_json('www.cavirtex.com', '/api2/ticker.json?currencypair=LTCCAD')
-        return {'CAD': Decimal(json['ticker']['LTCCAD']['last'])}
-
-
-class CoinSpot(ExchangeBase):
-
-    def get_rates(self, ccy):
-        json = self.get_json('www.coinspot.com.au', '/pubapi/latest')
-        return {'AUD': Decimal(json['prices']['ltc']['last'])}
-
-
-class GoCoin(ExchangeBase):
-
-    def get_rates(self, ccy):
-        json = self.get_json('x.g0cn.com', '/prices')
-        ltc_prices = json['prices']['LTC']
-        return dict([(r, Decimal(ltc_prices[r])) for r in ltc_prices])
-
-
-class HitBTC(ExchangeBase):
-
-    def get_rates(self, ccy):
-        ccys = ['EUR', 'USD']
-        json = self.get_json('api.hitbtc.com', '/api/1/public/LTC%s/ticker' % ccy)
-        result = dict.fromkeys(ccys)
-        if ccy in ccys:
-            result[ccy] = Decimal(json['last'])
-        return result
-
-
-class Kraken(ExchangeBase):
-
-    def get_rates(self, ccy):
-        dicts = self.get_json('api.kraken.com', '/0/public/AssetPairs')
-        pairs = [k for k in dicts['result'] if k.startswith('XLTCZ')]
-        json = self.get_json('api.kraken.com',
-                             '/0/public/Ticker?pair=%s' % ','.join(pairs))
-        ccys = [p[5:] for p in pairs]
-        result = dict.fromkeys(ccys)
-        result[ccy] = Decimal(json['result']['XLTCZ'+ccy]['c'][0])
-        return result
-
-    def history_ccys(self):
-        return ['EUR', 'USD']
-
-    def historical_rates(self, ccy):
-        query = '/0/public/OHLC?pair=LTC%s&interval=1440' % ccy
-        json = self.get_json('api.kraken.com', query)
-        history = json['result']['XLTCZ'+ccy]
-        return dict([(time.strftime('%Y-%m-%d', time.localtime(t[0])), t[4])
-                                    for t in history])
-
-
-class OKCoin(ExchangeBase):
-
-    def get_rates(self, ccy):
-        json = self.get_json('www.okcoin.cn', '/api/ticker.do?symbol=ltc_cny')
-        return {'CNY': Decimal(json['ticker']['last'])}
-
-
-class MercadoBitcoin(ExchangeBase):
-
-    def get_rates(self,ccy):
-        json = self.get_json('mercadobitcoin.net',
-                                "/api/v2/ticker_litecoin")
-        return {'BRL': Decimal(json['ticker']['last'])}
-
-
-class Bitcointoyou(ExchangeBase):
-
-    def get_rates(self,ccy):
-        json = self.get_json('bitcointoyou.com',
-                                "/API/ticker_litecoin.aspx")
-        return {'BRL': Decimal(json['ticker']['last'])}
->>>>>>> 36712daf
 
 
 def dictinvert(d):
@@ -376,13 +238,8 @@
 
     def get_fiat_status_text(self, btc_balance, base_unit, decimal_point):
         rate = self.exchange_rate()
-<<<<<<< HEAD
-        return _("  (No FX rate available)") if rate is None else " 1 VTC~%s %s" % (self.value_str(COIN, rate), self.ccy)
-
-=======
         return _("  (No FX rate available)") if rate is None else " 1 %s~%s %s" % (base_unit,
             self.value_str(COIN / (10**(8 - decimal_point)), rate), self.ccy)
->>>>>>> 36712daf
 
     def value_str(self, satoshis, rate):
         if satoshis is None:  # Can happen with incomplete history
