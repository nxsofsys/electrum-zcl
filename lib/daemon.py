--- conflicted
+++ resolved
@@ -225,115 +225,4 @@
             gui_name = 'qt'
         gui = __import__('electrum_ltc_gui.' + gui_name, fromlist=['electrum_ltc_gui'])
         self.gui = gui.ElectrumGui(config, self, plugins)
-<<<<<<< HEAD
-        self.gui.main()
-
-    @staticmethod
-    def lockfile(config):
-        return os.path.join(config.path, 'daemon')
-
-    @staticmethod
-    def remove_lockfile(lockfile):
-        os.unlink(lockfile)
-
-    @staticmethod
-    def get_fd_or_server(lockfile):
-        '''If create is True, tries to create the lockfile, using O_EXCL to
-        prevent races.  If it succeeds it returns the FD.
-
-        Otherwise try and connect to the server specified in the lockfile.
-        If this succeeds, the server is returned.  Otherwise remove the
-        lockfile and try again.'''
-        while True:
-            try:
-                return os.open(lockfile, os.O_CREAT | os.O_EXCL | os.O_WRONLY)
-            except OSError:
-                pass
-            server = Daemon.get_server(lockfile)
-            if server is not None:
-                return server
-            # Couldn't connect; remove lockfile and try again.
-            Daemon.remove_lockfile(lockfile)
-
-    @staticmethod
-    def get_server(lockfile):
-        while True:
-            create_time = None
-            try:
-                with open(lockfile) as f:
-                    (host, port), create_time = ast.literal_eval(f.read())
-                    server = jsonrpclib.Server('http://%s:%d' % (host, port))
-                # Test daemon is running
-                server.ping()
-                return server
-            except:
-                pass
-            if not create_time or create_time < time.time() - 1.0:
-                return None
-            # Sleep a bit and try again; it might have just been started
-            time.sleep(1.0)
-
-    @staticmethod
-    def create_daemon(config, fd):
-        '''Create a daemon and server when they don't exist.'''
-        host = config.get('rpchost', 'localhost')
-        port = config.get('rpcport', 0)
-        server = SimpleJSONRPCServer((host, port), logRequests=False,
-                                     requestHandler=RequestHandler)
-        os.write(fd, repr((server.socket.getsockname(), time.time())))
-        os.close(fd)
-
-        daemon = Daemon(config, server)
-        daemon.start()
-        return daemon
-
-    @staticmethod
-    def gui_command(config, config_options, plugins):
-        lockfile = Daemon.lockfile(config)
-        fd = Daemon.get_fd_or_server(lockfile)
-        if isinstance(fd, int):
-            daemon = Daemon.create_daemon(config, fd)
-            daemon.init_gui(config, plugins)
-            sys.exit(0)
-        server = fd
-        return server.gui(config_options)
-
-    @staticmethod
-    def cmdline_command(config, config_options):
-        server = get_server(Daemon.lockfile(config))
-        if server is not None:
-            return False, server.run_cmdline(config_options)
-
-        return True, None
-
-    @staticmethod
-    def daemon_command(config, config_options):
-        lockfile = Daemon.lockfile(config)
-        fd = Daemon.get_fd_or_server(lockfile)
-        if isinstance(fd, int):
-            subcommand = config.get('subcommand')
-            assert subcommand in ['start', 'stop', 'status']
-            if subcommand != 'start':
-                print_msg("Daemon not running")
-                os.close(fd)
-                Daemon.remove_lockfile(lockfile)
-                sys.exit(1)
-            pid = os.fork()
-            if pid:
-                print_stderr("starting daemon (PID %d)" % pid)
-                sys.exit(0)
-            daemon = Daemon.create_daemon(config, fd)
-            if config.get('websocket_server'):
-                from electrum_ltc import websockets
-                websockets.WebSocketServer(config, daemon.network).start()
-            if config.get('requests_dir'):
-                check_www_dir(config.get('requests_dir'))
-            daemon.join()
-            sys.exit(0)
-
-        server = fd
-        if server is not None:
-            return server.daemon(config_options)
-=======
-        self.gui.main()
->>>>>>> 0b54ed02
+        self.gui.main()