#!/usr/bin/env python
#
# Electrum - lightweight Bitcoin client
# Copyright (C) 2012 thomasv@ecdsa.org
#
# This program is free software: you can redistribute it and/or modify
# it under the terms of the GNU General Public License as published by
# the Free Software Foundation, either version 3 of the License, or
# (at your option) any later version.
#
# This program is distributed in the hope that it will be useful,
# but WITHOUT ANY WARRANTY; without even the implied warranty of
# MERCHANTABILITY or FITNESS FOR A PARTICULAR PURPOSE. See the
# GNU General Public License for more details.
#
# You should have received a copy of the GNU General Public License
# along with this program. If not, see <http://www.gnu.org/licenses/>.


import os
import util
from bitcoin import *

try:
    from ltc_scrypt import getPoWHash
except ImportError:
    util.print_msg("Warning: ltc_scrypt not available, using fallback")
    from scrypt import scrypt_1024_1_1_80 as getPoWHash

MAX_TARGET = 0x00000FFFFFFFFFFFFFFFFFFFFFFFFFFFFFFFFFFFFFFFFFFFFFFFFFFFFFFFFFFF

class Blockchain(util.PrintError):
    '''Manages blockchain headers and their verification'''
    def __init__(self, config, network):
        self.config = config
        self.network = network
<<<<<<< HEAD
        self.headers_url = 'https://electrum-ltc.org/blockchain_headers'
=======
        self.headers_url = "https://headers.electrum.org/blockchain_headers"
>>>>>>> cd0ab62c
        self.local_height = 0
        self.set_local_height()

    def height(self):
        return self.local_height

    def init(self):
        self.init_headers_file()
        self.set_local_height()
        self.print_error("%d blocks" % self.local_height)

    def verify_header(self, header, prev_header, bits, target):
        prev_hash = self.hash_header(prev_header)
        assert prev_hash == header.get('prev_block_hash'), "prev hash mismatch: %s vs %s" % (prev_hash, header.get('prev_block_hash'))
        assert bits == header.get('bits'), "bits mismatch: %s vs %s" % (bits, header.get('bits'))
<<<<<<< HEAD
        _hash = self.pow_hash_header(header)
        assert int('0x'+_hash, 16) <= target, "insufficient proof of work: %s vs target %s" % (int('0x'+_hash, 16), target)
=======
        _hash = self.hash_header(header)
        assert int('0x' + _hash, 16) <= target, "insufficient proof of work: %s vs target %s" % (int('0x' + _hash, 16), target)
>>>>>>> cd0ab62c

    def verify_chain(self, chain):
        first_header = chain[0]
        prev_header = self.read_header(first_header.get('block_height') - 1)
        for header in chain:
            height = header.get('block_height')
            bits, target = self.get_target(height / 2016, chain)
            self.verify_header(header, prev_header, bits, target)
            prev_header = header

    def verify_chunk(self, index, data):
        num = len(data) / 80
        prev_header = None
        if index != 0:
            prev_header = self.read_header(index*2016 - 1)
        bits, target = self.get_target(index)
        for i in range(num):
            raw_header = data[i*80:(i+1) * 80]
            header = self.deserialize_header(raw_header)
            self.verify_header(header, prev_header, bits, target)
            prev_header = header

    def serialize_header(self, res):
        s = int_to_hex(res.get('version'), 4) \
            + rev_hex(res.get('prev_block_hash')) \
            + rev_hex(res.get('merkle_root')) \
            + int_to_hex(int(res.get('timestamp')), 4) \
            + int_to_hex(int(res.get('bits')), 4) \
            + int_to_hex(int(res.get('nonce')), 4)
        return s

    def deserialize_header(self, s):
        hex_to_int = lambda s: int('0x' + s[::-1].encode('hex'), 16)
        h = {}
        h['version'] = hex_to_int(s[0:4])
        h['prev_block_hash'] = hash_encode(s[4:36])
        h['merkle_root'] = hash_encode(s[36:68])
        h['timestamp'] = hex_to_int(s[68:72])
        h['bits'] = hex_to_int(s[72:76])
        h['nonce'] = hex_to_int(s[76:80])
        return h

    def hash_header(self, header):
        if header is None:
            return '0' * 64
        return hash_encode(Hash(self.serialize_header(header).decode('hex')))

    def pow_hash_header(self, header):
        return rev_hex(getPoWHash(self.serialize_header(header).decode('hex')).encode('hex'))

    def path(self):
        return os.path.join(self.config.path, 'blockchain_headers')

    def init_headers_file(self):
        filename = self.path()
        if os.path.exists(filename):
            return
        try:
            import urllib, socket
            socket.setdefaulttimeout(30)
            self.print_error("downloading ", self.headers_url)
            urllib.urlretrieve(self.headers_url, filename)
            self.print_error("done.")
        except Exception:
            self.print_error("download failed. creating file", filename)
            open(filename, 'wb+').close()

    def save_chunk(self, index, chunk):
        filename = self.path()
        f = open(filename, 'rb+')
        f.seek(index * 2016 * 80)
        h = f.write(chunk)
        f.close()
        self.set_local_height()

    def save_header(self, header):
        data = self.serialize_header(header).decode('hex')
        assert len(data) == 80
        height = header.get('block_height')
        filename = self.path()
        f = open(filename, 'rb+')
        f.seek(height * 80)
        h = f.write(data)
        f.close()
        self.set_local_height()

    def set_local_height(self):
        name = self.path()
        if os.path.exists(name):
            h = os.path.getsize(name)/80 - 1
            if self.local_height != h:
                self.local_height = h

    def read_header(self, block_height):
        name = self.path()
        if os.path.exists(name):
            f = open(name, 'rb')
            f.seek(block_height * 80)
            h = f.read(80)
            f.close()
            if len(h) == 80:
                h = self.deserialize_header(h)
                return h

    def get_target(self, index, chain=None):
        if index == 0:
<<<<<<< HEAD
            return 0x1e0ffff0, 0x00000FFFF0000000000000000000000000000000000000000000000000000000
        # Litecoin: go back the full period unless it's the first retarget
        first = self.read_header((index-1)*2016-1 if index > 1 else 0)
        last = self.read_header(index*2016-1)
=======
            return 0x1d00ffff, MAX_TARGET
        first = self.read_header((index-1) * 2016)
        last = self.read_header(index*2016 - 1)
>>>>>>> cd0ab62c
        if last is None:
            for h in chain:
                if h.get('block_height') == index*2016 - 1:
                    last = h
        assert last is not None
        # bits to target
        bits = last.get('bits')
        bitsN = (bits >> 24) & 0xff
        assert bitsN >= 0x03 and bitsN <= 0x1e, "First part of bits should be in [0x03, 0x1e]"
        bitsBase = bits & 0xffffff
        assert bitsBase >= 0x8000 and bitsBase <= 0x7fffff, "Second part of bits should be in [0x8000, 0x7fffff]"
        target = bitsBase << (8 * (bitsN-3))
        # new target
        nActualTimespan = last.get('timestamp') - first.get('timestamp')
<<<<<<< HEAD
        nTargetTimespan = 84*60*60
        nActualTimespan = max(nActualTimespan, nTargetTimespan/4)
        nActualTimespan = min(nActualTimespan, nTargetTimespan*4)
        new_target = min(MAX_TARGET, (target * nActualTimespan)/nTargetTimespan)
=======
        nTargetTimespan = 14 * 24 * 60 * 60
        nActualTimespan = max(nActualTimespan, nTargetTimespan / 4)
        nActualTimespan = min(nActualTimespan, nTargetTimespan * 4)
        new_target = min(MAX_TARGET, (target*nActualTimespan) / nTargetTimespan)
>>>>>>> cd0ab62c
        # convert new target to bits
        c = ("%064x" % new_target)[2:]
        while c[:2] == '00' and len(c) > 6:
            c = c[2:]
        bitsN, bitsBase = len(c) / 2, int('0x' + c[:6], 16)
        if bitsBase >= 0x800000:
            bitsN += 1
            bitsBase >>= 8
        new_bits = bitsN << 24 | bitsBase
        return new_bits, bitsBase << (8 * (bitsN-3))

    def connect_header(self, chain, header):
        '''Builds a header chain until it connects.  Returns True if it has
        successfully connected, False if verification failed, otherwise the
        height of the next header needed.'''
        chain.append(header)  # Ordered by decreasing height
        previous_height = header['block_height'] - 1
        previous_header = self.read_header(previous_height)

        # Missing header, request it
        if not previous_header:
            return previous_height

        # Does it connect to my chain?
        prev_hash = self.hash_header(previous_header)
        if prev_hash != header.get('prev_block_hash'):
            self.print_error("reorg")
            return previous_height

        # The chain is complete.  Reverse to order by increasing height
        chain.reverse()
        try:
            self.verify_chain(chain)
            self.print_error("connected at height:", previous_height)
            for header in chain:
                self.save_header(header)
            return True
        except BaseException as e:
            self.print_error(str(e))
            return False

    def connect_chunk(self, idx, hexdata):
        try:
            data = hexdata.decode('hex')
            self.verify_chunk(idx, data)
            self.print_error("validated chunk %d" % idx)
            self.save_chunk(idx, data)
            return idx + 1
        except BaseException as e:
            self.print_error('verify_chunk failed', str(e))
            return idx - 1<|MERGE_RESOLUTION|>--- conflicted
+++ resolved
@@ -34,11 +34,7 @@
     def __init__(self, config, network):
         self.config = config
         self.network = network
-<<<<<<< HEAD
-        self.headers_url = 'https://electrum-ltc.org/blockchain_headers'
-=======
-        self.headers_url = "https://headers.electrum.org/blockchain_headers"
->>>>>>> cd0ab62c
+        self.headers_url = "https://electrum-ltc.org/blockchain_headers"
         self.local_height = 0
         self.set_local_height()
 
@@ -54,13 +50,8 @@
         prev_hash = self.hash_header(prev_header)
         assert prev_hash == header.get('prev_block_hash'), "prev hash mismatch: %s vs %s" % (prev_hash, header.get('prev_block_hash'))
         assert bits == header.get('bits'), "bits mismatch: %s vs %s" % (bits, header.get('bits'))
-<<<<<<< HEAD
         _hash = self.pow_hash_header(header)
-        assert int('0x'+_hash, 16) <= target, "insufficient proof of work: %s vs target %s" % (int('0x'+_hash, 16), target)
-=======
-        _hash = self.hash_header(header)
         assert int('0x' + _hash, 16) <= target, "insufficient proof of work: %s vs target %s" % (int('0x' + _hash, 16), target)
->>>>>>> cd0ab62c
 
     def verify_chain(self, chain):
         first_header = chain[0]
@@ -167,16 +158,10 @@
 
     def get_target(self, index, chain=None):
         if index == 0:
-<<<<<<< HEAD
             return 0x1e0ffff0, 0x00000FFFF0000000000000000000000000000000000000000000000000000000
         # Litecoin: go back the full period unless it's the first retarget
-        first = self.read_header((index-1)*2016-1 if index > 1 else 0)
-        last = self.read_header(index*2016-1)
-=======
-            return 0x1d00ffff, MAX_TARGET
-        first = self.read_header((index-1) * 2016)
+        first = self.read_header((index-1) * 2016 - 1 if index > 1 else 0)
         last = self.read_header(index*2016 - 1)
->>>>>>> cd0ab62c
         if last is None:
             for h in chain:
                 if h.get('block_height') == index*2016 - 1:
@@ -191,17 +176,10 @@
         target = bitsBase << (8 * (bitsN-3))
         # new target
         nActualTimespan = last.get('timestamp') - first.get('timestamp')
-<<<<<<< HEAD
-        nTargetTimespan = 84*60*60
-        nActualTimespan = max(nActualTimespan, nTargetTimespan/4)
-        nActualTimespan = min(nActualTimespan, nTargetTimespan*4)
-        new_target = min(MAX_TARGET, (target * nActualTimespan)/nTargetTimespan)
-=======
-        nTargetTimespan = 14 * 24 * 60 * 60
+        nTargetTimespan = 84 * 60 * 60
         nActualTimespan = max(nActualTimespan, nTargetTimespan / 4)
         nActualTimespan = min(nActualTimespan, nTargetTimespan * 4)
         new_target = min(MAX_TARGET, (target*nActualTimespan) / nTargetTimespan)
->>>>>>> cd0ab62c
         # convert new target to bits
         c = ("%064x" % new_target)[2:]
         while c[:2] == '00' and len(c) > 6:
