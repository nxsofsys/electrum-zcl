#!/usr/bin/env python
#
# Electrum - lightweight Bitcoin client
# Copyright (C) 2012 thomasv@ecdsa.org
#
# Permission is hereby granted, free of charge, to any person
# obtaining a copy of this software and associated documentation files
# (the "Software"), to deal in the Software without restriction,
# including without limitation the rights to use, copy, modify, merge,
# publish, distribute, sublicense, and/or sell copies of the Software,
# and to permit persons to whom the Software is furnished to do so,
# subject to the following conditions:
#
# The above copyright notice and this permission notice shall be
# included in all copies or substantial portions of the Software.
#
# THE SOFTWARE IS PROVIDED "AS IS", WITHOUT WARRANTY OF ANY KIND,
# EXPRESS OR IMPLIED, INCLUDING BUT NOT LIMITED TO THE WARRANTIES OF
# MERCHANTABILITY, FITNESS FOR A PARTICULAR PURPOSE AND
# NONINFRINGEMENT. IN NO EVENT SHALL THE AUTHORS OR COPYRIGHT HOLDERS
# BE LIABLE FOR ANY CLAIM, DAMAGES OR OTHER LIABILITY, WHETHER IN AN
# ACTION OF CONTRACT, TORT OR OTHERWISE, ARISING FROM, OUT OF OR IN
# CONNECTION WITH THE SOFTWARE OR THE USE OR OTHER DEALINGS IN THE
# SOFTWARE.



import os
import util
import threading

import bitcoin
from bitcoin import *

import lyra2re_hash
import lyra2re2_hash
import vtc_scrypt

MAX_TARGET = 0x00000FFFFFFFFFFFFFFFFFFFFFFFFFFFFFFFFFFFFFFFFFFFFFFFFFFFFFFFFFFF

def serialize_header(res):
    s = int_to_hex(res.get('version'), 4) \
        + rev_hex(res.get('prev_block_hash')) \
        + rev_hex(res.get('merkle_root')) \
        + int_to_hex(int(res.get('timestamp')), 4) \
        + int_to_hex(int(res.get('bits')), 4) \
        + int_to_hex(int(res.get('nonce')), 4)
    return s

def deserialize_header(s, height):
    hex_to_int = lambda s: int('0x' + s[::-1].encode('hex'), 16)
    h = {}
    h['version'] = hex_to_int(s[0:4])
    h['prev_block_hash'] = hash_encode(s[4:36])
    h['merkle_root'] = hash_encode(s[36:68])
    h['timestamp'] = hex_to_int(s[68:72])
    h['bits'] = hex_to_int(s[72:76])
    h['nonce'] = hex_to_int(s[76:80])
    h['block_height'] = height
    return h

def hash_header(header):
    if header is None:
        return '0' * 64
    if header.get('prev_block_hash') is None:
        header['prev_block_hash'] = '00'*32
    return hash_encode(Hash(serialize_header(header).decode('hex')))

def pow_hash_header(header):
    return rev_hex(getPoWHash(serialize_header(header).decode('hex')).encode('hex'))


blockchains = {}

def read_blockchains(config):
    blockchains[0] = Blockchain(config, 0, None)
    fdir = os.path.join(util.get_headers_dir(config), 'forks')
    if not os.path.exists(fdir):
        os.mkdir(fdir)
    l = filter(lambda x: x.startswith('fork_'), os.listdir(fdir))
    l = sorted(l, key = lambda x: int(x.split('_')[1]))
    for filename in l:
        checkpoint = int(filename.split('_')[2])
        parent_id = int(filename.split('_')[1])
        b = Blockchain(config, checkpoint, parent_id)
        blockchains[b.checkpoint] = b
    return blockchains

def check_header(header):
    if type(header) is not dict:
        return False
    for b in blockchains.values():
        if b.check_header(header):
            return b
    return False

def can_connect(header):
    for b in blockchains.values():
        if b.can_connect(header):
            return b
    return False


class Blockchain(util.PrintError):

    '''Manages blockchain headers and their verification'''

    def __init__(self, config, checkpoint, parent_id):
        self.config = config
        self.catch_up = None # interface catching up
        self.checkpoint = checkpoint
        self.parent_id = parent_id
        self.lock = threading.Lock()
        with self.lock:
            self.update_size()

    def parent(self):
        return blockchains[self.parent_id]

    def get_max_child(self):
        children = filter(lambda y: y.parent_id==self.checkpoint, blockchains.values())
        return max([x.checkpoint for x in children]) if children else None

    def get_checkpoint(self):
        mc = self.get_max_child()
        return mc if mc is not None else self.checkpoint

    def get_branch_size(self):
        return self.height() - self.get_checkpoint() + 1

    def get_name(self):
        return self.get_hash(self.get_checkpoint()).lstrip('00')[0:10]

    def check_header(self, header):
        header_hash = hash_header(header)
        height = header.get('block_height')
        return header_hash == self.get_hash(height)

    def fork(parent, header):
        checkpoint = header.get('block_height')
        self = Blockchain(parent.config, checkpoint, parent.checkpoint)
        open(self.path(), 'w+').close()
        self.save_header(header)
        return self

    def height(self):
        return self.checkpoint + self.size() - 1

    def size(self):
        with self.lock:
            return self._size

    def update_size(self):
        p = self.path()
        self._size = os.path.getsize(p)/80 if os.path.exists(p) else 0

    def verify_header(self, header, prev_header, bits, target):
        prev_hash = hash_header(prev_header)
        _hash = hash_header(header)
        _powhash = pow_hash_header(header)
        if prev_hash != header.get('prev_block_hash'):
            raise BaseException("prev hash mismatch: %s vs %s" % (prev_hash, header.get('prev_block_hash')))
        if bitcoin.TESTNET:
            return
        if bits != header.get('bits'):
            raise BaseException("bits mismatch: %s vs %s for height %s" % (bits, header.get('bits'), header.get('block_height')))
        if int('0x' + _powhash, 16) > target:
            raise BaseException("insufficient proof of work: %s vs target %s" % (int('0x' + _powhash, 16), target))

<<<<<<< HEAD
    @util.profiler
    def verify_chain(self, chain):
        first_header = chain[0]
        prev_header = self.read_header(first_header.get('block_height') - 1)
        chain_dict = {h.get('block_height'): h for h in chain}
        for header in chain:
            height = header.get('block_height')
            bits, target = self.get_target(height, chain_dict)
            self.verify_header(header, prev_header, bits, target)
            prev_header = header

    @util.profiler
=======
>>>>>>> 36712daf
    def verify_chunk(self, index, data):
        num = len(data) / 80
        prev_header = None
        if index != 0:
            prev_header = self.read_header(index*2016 - 1)
        headers = {}
        for i in range(num):
            raw_header = data[i*80:(i+1) * 80]
<<<<<<< HEAD
            header = self.deserialize_header(raw_header, index*2016 + i)
            headers[header.get('block_height')] = header
            bits, target = self.get_target(index*2016 + i, headers)
            self.verify_header(header, prev_header, bits, target)
            prev_header = header

    def serialize_header(self, res):
        s = int_to_hex(res.get('version'), 4) \
            + rev_hex(res.get('prev_block_hash')) \
            + rev_hex(res.get('merkle_root')) \
            + int_to_hex(int(res.get('timestamp')), 4) \
            + int_to_hex(int(res.get('bits')), 4) \
            + int_to_hex(int(res.get('nonce')), 4)
        return s

    def deserialize_header(self, s, height):
        hex_to_int = lambda s: int('0x' + s[::-1].encode('hex'), 16)
        h = {}
        h['version'] = hex_to_int(s[0:4])
        h['prev_block_hash'] = hash_encode(s[4:36])
        h['merkle_root'] = hash_encode(s[36:68])
        h['timestamp'] = hex_to_int(s[68:72])
        h['bits'] = hex_to_int(s[72:76])
        h['nonce'] = hex_to_int(s[76:80])
        h['block_height'] = height
        return h

    def hash_header(self, header):
        if header is None:
            return '0' * 64
        return hash_encode(Hash(self.serialize_header(header).decode('hex')))

    def pow_hash_header(self, header):
        height = header.get('block_height')
        if height >= 347000:
            return rev_hex(lyra2re2_hash.getPoWHash(self.serialize_header(header).decode('hex')).encode('hex'))
        elif height >= 208301:
            return rev_hex(lyra2re_hash.getPoWHash(self.serialize_header(header).decode('hex')).encode('hex'))
        else:
            return rev_hex(vtc_scrypt.getPoWHash(self.serialize_header(header).decode('hex')).encode('hex'))

=======
            header = deserialize_header(raw_header, index*2016 + i)
            self.verify_header(header, prev_header, bits, target)
            prev_header = header

>>>>>>> 36712daf
    def path(self):
        d = util.get_headers_dir(self.config)
        filename = 'blockchain_headers' if self.parent_id is None else os.path.join('forks', 'fork_%d_%d'%(self.parent_id, self.checkpoint))
        return os.path.join(d, filename)

    def save_chunk(self, index, chunk):
        filename = self.path()
        d = (index * 2016 - self.checkpoint) * 80
        if d < 0:
            chunk = chunk[-d:]
            d = 0
        self.write(chunk, d)
        self.swap_with_parent()

    def swap_with_parent(self):
        if self.parent_id is None:
            return
        parent_branch_size = self.parent().height() - self.checkpoint + 1
        if parent_branch_size >= self.size():
            return
        self.print_error("swap", self.checkpoint, self.parent_id)
        parent_id = self.parent_id
        checkpoint = self.checkpoint
        parent = self.parent()
        with open(self.path(), 'rb') as f:
            my_data = f.read()
        with open(parent.path(), 'rb') as f:
            f.seek((checkpoint - parent.checkpoint)*80)
            parent_data = f.read(parent_branch_size*80)
        self.write(parent_data, 0)
        parent.write(my_data, (checkpoint - parent.checkpoint)*80)
        # store file path
        for b in blockchains.values():
            b.old_path = b.path()
        # swap parameters
        self.parent_id = parent.parent_id; parent.parent_id = parent_id
        self.checkpoint = parent.checkpoint; parent.checkpoint = checkpoint
        self._size = parent._size; parent._size = parent_branch_size
        # move files
        for b in blockchains.values():
            if b in [self, parent]: continue
            if b.old_path != b.path():
                self.print_error("renaming", b.old_path, b.path())
                os.rename(b.old_path, b.path())
        # update pointers
        blockchains[self.checkpoint] = self
        blockchains[parent.checkpoint] = parent

    def write(self, data, offset):
        filename = self.path()
        with self.lock:
            with open(filename, 'rb+') as f:
                if offset != self._size*80:
                    f.seek(offset)
                    f.truncate()
                f.seek(offset)
                f.write(data)
                f.flush()
                os.fsync(f.fileno())
            self.update_size()

    def save_header(self, header):
        delta = header.get('block_height') - self.checkpoint
        data = serialize_header(header).decode('hex')
        assert delta == self.size()
        assert len(data) == 80
        self.write(data, delta*80)
        self.swap_with_parent()

    def read_header(self, height):
        assert self.parent_id != self.checkpoint
        if height < 0:
            return
        if height < self.checkpoint:
            return self.parent().read_header(height)
        if height > self.height():
            return
        delta = height - self.checkpoint
        name = self.path()
        if os.path.exists(name):
            f = open(name, 'rb')
            f.seek(delta * 80)
            h = f.read(80)
            f.close()
        return deserialize_header(h, height)

    def get_hash(self, height):
        return hash_header(self.read_header(height))

    def BIP9(self, height, flag):
        v = self.read_header(height)['version']
        return ((v & 0xE0000000) == 0x20000000) and ((v & flag) == flag)

    def segwit_support(self, N=576):
        h = self.local_height
        return sum([self.BIP9(h-i, 2) for i in range(N)])*10000/N/100.

<<<<<<< HEAD
    def check_truncate_headers(self):
        checkpoint = self.read_header(self.checkpoint_height)
        if checkpoint is None:
            return
        if self.hash_header(checkpoint) == self.checkpoint_hash:
            return
        self.print_error('checkpoint mismatch:', self.hash_header(checkpoint), self.checkpoint_hash)
        self.print_error('Truncating headers file at height %d'%self.checkpoint_height)
        name = self.path()
        f = open(name, 'rb+')
        f.seek(self.checkpoint_height * 80)
        f.truncate()
        f.close()
        
    def convbits(self, new_target):
=======
    def get_target(self, index):
        if bitcoin.TESTNET:
            return 0, 0
        if index == 0:
            return 0x1e0ffff0, 0x00000FFFF0000000000000000000000000000000000000000000000000000000
        # Litecoin: go back the full period unless it's the first retarget
        first = self.read_header((index-1) * 2016 - 1 if index > 1 else 0)
        last = self.read_header(index*2016 - 1)
        # bits to target
        bits = last.get('bits')
        bitsN = (bits >> 24) & 0xff
        if not (bitsN >= 0x03 and bitsN <= 0x1e):
            raise BaseException("First part of bits should be in [0x03, 0x1e]")
        bitsBase = bits & 0xffffff
        if not (bitsBase >= 0x8000 and bitsBase <= 0x7fffff):
            raise BaseException("Second part of bits should be in [0x8000, 0x7fffff]")
        target = bitsBase << (8 * (bitsN-3))
        # new target
        nActualTimespan = last.get('timestamp') - first.get('timestamp')
        nTargetTimespan = 84 * 60 * 60
        nActualTimespan = max(nActualTimespan, nTargetTimespan / 4)
        nActualTimespan = min(nActualTimespan, nTargetTimespan * 4)
        new_target = min(MAX_TARGET, (target*nActualTimespan) / nTargetTimespan)
        # convert new target to bits
>>>>>>> 36712daf
        c = ("%064x" % new_target)[2:]
        while c[:2] == '00' and len(c) > 6:
            c = c[2:]
        bitsN, bitsBase = len(c) / 2, int('0x' + c[:6], 16)
        if bitsBase >= 0x800000:
            bitsN += 1
            bitsBase >>= 8
        new_bits = bitsN << 24 | bitsBase
        return new_bits
        
    def convbignum(self, bits):
        bitsN = (bits >> 24) & 0xff
        if not (bitsN >= 0x03 and bitsN <= 0x1e):
            raise BaseException("First part of bits should be in [0x03, 0x1e]")
        bitsBase = bits & 0xffffff
        if not (bitsBase >= 0x8000 and bitsBase <= 0x7fffff):
            raise BaseException("Second part of bits should be in [0x8000, 0x7fffff]")
        target = bitsBase << (8 * (bitsN-3))
        return target
        
        
    def KimotoGravityWell(self, height, chain={}):	
	  BlocksTargetSpacing			= 2.5 * 60; # 2.5 minutes
	  TimeDaySeconds				= 60 * 60 * 24;
	  PastSecondsMin				= TimeDaySeconds * 0.25;
	  PastSecondsMax				= TimeDaySeconds * 7;
	  PastBlocksMin				    = PastSecondsMin / BlocksTargetSpacing;
	  PastBlocksMax				    = PastSecondsMax / BlocksTargetSpacing;

	  
	  BlockReadingIndex             = height - 1
	  BlockLastSolvedIndex          = height - 1
	  TargetBlocksSpacingSeconds    = BlocksTargetSpacing
	  PastRateAdjustmentRatio       = 1.0
	  bnProofOfWorkLimit = 0x00000FFFFFFFFFFFFFFFFFFFFFFFFFFFFFFFFFFFFFFFFFFFFFFFFFFFFFFFFFFF
	  
	  if (BlockLastSolvedIndex<=0 or BlockLastSolvedIndex<PastSecondsMin):
		new_target = bnProofOfWorkLimit
		new_bits = self.convbits(new_target)      
		return new_bits, new_target

	  last = chain.get(BlockLastSolvedIndex)
	  if last == None:
	  	last = self.read_header(BlockLastSolvedIndex)
	  
	  for i in xrange(1,int(PastBlocksMax)+1):
		PastBlocksMass=i

		reading = chain.get(BlockReadingIndex)
   		if reading == None:
		  reading = self.read_header(BlockReadingIndex)
        
		if (reading == None or last == None):
			raise BaseException("Could not find previous blocks when calculating difficulty reading: " + str(BlockReadingIndex) + ", last: " + str(BlockLastSolvedIndex) + ", height: " + str(height))
        	
		if (i == 1):
		  PastDifficultyAverage=self.convbignum(reading.get('bits'))
		else:
		  PastDifficultyAverage= float((self.convbignum(reading.get('bits')) - PastDifficultyAveragePrev) / float(i)) + PastDifficultyAveragePrev;
         
		PastDifficultyAveragePrev = PastDifficultyAverage;
		
		PastRateActualSeconds   = last.get('timestamp') - reading.get('timestamp');
		PastRateTargetSeconds   = TargetBlocksSpacingSeconds * PastBlocksMass;
		PastRateAdjustmentRatio       = 1.0
		if (PastRateActualSeconds < 0):
		  PastRateActualSeconds = 0.0
		
		if (PastRateActualSeconds != 0 and PastRateTargetSeconds != 0):
		  PastRateAdjustmentRatio			= float(PastRateTargetSeconds) / float(PastRateActualSeconds)
		
		EventHorizonDeviation       = 1 + (0.7084 * pow(float(PastBlocksMass)/float(144), -1.228))
		EventHorizonDeviationFast   = EventHorizonDeviation
		EventHorizonDeviationSlow		= float(1) / float(EventHorizonDeviation)
		
		#print_msg ("EventHorizonDeviation=",EventHorizonDeviation,"EventHorizonDeviationFast=",EventHorizonDeviationFast,"EventHorizonDeviationSlow=",EventHorizonDeviationSlow ) 
		
		if (PastBlocksMass >= PastBlocksMin):
		
		  if ((PastRateAdjustmentRatio <= EventHorizonDeviationSlow) or (PastRateAdjustmentRatio >= EventHorizonDeviationFast)):
			break;
			 
		  if (BlockReadingIndex<1):
			break
				
		BlockReadingIndex = BlockReadingIndex -1;
		#print_msg ("BlockReadingIndex=",BlockReadingIndex )
		
	  #print_msg ("for end: PastBlocksMass=",PastBlocksMass ) 
	  bnNew   = PastDifficultyAverage
	  if (PastRateActualSeconds != 0 and PastRateTargetSeconds != 0):
		bnNew *= float(PastRateActualSeconds);
		bnNew /= float(PastRateTargetSeconds);
		
	  if (bnNew > bnProofOfWorkLimit):
		bnNew = bnProofOfWorkLimit

	  # new target
	  new_target = bnNew
	  new_bits = self.convbits(new_target)

	  #print_msg("bits", new_bits , "(", hex(new_bits),")")
	 #print_msg ("PastRateAdjustmentRatio=",PastRateAdjustmentRatio,"EventHorizonDeviationSlow",EventHorizonDeviationSlow,"PastSecondsMin=",PastSecondsMin,"PastSecondsMax=",PastSecondsMax,"PastBlocksMin=",PastBlocksMin,"PastBlocksMax=",PastBlocksMax)    
	  return new_bits, new_target

    def get_target(self, height, chain={}):
        if bitcoin.TESTNET:
            return 0, 0
        if height == 0 or height == 208301:
            return 0x1e0ffff0, 0x00000FFFF0000000000000000000000000000000000000000000000000000000
        if height < 26754:
            # Litecoin: go back the full period unless it's the first retarget
            first = self.read_header((height - 2016 - 1 if height > 2016 else 0))
            last = self.read_header(height - 1)
            if last is None:
                last = chain.get(height - 1)
            assert last is not None
            # bits to target
            bits = last.get('bits')
            bitsN = (bits >> 24) & 0xff
            if not (bitsN >= 0x03 and bitsN <= 0x1e):
                raise BaseException("First part of bits should be in [0x03, 0x1e]")
            bitsBase = bits & 0xffffff
            if not (bitsBase >= 0x8000 and bitsBase <= 0x7fffff):
                raise BaseException("Second part of bits should be in [0x8000, 0x7fffff]")
            target = bitsBase << (8 * (bitsN-3))
            if height % 2016 != 0:
                return bits, target
            # new target
            nActualTimespan = last.get('timestamp') - first.get('timestamp')
            nTargetTimespan = 84 * 60 * 60
            nActualTimespan = max(nActualTimespan, nTargetTimespan / 4)
            nActualTimespan = min(nActualTimespan, nTargetTimespan * 4)
            new_target = min(MAX_TARGET, (target*nActualTimespan) / nTargetTimespan)
            # convert new target to bits
            c = ("%064x" % new_target)[2:]
            while c[:2] == '00' and len(c) > 6:
                c = c[2:]
            bitsN, bitsBase = len(c) / 2, int('0x' + c[:6], 16)
            if bitsBase >= 0x800000:
                bitsN += 1
                bitsBase >>= 8
            new_bits = bitsN << 24 | bitsBase
            return new_bits, bitsBase << (8 * (bitsN-3))                
        else:
            return self.KimotoGravityWell(height, chain)
            

    def can_connect(self, header, check_height=True):
        height = header['block_height']
        if check_height and self.height() != height - 1:
            return False
        if height == 0:
            return hash_header(header) == bitcoin.GENESIS
        previous_header = self.read_header(height -1)
        if not previous_header:
            return False
        prev_hash = hash_header(previous_header)
        if prev_hash != header.get('prev_block_hash'):
            return False
        bits, target = self.get_target(height / 2016)
        try:
            self.verify_header(header, previous_header, bits, target)
        except:
            return False
        return True

    def connect_chunk(self, idx, hexdata):
        try:
            data = hexdata.decode('hex')
            self.verify_chunk(idx, data)
            #self.print_error("validated chunk %d" % idx)
            self.save_chunk(idx, data)
            return True
        except BaseException as e:
            self.print_error('verify_chunk failed', str(e))
            return False<|MERGE_RESOLUTION|>--- conflicted
+++ resolved
@@ -167,21 +167,7 @@
         if int('0x' + _powhash, 16) > target:
             raise BaseException("insufficient proof of work: %s vs target %s" % (int('0x' + _powhash, 16), target))
 
-<<<<<<< HEAD
     @util.profiler
-    def verify_chain(self, chain):
-        first_header = chain[0]
-        prev_header = self.read_header(first_header.get('block_height') - 1)
-        chain_dict = {h.get('block_height'): h for h in chain}
-        for header in chain:
-            height = header.get('block_height')
-            bits, target = self.get_target(height, chain_dict)
-            self.verify_header(header, prev_header, bits, target)
-            prev_header = header
-
-    @util.profiler
-=======
->>>>>>> 36712daf
     def verify_chunk(self, index, data):
         num = len(data) / 80
         prev_header = None
@@ -190,7 +176,6 @@
         headers = {}
         for i in range(num):
             raw_header = data[i*80:(i+1) * 80]
-<<<<<<< HEAD
             header = self.deserialize_header(raw_header, index*2016 + i)
             headers[header.get('block_height')] = header
             bits, target = self.get_target(index*2016 + i, headers)
@@ -232,12 +217,6 @@
         else:
             return rev_hex(vtc_scrypt.getPoWHash(self.serialize_header(header).decode('hex')).encode('hex'))
 
-=======
-            header = deserialize_header(raw_header, index*2016 + i)
-            self.verify_header(header, prev_header, bits, target)
-            prev_header = header
-
->>>>>>> 36712daf
     def path(self):
         d = util.get_headers_dir(self.config)
         filename = 'blockchain_headers' if self.parent_id is None else os.path.join('forks', 'fork_%d_%d'%(self.parent_id, self.checkpoint))
@@ -335,48 +314,7 @@
         h = self.local_height
         return sum([self.BIP9(h-i, 2) for i in range(N)])*10000/N/100.
 
-<<<<<<< HEAD
-    def check_truncate_headers(self):
-        checkpoint = self.read_header(self.checkpoint_height)
-        if checkpoint is None:
-            return
-        if self.hash_header(checkpoint) == self.checkpoint_hash:
-            return
-        self.print_error('checkpoint mismatch:', self.hash_header(checkpoint), self.checkpoint_hash)
-        self.print_error('Truncating headers file at height %d'%self.checkpoint_height)
-        name = self.path()
-        f = open(name, 'rb+')
-        f.seek(self.checkpoint_height * 80)
-        f.truncate()
-        f.close()
-        
     def convbits(self, new_target):
-=======
-    def get_target(self, index):
-        if bitcoin.TESTNET:
-            return 0, 0
-        if index == 0:
-            return 0x1e0ffff0, 0x00000FFFF0000000000000000000000000000000000000000000000000000000
-        # Litecoin: go back the full period unless it's the first retarget
-        first = self.read_header((index-1) * 2016 - 1 if index > 1 else 0)
-        last = self.read_header(index*2016 - 1)
-        # bits to target
-        bits = last.get('bits')
-        bitsN = (bits >> 24) & 0xff
-        if not (bitsN >= 0x03 and bitsN <= 0x1e):
-            raise BaseException("First part of bits should be in [0x03, 0x1e]")
-        bitsBase = bits & 0xffffff
-        if not (bitsBase >= 0x8000 and bitsBase <= 0x7fffff):
-            raise BaseException("Second part of bits should be in [0x8000, 0x7fffff]")
-        target = bitsBase << (8 * (bitsN-3))
-        # new target
-        nActualTimespan = last.get('timestamp') - first.get('timestamp')
-        nTargetTimespan = 84 * 60 * 60
-        nActualTimespan = max(nActualTimespan, nTargetTimespan / 4)
-        nActualTimespan = min(nActualTimespan, nTargetTimespan * 4)
-        new_target = min(MAX_TARGET, (target*nActualTimespan) / nTargetTimespan)
-        # convert new target to bits
->>>>>>> 36712daf
         c = ("%064x" % new_target)[2:]
         while c[:2] == '00' and len(c) > 6:
             c = c[2:]
