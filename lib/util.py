#!/usr/bin/env python
#
# Electrum - lightweight Bitcoin client
# Copyright (C) 2011 Thomas Voegtlin
#
# Permission is hereby granted, free of charge, to any person
# obtaining a copy of this software and associated documentation files
# (the "Software"), to deal in the Software without restriction,
# including without limitation the rights to use, copy, modify, merge,
# publish, distribute, sublicense, and/or sell copies of the Software,
# and to permit persons to whom the Software is furnished to do so,
# subject to the following conditions:
#
# The above copyright notice and this permission notice shall be
# included in all copies or substantial portions of the Software.
#
# THE SOFTWARE IS PROVIDED "AS IS", WITHOUT WARRANTY OF ANY KIND,
# EXPRESS OR IMPLIED, INCLUDING BUT NOT LIMITED TO THE WARRANTIES OF
# MERCHANTABILITY, FITNESS FOR A PARTICULAR PURPOSE AND
# NONINFRINGEMENT. IN NO EVENT SHALL THE AUTHORS OR COPYRIGHT HOLDERS
# BE LIABLE FOR ANY CLAIM, DAMAGES OR OTHER LIABILITY, WHETHER IN AN
# ACTION OF CONTRACT, TORT OR OTHERWISE, ARISING FROM, OUT OF OR IN
# CONNECTION WITH THE SOFTWARE OR THE USE OR OTHER DEALINGS IN THE
# SOFTWARE.

import os, sys, re, json
import platform
import shutil
from collections import defaultdict
from datetime import datetime
from decimal import Decimal
import traceback
import urlparse
import urllib
import threading
from i18n import _

base_units = {'VTC':8, 'mVTC':5, 'uVTC':2}
fee_levels = [_('Within 25 blocks'), _('Within 10 blocks'), _('Within 5 blocks'), _('Within 2 blocks'), _('In the next block')]

def normalize_version(v):
    return [int(x) for x in re.sub(r'(\.0+)*$','', v).split(".")]

class NotEnoughFunds(Exception): pass

class InvalidPassword(Exception):
    def __str__(self):
        return _("Incorrect password")

# Throw this exception to unwind the stack like when an error occurs.
# However unlike other exceptions the user won't be informed.
class UserCancelled(Exception):
    '''An exception that is suppressed from the user'''
    pass

class MyEncoder(json.JSONEncoder):
    def default(self, obj):
        from transaction import Transaction
        if isinstance(obj, Transaction):
            return obj.as_dict()
        return super(MyEncoder, self).default(obj)

class PrintError(object):
    '''A handy base class'''
    def diagnostic_name(self):
        return self.__class__.__name__

    def print_error(self, *msg):
        print_error("[%s]" % self.diagnostic_name(), *msg)

    def print_msg(self, *msg):
        print_msg("[%s]" % self.diagnostic_name(), *msg)

class ThreadJob(PrintError):
    """A job that is run periodically from a thread's main loop.  run() is
    called from that thread's context.
    """

    def run(self):
        """Called periodically from the thread"""
        pass

class DebugMem(ThreadJob):
    '''A handy class for debugging GC memory leaks'''
    def __init__(self, classes, interval=30):
        self.next_time = 0
        self.classes = classes
        self.interval = interval

    def mem_stats(self):
        import gc
        self.print_error("Start memscan")
        gc.collect()
        objmap = defaultdict(list)
        for obj in gc.get_objects():
            for class_ in self.classes:
                if isinstance(obj, class_):
                    objmap[class_].append(obj)
        for class_, objs in objmap.items():
            self.print_error("%s: %d" % (class_.__name__, len(objs)))
        self.print_error("Finish memscan")

    def run(self):
        if time.time() > self.next_time:
            self.mem_stats()
            self.next_time = time.time() + self.interval

class DaemonThread(threading.Thread, PrintError):
    """ daemon thread that terminates cleanly """

    def __init__(self):
        threading.Thread.__init__(self)
        self.parent_thread = threading.currentThread()
        self.running = False
        self.running_lock = threading.Lock()
        self.job_lock = threading.Lock()
        self.jobs = []

    def add_jobs(self, jobs):
        with self.job_lock:
            self.jobs.extend(jobs)

    def run_jobs(self):
        # Don't let a throwing job disrupt the thread, future runs of
        # itself, or other jobs.  This is useful protection against
        # malformed or malicious server responses
        with self.job_lock:
            for job in self.jobs:
                try:
                    job.run()
                except:
                    traceback.print_exc(file=sys.stderr)

    def remove_jobs(self, jobs):
        with self.job_lock:
            for job in jobs:
                self.jobs.remove(job)

    def start(self):
        with self.running_lock:
            self.running = True
        return threading.Thread.start(self)

    def is_running(self):
        with self.running_lock:
            return self.running and self.parent_thread.is_alive()

    def stop(self):
        with self.running_lock:
            self.running = False

    def on_stop(self):
        if 'ANDROID_DATA' in os.environ:
            import jnius
            jnius.detach()
            self.print_error("jnius detach")
        self.print_error("stopped")


is_verbose = False
def set_verbosity(b):
    global is_verbose
    is_verbose = b


def print_error(*args):
    if not is_verbose: return
    print_stderr(*args)

def print_stderr(*args):
    args = [str(item) for item in args]
    sys.stderr.write(" ".join(args) + "\n")
    sys.stderr.flush()

def print_msg(*args):
    # Stringify args
    args = [str(item) for item in args]
    sys.stdout.write(" ".join(args) + "\n")
    sys.stdout.flush()

def json_encode(obj):
    try:
        s = json.dumps(obj, sort_keys = True, indent = 4, cls=MyEncoder)
    except TypeError:
        s = repr(obj)
    return s

def json_decode(x):
    try:
        return json.loads(x, parse_float=Decimal)
    except:
        return x

# decorator that prints execution time
def profiler(func):
    def do_profile(func, args, kw_args):
        n = func.func_name
        t0 = time.time()
        o = func(*args, **kw_args)
        t = time.time() - t0
        print_error("[profiler]", n, "%.4f"%t)
        return o
    return lambda *args, **kw_args: do_profile(func, args, kw_args)


def android_ext_dir():
    import jnius
    env = jnius.autoclass('android.os.Environment')
    return env.getExternalStorageDirectory().getPath()

def android_data_dir():
    import jnius
    PythonActivity = jnius.autoclass('org.kivy.android.PythonActivity')
    return PythonActivity.mActivity.getFilesDir().getPath() + '/data'

<<<<<<< HEAD
def android_headers_path():
    path = android_ext_dir() + '/org.electrum_vtc.electrum_vtc/blockchain_headers'
    d = os.path.dirname(path)
=======
def android_headers_dir():
    d = android_ext_dir() + '/org.electrum_ltc.electrum_ltc'
>>>>>>> 36712daf
    if not os.path.exists(d):
        os.mkdir(d)
    return d

def android_check_data_dir():
    """ if needed, move old directory to sandbox """
    ext_dir = android_ext_dir()
    data_dir = android_data_dir()
    old_electrum_dir = ext_dir + '/electrum-vtc'
    if not os.path.exists(data_dir) and os.path.exists(old_electrum_dir):
        import shutil
        new_headers_path = android_headers_dir() + '/blockchain_headers'
        old_headers_path = old_electrum_dir + '/blockchain_headers'
        if not os.path.exists(new_headers_path) and os.path.exists(old_headers_path):
            print_error("Moving headers file to", new_headers_path)
            shutil.move(old_headers_path, new_headers_path)
        print_error("Moving data to", data_dir)
        shutil.move(old_electrum_dir, data_dir)
    return data_dir

def get_headers_dir(config):
    return android_headers_dir() if 'ANDROID_DATA' in os.environ else config.path

def user_dir():
    if 'ANDROID_DATA' in os.environ:
        return android_check_data_dir()
    elif os.name == 'posix':
        return os.path.join(os.environ["HOME"], ".electrum-vtc")
    elif "APPDATA" in os.environ:
        return os.path.join(os.environ["APPDATA"], "Electrum-VTC")
    elif "LOCALAPPDATA" in os.environ:
        return os.path.join(os.environ["LOCALAPPDATA"], "Electrum-VTC")
    else:
        #raise Exception("No home directory found in environment variables.")
        return

def format_satoshis_plain(x, decimal_point = 8):
    '''Display a satoshi amount scaled.  Always uses a '.' as a decimal
    point and has no thousands separator'''
    scale_factor = pow(10, decimal_point)
    return "{:.8f}".format(Decimal(x) / scale_factor).rstrip('0').rstrip('.')

def format_satoshis(x, is_diff=False, num_zeros = 0, decimal_point = 8, whitespaces=False):
    from locale import localeconv
    if x is None:
        return 'unknown'
    x = int(x)  # Some callers pass Decimal
    scale_factor = pow (10, decimal_point)
    integer_part = "{:n}".format(int(abs(x) / scale_factor))
    if x < 0:
        integer_part = '-' + integer_part
    elif is_diff:
        integer_part = '+' + integer_part
    dp = localeconv()['decimal_point']
    fract_part = ("{:0" + str(decimal_point) + "}").format(abs(x) % scale_factor)
    fract_part = fract_part.rstrip('0')
    if len(fract_part) < num_zeros:
        fract_part += "0" * (num_zeros - len(fract_part))
    result = integer_part + dp + fract_part
    if whitespaces:
        result += " " * (decimal_point - len(fract_part))
        result = " " * (15 - len(result)) + result
    return result.decode('utf8')

def timestamp_to_datetime(timestamp):
    try:
        return datetime.fromtimestamp(timestamp)
    except:
        return None

def format_time(timestamp):
    date = timestamp_to_datetime(timestamp)
    return date.isoformat(' ')[:-3] if date else _("Unknown")


# Takes a timestamp and returns a string with the approximation of the age
def age(from_date, since_date = None, target_tz=None, include_seconds=False):
    if from_date is None:
        return "Unknown"

    from_date = datetime.fromtimestamp(from_date)
    if since_date is None:
        since_date = datetime.now(target_tz)

    td = time_difference(from_date - since_date, include_seconds)
    return td + " ago" if from_date < since_date else "in " + td


def time_difference(distance_in_time, include_seconds):
    #distance_in_time = since_date - from_date
    distance_in_seconds = int(round(abs(distance_in_time.days * 86400 + distance_in_time.seconds)))
    distance_in_minutes = int(round(distance_in_seconds/60))

    if distance_in_minutes <= 1:
        if include_seconds:
            for remainder in [5, 10, 20]:
                if distance_in_seconds < remainder:
                    return "less than %s seconds" % remainder
            if distance_in_seconds < 40:
                return "half a minute"
            elif distance_in_seconds < 60:
                return "less than a minute"
            else:
                return "1 minute"
        else:
            if distance_in_minutes == 0:
                return "less than a minute"
            else:
                return "1 minute"
    elif distance_in_minutes < 45:
        return "%s minutes" % distance_in_minutes
    elif distance_in_minutes < 90:
        return "about 1 hour"
    elif distance_in_minutes < 1440:
        return "about %d hours" % (round(distance_in_minutes / 60.0))
    elif distance_in_minutes < 2880:
        return "1 day"
    elif distance_in_minutes < 43220:
        return "%d days" % (round(distance_in_minutes / 1440))
    elif distance_in_minutes < 86400:
        return "about 1 month"
    elif distance_in_minutes < 525600:
        return "%d months" % (round(distance_in_minutes / 43200))
    elif distance_in_minutes < 1051200:
        return "about 1 year"
    else:
        return "over %d years" % (round(distance_in_minutes / 525600))

<<<<<<< HEAD
block_explorer_info = {
    'bchain.info': ('https://bchain.info/VTC',
                        {'tx': 'tx', 'addr': 'addr'}),
    'explorer.vtconline.org': ('https://explorer.vtconline.org',
=======
mainnet_block_explorers = {
    'explorer.litecoin.net': ('http://explorer.litecoin.net',
                        {'tx': 'tx', 'addr': 'address'}),
    'Blockr.io': ('https://ltc.blockr.io',
                        {'tx': 'tx/info', 'addr': 'address/info'}),
    'BlockCypher.com': ('https://live.blockcypher.com/ltc',
                        {'tx': 'tx', 'addr': 'address'}),
    'SoChain': ('https://chain.so',
                        {'tx': 'tx/LTC', 'addr': 'address/LTC'}),
    'system default': ('blockchain:',
>>>>>>> 36712daf
                        {'tx': 'tx', 'addr': 'address'}),
}

testnet_block_explorers = {
    'SoChain': ('https://chain.so',
                        {'tx': 'tx/LTCTEST', 'addr': 'address/LTCTEST'}),
    'system default': ('blockchain:',
                       {'tx': 'tx', 'addr': 'address'}),
}

def block_explorer_info():
    import bitcoin
    return testnet_block_explorers if bitcoin.TESTNET else mainnet_block_explorers

def block_explorer(config):
<<<<<<< HEAD
    return config.get('block_explorer', 'bchain.info')
=======
    return config.get('block_explorer', 'SoChain')
>>>>>>> 36712daf

def block_explorer_tuple(config):
    return block_explorer_info().get(block_explorer(config))

def block_explorer_URL(config, kind, item):
    be_tuple = block_explorer_tuple(config)
    if not be_tuple:
        return
    kind_str = be_tuple[1].get(kind)
    if not kind_str:
        return
    url_parts = [be_tuple[0], kind_str, item]
    return "/".join(url_parts)

# URL decode
#_ud = re.compile('%([0-9a-hA-H]{2})', re.MULTILINE)
#urldecode = lambda x: _ud.sub(lambda m: chr(int(m.group(1), 16)), x)

def parse_URI(uri, on_pr=None):
    import bitcoin
    from bitcoin import COIN

    if ':' not in uri:
        if not bitcoin.is_address(uri):
            raise BaseException("Not a vertcoin address")
        return {'address': uri}

    u = urlparse.urlparse(uri)
    if u.scheme != 'vertcoin':
        raise BaseException("Not a vertcoin URI")
    address = u.path

    # python for android fails to parse query
    if address.find('?') > 0:
        address, query = u.path.split('?')
        pq = urlparse.parse_qs(query)
    else:
        pq = urlparse.parse_qs(u.query)

    for k, v in pq.items():
        if len(v)!=1:
            raise Exception('Duplicate Key', k)

    out = {k: v[0] for k, v in pq.items()}
    if address:
        if not bitcoin.is_address(address):
            raise BaseException("Invalid vertcoin address:" + address)
        out['address'] = address
    if 'amount' in out:
        am = out['amount']
        m = re.match('([0-9\.]+)X([0-9])', am)
        if m:
            k = int(m.group(2)) - 8
            amount = Decimal(m.group(1)) * pow(  Decimal(10) , k)
        else:
            amount = Decimal(am) * COIN
        out['amount'] = int(amount)
    if 'message' in out:
        out['message'] = out['message'].decode('utf8')
        out['memo'] = out['message']
    if 'time' in out:
        out['time'] = int(out['time'])
    if 'exp' in out:
        out['exp'] = int(out['exp'])
    if 'sig' in out:
        out['sig'] = bitcoin.base_decode(out['sig'], None, base=58).encode('hex')

    r = out.get('r')
    sig = out.get('sig')
    name = out.get('name')
    if on_pr and (r or (name and sig)):
        def get_payment_request_thread():
            import paymentrequest as pr
            if name and sig:
                s = pr.serialize_request(out).SerializeToString()
                request = pr.PaymentRequest(s)
            else:
                request = pr.get_payment_request(r)
            on_pr(request)
        t = threading.Thread(target=get_payment_request_thread)
        t.setDaemon(True)
        t.start()

    return out


def create_URI(addr, amount, message):
    import bitcoin
    if not bitcoin.is_address(addr):
        return ""
    query = []
    if amount:
        query.append('amount=%s'%format_satoshis_plain(amount))
    if message:
        if type(message) == unicode:
            message = message.encode('utf8')
        query.append('message=%s'%urllib.quote(message))
    p = urlparse.ParseResult(scheme='litecoin', netloc='', path=addr, params='', query='&'.join(query), fragment='')
    return urlparse.urlunparse(p)


# Python bug (http://bugs.python.org/issue1927) causes raw_input
# to be redirected improperly between stdin/stderr on Unix systems
def raw_input(prompt=None):
    if prompt:
        sys.stdout.write(prompt)
    return builtin_raw_input()
import __builtin__
builtin_raw_input = __builtin__.raw_input
__builtin__.raw_input = raw_input



def parse_json(message):
    n = message.find('\n')
    if n==-1:
        return None, message
    try:
        j = json.loads( message[0:n] )
    except:
        j = None
    return j, message[n+1:]




class timeout(Exception):
    pass

import socket
import errno
import json
import ssl
import time

class SocketPipe:

    def __init__(self, socket):
        self.socket = socket
        self.message = ''
        self.set_timeout(0.1)
        self.recv_time = time.time()

    def set_timeout(self, t):
        self.socket.settimeout(t)

    def idle_time(self):
        return time.time() - self.recv_time

    def get(self):
        while True:
            response, self.message = parse_json(self.message)
            if response is not None:
                return response
            try:
                data = self.socket.recv(1024)
            except socket.timeout:
                raise timeout
            except ssl.SSLError:
                raise timeout
            except socket.error as err:
                if err.errno == 60:
                    raise timeout
                elif err.errno in [11, 35, 10035]:
                    print_error("socket errno %d (resource temporarily unavailable)" % err.errno)
                    time.sleep(0.2)
                    raise timeout
                else:
                    print_error("pipe: socket error", err)
                    data = ''
            except:
                traceback.print_exc(file=sys.stderr)
                data = ''

            if not data:  # Connection closed remotely
                return None
            self.message += data
            self.recv_time = time.time()

    def send(self, request):
        out = json.dumps(request) + '\n'
        self._send(out)

    def send_all(self, requests):
        out = ''.join(map(lambda x: json.dumps(x) + '\n', requests))
        self._send(out)

    def _send(self, out):
        while out:
            try:
                sent = self.socket.send(out)
                out = out[sent:]
            except ssl.SSLError as e:
                print_error("SSLError:", e)
                time.sleep(0.1)
                continue
            except socket.error as e:
                if e[0] in (errno.EWOULDBLOCK,errno.EAGAIN):
                    print_error("EAGAIN: retrying")
                    time.sleep(0.1)
                    continue
                elif e[0] in ['timed out', 'The write operation timed out']:
                    print_error("socket timeout, retry")
                    time.sleep(0.1)
                    continue
                else:
                    traceback.print_exc(file=sys.stdout)
                    raise e



import Queue

class QueuePipe:

    def __init__(self, send_queue=None, get_queue=None):
        self.send_queue = send_queue if send_queue else Queue.Queue()
        self.get_queue = get_queue if get_queue else Queue.Queue()
        self.set_timeout(0.1)

    def get(self):
        try:
            return self.get_queue.get(timeout=self.timeout)
        except Queue.Empty:
            raise timeout

    def get_all(self):
        responses = []
        while True:
            try:
                r = self.get_queue.get_nowait()
                responses.append(r)
            except Queue.Empty:
                break
        return responses

    def set_timeout(self, t):
        self.timeout = t

    def send(self, request):
        self.send_queue.put(request)

    def send_all(self, requests):
        for request in requests:
            self.send(request)



def check_www_dir(rdir):
    import urllib, urlparse, shutil, os
    if not os.path.exists(rdir):
        os.mkdir(rdir)
    index = os.path.join(rdir, 'index.html')
    if not os.path.exists(index):
        print_error("copying index.html")
        src = os.path.join(os.path.dirname(__file__), 'www', 'index.html')
        shutil.copy(src, index)
    files = [
        "https://code.jquery.com/jquery-1.9.1.min.js",
        "https://raw.githubusercontent.com/davidshimjs/qrcodejs/master/qrcode.js",
        "https://code.jquery.com/ui/1.10.3/jquery-ui.js",
        "https://code.jquery.com/ui/1.10.3/themes/smoothness/jquery-ui.css"
    ]
    for URL in files:
        path = urlparse.urlsplit(URL).path
        filename = os.path.basename(path)
        path = os.path.join(rdir, filename)
        if not os.path.exists(path):
            print_error("downloading ", URL)
            urllib.urlretrieve(URL, path)<|MERGE_RESOLUTION|>--- conflicted
+++ resolved
@@ -213,14 +213,8 @@
     PythonActivity = jnius.autoclass('org.kivy.android.PythonActivity')
     return PythonActivity.mActivity.getFilesDir().getPath() + '/data'
 
-<<<<<<< HEAD
-def android_headers_path():
-    path = android_ext_dir() + '/org.electrum_vtc.electrum_vtc/blockchain_headers'
-    d = os.path.dirname(path)
-=======
 def android_headers_dir():
-    d = android_ext_dir() + '/org.electrum_ltc.electrum_ltc'
->>>>>>> 36712daf
+    d = android_ext_dir() + '/org.electrum_vtc.electrum_vtc'
     if not os.path.exists(d):
         os.mkdir(d)
     return d
@@ -349,23 +343,10 @@
     else:
         return "over %d years" % (round(distance_in_minutes / 525600))
 
-<<<<<<< HEAD
-block_explorer_info = {
+mainnet_block_explorers = {
     'bchain.info': ('https://bchain.info/VTC',
                         {'tx': 'tx', 'addr': 'addr'}),
     'explorer.vtconline.org': ('https://explorer.vtconline.org',
-=======
-mainnet_block_explorers = {
-    'explorer.litecoin.net': ('http://explorer.litecoin.net',
-                        {'tx': 'tx', 'addr': 'address'}),
-    'Blockr.io': ('https://ltc.blockr.io',
-                        {'tx': 'tx/info', 'addr': 'address/info'}),
-    'BlockCypher.com': ('https://live.blockcypher.com/ltc',
-                        {'tx': 'tx', 'addr': 'address'}),
-    'SoChain': ('https://chain.so',
-                        {'tx': 'tx/LTC', 'addr': 'address/LTC'}),
-    'system default': ('blockchain:',
->>>>>>> 36712daf
                         {'tx': 'tx', 'addr': 'address'}),
 }
 
@@ -381,11 +362,7 @@
     return testnet_block_explorers if bitcoin.TESTNET else mainnet_block_explorers
 
 def block_explorer(config):
-<<<<<<< HEAD
     return config.get('block_explorer', 'bchain.info')
-=======
-    return config.get('block_explorer', 'SoChain')
->>>>>>> 36712daf
 
 def block_explorer_tuple(config):
     return block_explorer_info().get(block_explorer(config))
