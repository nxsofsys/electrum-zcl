--- conflicted
+++ resolved
@@ -347,23 +347,10 @@
                         {'tx': 'tx', 'addr': 'address'}),
     'Blockr.io': ('https://ltc.blockr.io',
                         {'tx': 'tx/info', 'addr': 'address/info'}),
-<<<<<<< HEAD
     'SoChain': ('https://chain.so',
                         {'tx': 'tx/LTC', 'addr': 'address/LTC'}),
-=======
-    'Blocktrail.com': ('https://www.blocktrail.com/BTC',
-                        {'tx': 'tx', 'addr': 'address'}),
-    'BTC.com': ('https://chain.btc.com',
-                        {'tx': 'tx', 'addr': 'address'}),
-    'Chain.so': ('https://www.chain.so',
-                        {'tx': 'tx/BTC', 'addr': 'address/BTC'}),
-    'Insight.is': ('https://insight.bitpay.com',
-                        {'tx': 'tx', 'addr': 'address'}),
-    'TradeBlock.com': ('https://tradeblock.com/blockchain',
-                        {'tx': 'tx', 'addr': 'address'}),
     'system default': ('blockchain:',
                         {'tx': 'tx', 'addr': 'address'}),
->>>>>>> e461ef41
 }
 
 def block_explorer(config):
