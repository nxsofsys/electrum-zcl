#!/usr/bin/env python
#
# Electrum - lightweight Bitcoin client
# Copyright (C) 2011 thomasv@gitorious
#
# This program is free software: you can redistribute it and/or modify
# it under the terms of the GNU General Public License as published by
# the Free Software Foundation, either version 3 of the License, or
# (at your option) any later version.
#
# This program is distributed in the hope that it will be useful,
# but WITHOUT ANY WARRANTY; without even the implied warranty of
# MERCHANTABILITY or FITNESS FOR A PARTICULAR PURPOSE. See the
# GNU General Public License for more details.
#
# You should have received a copy of the GNU General Public License
# along with this program. If not, see <http://www.gnu.org/licenses/>.


# Note: The deserialization code originally comes from ABE.


import bitcoin
from bitcoin import *
from util import print_error
import time
import struct

#
# Workalike python implementation of Bitcoin's CDataStream class.
#
import struct
import StringIO
import mmap
import random

NO_SIGNATURE = 'ff'

class SerializationError(Exception):
    """ Thrown when there's a problem deserializing or serializing """

class BCDataStream(object):
    def __init__(self):
        self.input = None
        self.read_cursor = 0

    def clear(self):
        self.input = None
        self.read_cursor = 0

    def write(self, bytes):  # Initialize with string of bytes
        if self.input is None:
            self.input = bytes
        else:
            self.input += bytes

    def map_file(self, file, start):  # Initialize with bytes from file
        self.input = mmap.mmap(file.fileno(), 0, access=mmap.ACCESS_READ)
        self.read_cursor = start

    def seek_file(self, position):
        self.read_cursor = position

    def close_file(self):
        self.input.close()

    def read_string(self):
        # Strings are encoded depending on length:
        # 0 to 252 :  1-byte-length followed by bytes (if any)
        # 253 to 65,535 : byte'253' 2-byte-length followed by bytes
        # 65,536 to 4,294,967,295 : byte '254' 4-byte-length followed by bytes
        # ... and the Bitcoin client is coded to understand:
        # greater than 4,294,967,295 : byte '255' 8-byte-length followed by bytes of string
        # ... but I don't think it actually handles any strings that big.
        if self.input is None:
            raise SerializationError("call write(bytes) before trying to deserialize")

        try:
            length = self.read_compact_size()
        except IndexError:
            raise SerializationError("attempt to read past end of buffer")

        return self.read_bytes(length)

    def write_string(self, string):
        # Length-encoded as with read-string
        self.write_compact_size(len(string))
        self.write(string)

    def read_bytes(self, length):
        try:
            result = self.input[self.read_cursor:self.read_cursor+length]
            self.read_cursor += length
            return result
        except IndexError:
            raise SerializationError("attempt to read past end of buffer")

        return ''

    def read_boolean(self): return self.read_bytes(1)[0] != chr(0)
    def read_int16(self): return self._read_num('<h')
    def read_uint16(self): return self._read_num('<H')
    def read_int32(self): return self._read_num('<i')
    def read_uint32(self): return self._read_num('<I')
    def read_int64(self): return self._read_num('<q')
    def read_uint64(self): return self._read_num('<Q')

    def write_boolean(self, val): return self.write(chr(1) if val else chr(0))
    def write_int16(self, val): return self._write_num('<h', val)
    def write_uint16(self, val): return self._write_num('<H', val)
    def write_int32(self, val): return self._write_num('<i', val)
    def write_uint32(self, val): return self._write_num('<I', val)
    def write_int64(self, val): return self._write_num('<q', val)
    def write_uint64(self, val): return self._write_num('<Q', val)

    def read_compact_size(self):
        size = ord(self.input[self.read_cursor])
        self.read_cursor += 1
        if size == 253:
            size = self._read_num('<H')
        elif size == 254:
            size = self._read_num('<I')
        elif size == 255:
            size = self._read_num('<Q')
        return size

    def write_compact_size(self, size):
        if size < 0:
            raise SerializationError("attempt to write size < 0")
        elif size < 253:
            self.write(chr(size))
        elif size < 2**16:
            self.write('\xfd')
            self._write_num('<H', size)
        elif size < 2**32:
            self.write('\xfe')
            self._write_num('<I', size)
        elif size < 2**64:
            self.write('\xff')
            self._write_num('<Q', size)

    def _read_num(self, format):
        (i,) = struct.unpack_from(format, self.input, self.read_cursor)
        self.read_cursor += struct.calcsize(format)
        return i

    def _write_num(self, format, num):
        s = struct.pack(format, num)
        self.write(s)

#
# enum-like type
# From the Python Cookbook, downloaded from http://code.activestate.com/recipes/67107/
#
import types, string, exceptions

class EnumException(exceptions.Exception):
    pass

class Enumeration:
    def __init__(self, name, enumList):
        self.__doc__ = name
        lookup = { }
        reverseLookup = { }
        i = 0
        uniqueNames = [ ]
        uniqueValues = [ ]
        for x in enumList:
            if type(x) == types.TupleType:
                x, i = x
            if type(x) != types.StringType:
                raise EnumException, "enum name is not a string: " + x
            if type(i) != types.IntType:
                raise EnumException, "enum value is not an integer: " + i
            if x in uniqueNames:
                raise EnumException, "enum name is not unique: " + x
            if i in uniqueValues:
                raise EnumException, "enum value is not unique for " + x
            uniqueNames.append(x)
            uniqueValues.append(i)
            lookup[x] = i
            reverseLookup[i] = x
            i = i + 1
        self.lookup = lookup
        self.reverseLookup = reverseLookup
    def __getattr__(self, attr):
        if not self.lookup.has_key(attr):
            raise AttributeError
        return self.lookup[attr]
    def whatis(self, value):
        return self.reverseLookup[value]


# This function comes from bitcointools, bct-LICENSE.txt.
def long_hex(bytes):
    return bytes.encode('hex_codec')

# This function comes from bitcointools, bct-LICENSE.txt.
def short_hex(bytes):
    t = bytes.encode('hex_codec')
    if len(t) < 11:
        return t
    return t[0:4]+"..."+t[-4:]




def parse_redeemScript(bytes):
    dec = [ x for x in script_GetOp(bytes.decode('hex')) ]

    # 2 of 2
    match = [ opcodes.OP_2, opcodes.OP_PUSHDATA4, opcodes.OP_PUSHDATA4, opcodes.OP_2, opcodes.OP_CHECKMULTISIG ]
    if match_decoded(dec, match):
        pubkeys = [ dec[1][1].encode('hex'), dec[2][1].encode('hex') ]
        return 2, pubkeys

    # 2 of 3
    match = [ opcodes.OP_2, opcodes.OP_PUSHDATA4, opcodes.OP_PUSHDATA4, opcodes.OP_PUSHDATA4, opcodes.OP_3, opcodes.OP_CHECKMULTISIG ]
    if match_decoded(dec, match):
        pubkeys = [ dec[1][1].encode('hex'), dec[2][1].encode('hex'), dec[3][1].encode('hex') ]
        return 2, pubkeys



opcodes = Enumeration("Opcodes", [
    ("OP_0", 0), ("OP_PUSHDATA1",76), "OP_PUSHDATA2", "OP_PUSHDATA4", "OP_1NEGATE", "OP_RESERVED",
    "OP_1", "OP_2", "OP_3", "OP_4", "OP_5", "OP_6", "OP_7",
    "OP_8", "OP_9", "OP_10", "OP_11", "OP_12", "OP_13", "OP_14", "OP_15", "OP_16",
    "OP_NOP", "OP_VER", "OP_IF", "OP_NOTIF", "OP_VERIF", "OP_VERNOTIF", "OP_ELSE", "OP_ENDIF", "OP_VERIFY",
    "OP_RETURN", "OP_TOALTSTACK", "OP_FROMALTSTACK", "OP_2DROP", "OP_2DUP", "OP_3DUP", "OP_2OVER", "OP_2ROT", "OP_2SWAP",
    "OP_IFDUP", "OP_DEPTH", "OP_DROP", "OP_DUP", "OP_NIP", "OP_OVER", "OP_PICK", "OP_ROLL", "OP_ROT",
    "OP_SWAP", "OP_TUCK", "OP_CAT", "OP_SUBSTR", "OP_LEFT", "OP_RIGHT", "OP_SIZE", "OP_INVERT", "OP_AND",
    "OP_OR", "OP_XOR", "OP_EQUAL", "OP_EQUALVERIFY", "OP_RESERVED1", "OP_RESERVED2", "OP_1ADD", "OP_1SUB", "OP_2MUL",
    "OP_2DIV", "OP_NEGATE", "OP_ABS", "OP_NOT", "OP_0NOTEQUAL", "OP_ADD", "OP_SUB", "OP_MUL", "OP_DIV",
    "OP_MOD", "OP_LSHIFT", "OP_RSHIFT", "OP_BOOLAND", "OP_BOOLOR",
    "OP_NUMEQUAL", "OP_NUMEQUALVERIFY", "OP_NUMNOTEQUAL", "OP_LESSTHAN",
    "OP_GREATERTHAN", "OP_LESSTHANOREQUAL", "OP_GREATERTHANOREQUAL", "OP_MIN", "OP_MAX",
    "OP_WITHIN", "OP_RIPEMD160", "OP_SHA1", "OP_SHA256", "OP_HASH160",
    "OP_HASH256", "OP_CODESEPARATOR", "OP_CHECKSIG", "OP_CHECKSIGVERIFY", "OP_CHECKMULTISIG",
    "OP_CHECKMULTISIGVERIFY",
    ("OP_SINGLEBYTE_END", 0xF0),
    ("OP_DOUBLEBYTE_BEGIN", 0xF000),
    "OP_PUBKEY", "OP_PUBKEYHASH",
    ("OP_INVALIDOPCODE", 0xFFFF),
])


def script_GetOp(bytes):
    i = 0
    while i < len(bytes):
        vch = None
        opcode = ord(bytes[i])
        i += 1
        if opcode >= opcodes.OP_SINGLEBYTE_END:
            opcode <<= 8
            opcode |= ord(bytes[i])
            i += 1

        if opcode <= opcodes.OP_PUSHDATA4:
            nSize = opcode
            if opcode == opcodes.OP_PUSHDATA1:
                nSize = ord(bytes[i])
                i += 1
            elif opcode == opcodes.OP_PUSHDATA2:
                (nSize,) = struct.unpack_from('<H', bytes, i)
                i += 2
            elif opcode == opcodes.OP_PUSHDATA4:
                (nSize,) = struct.unpack_from('<I', bytes, i)
                i += 4
            vch = bytes[i:i+nSize]
            i += nSize

        yield (opcode, vch, i)


def script_GetOpName(opcode):
    return (opcodes.whatis(opcode)).replace("OP_", "")


def decode_script(bytes):
    result = ''
    for (opcode, vch, i) in script_GetOp(bytes):
        if len(result) > 0: result += " "
        if opcode <= opcodes.OP_PUSHDATA4:
            result += "%d:"%(opcode,)
            result += short_hex(vch)
        else:
            result += script_GetOpName(opcode)
    return result


def match_decoded(decoded, to_match):
    if len(decoded) != len(to_match):
        return False;
    for i in range(len(decoded)):
        if to_match[i] == opcodes.OP_PUSHDATA4 and decoded[i][0] <= opcodes.OP_PUSHDATA4 and decoded[i][0]>0:
            continue  # Opcodes below OP_PUSHDATA4 all just push data onto stack, and are equivalent.
        if to_match[i] != decoded[i][0]:
            return False
    return True


def parse_sig(x_sig):
    s = []
    for sig in x_sig:
        if sig[-2:] == '01':
            s.append(sig[:-2])
        else:
            assert sig == NO_SIGNATURE
            s.append(None)
    return s

def is_extended_pubkey(x_pubkey):
    return x_pubkey[0:2] in ['fe', 'ff']

def x_to_xpub(x_pubkey):
    if x_pubkey[0:2] == 'ff':
        from account import BIP32_Account
        xpub, s = BIP32_Account.parse_xpubkey(x_pubkey)
        return xpub



def parse_xpub(x_pubkey):
    if x_pubkey[0:2] in ['02','03','04']:
        pubkey = x_pubkey
    elif x_pubkey[0:2] == 'ff':
        from account import BIP32_Account
        xpub, s = BIP32_Account.parse_xpubkey(x_pubkey)
        pubkey = BIP32_Account.derive_pubkey_from_xpub(xpub, s[0], s[1])
    elif x_pubkey[0:2] == 'fe':
        from account import OldAccount
        mpk, s = OldAccount.parse_xpubkey(x_pubkey)
        pubkey = OldAccount.get_pubkey_from_mpk(mpk.decode('hex'), s[0], s[1])
    elif x_pubkey[0:2] == 'fd':
        addrtype = ord(x_pubkey[2:4].decode('hex'))
        hash160 = x_pubkey[4:].decode('hex')
        pubkey = None
        address = hash_160_to_bc_address(hash160, addrtype)
    else:
        raise BaseException("Cannnot parse pubkey")
    if pubkey:
        address = public_key_to_bc_address(pubkey.decode('hex'))
    return pubkey, address


def parse_scriptSig(d, bytes):
    try:
        decoded = [ x for x in script_GetOp(bytes) ]
    except Exception:
        # coinbase transactions raise an exception
        print_error("cannot find address in input script", bytes.encode('hex'))
        return

    # payto_pubkey
    match = [ opcodes.OP_PUSHDATA4 ]
    if match_decoded(decoded, match):
        sig = decoded[0][1].encode('hex')
        d['address'] = "(pubkey)"
        d['signatures'] = [sig]
        d['num_sig'] = 1
        d['x_pubkeys'] = ["(pubkey)"]
        d['pubkeys'] = ["(pubkey)"]
        return

    # non-generated TxIn transactions push a signature
    # (seventy-something bytes) and then their public key
    # (65 bytes) onto the stack:
    match = [ opcodes.OP_PUSHDATA4, opcodes.OP_PUSHDATA4 ]
    if match_decoded(decoded, match):
        sig = decoded[0][1].encode('hex')
        x_pubkey = decoded[1][1].encode('hex')
        try:
            signatures = parse_sig([sig])
            pubkey, address = parse_xpub(x_pubkey)
        except:
            import traceback
            traceback.print_exc(file=sys.stdout)
            print_error("cannot find address in input script", bytes.encode('hex'))
            return
        d['signatures'] = signatures
        d['x_pubkeys'] = [x_pubkey]
        d['num_sig'] = 1
        d['pubkeys'] = [pubkey]
        d['address'] = address
        return

    # p2sh transaction, 2 of n
    match = [ opcodes.OP_0 ] + [ opcodes.OP_PUSHDATA4 ] * (len(decoded) - 1)

    if not match_decoded(decoded, match):
        print_error("cannot find address in input script", bytes.encode('hex'))
        return

    x_sig = [x[1].encode('hex') for x in decoded[1:-1]]
    d['signatures'] = parse_sig(x_sig)
    d['num_sig'] = 2

    dec2 = [ x for x in script_GetOp(decoded[-1][1]) ]
    match_2of2 = [ opcodes.OP_2, opcodes.OP_PUSHDATA4, opcodes.OP_PUSHDATA4, opcodes.OP_2, opcodes.OP_CHECKMULTISIG ]
    match_2of3 = [ opcodes.OP_2, opcodes.OP_PUSHDATA4, opcodes.OP_PUSHDATA4, opcodes.OP_PUSHDATA4, opcodes.OP_3, opcodes.OP_CHECKMULTISIG ]
    if match_decoded(dec2, match_2of2):
        x_pubkeys = [ dec2[1][1].encode('hex'), dec2[2][1].encode('hex') ]
    elif match_decoded(dec2, match_2of3):
        x_pubkeys = [ dec2[1][1].encode('hex'), dec2[2][1].encode('hex'), dec2[3][1].encode('hex') ]
    else:
        print_error("cannot find address in input script", bytes.encode('hex'))
        return

    d['x_pubkeys'] = x_pubkeys
    pubkeys = [parse_xpub(x)[0] for x in x_pubkeys]     # xpub, addr = parse_xpub()
    d['pubkeys'] = pubkeys
    redeemScript = Transaction.multisig_script(pubkeys,2)
    d['redeemScript'] = redeemScript
    d['address'] = hash_160_to_bc_address(hash_160(redeemScript.decode('hex')), 5)




def get_address_from_output_script(bytes):
    decoded = [ x for x in script_GetOp(bytes) ]

    # The Genesis Block, self-payments, and pay-by-IP-address payments look like:
    # 65 BYTES:... CHECKSIG
    match = [ opcodes.OP_PUSHDATA4, opcodes.OP_CHECKSIG ]
    if match_decoded(decoded, match):
        return 'pubkey', decoded[0][1].encode('hex')

    # Pay-by-Bitcoin-address TxOuts look like:
    # DUP HASH160 20 BYTES:... EQUALVERIFY CHECKSIG
    match = [ opcodes.OP_DUP, opcodes.OP_HASH160, opcodes.OP_PUSHDATA4, opcodes.OP_EQUALVERIFY, opcodes.OP_CHECKSIG ]
    if match_decoded(decoded, match):
        return 'address', hash_160_to_bc_address(decoded[2][1])

    # p2sh
    match = [ opcodes.OP_HASH160, opcodes.OP_PUSHDATA4, opcodes.OP_EQUAL ]
    if match_decoded(decoded, match):
        return 'address', hash_160_to_bc_address(decoded[1][1],5)

    # OP_RETURN
    match = [ opcodes.OP_RETURN, opcodes.OP_PUSHDATA4 ]
    if match_decoded(decoded, match):
        return 'op_return', decoded[1][1]

    return "(None)", "(None)"





def parse_input(vds):
    d = {}
    prevout_hash = hash_encode(vds.read_bytes(32))
    prevout_n = vds.read_uint32()
    d['scriptSig'] = scriptSig = vds.read_bytes(vds.read_compact_size())
    sequence = vds.read_uint32()
    if prevout_hash == '00'*32:
        d['is_coinbase'] = True
    else:
        d['is_coinbase'] = False
        d['prevout_hash'] = prevout_hash
        d['prevout_n'] = prevout_n
        d['sequence'] = sequence
        d['pubkeys'] = []
        d['signatures'] = {}
        d['address'] = None
        if scriptSig:
            parse_scriptSig(d, scriptSig)
    return d


def parse_output(vds, i):
    d = {}
    d['value'] = vds.read_int64()
    scriptPubKey = vds.read_bytes(vds.read_compact_size())
    d['type'], d['address'] = get_address_from_output_script(scriptPubKey)
    d['scriptPubKey'] = scriptPubKey.encode('hex')
    d['prevout_n'] = i
    return d


def deserialize(raw):
    vds = BCDataStream()
    vds.write(raw.decode('hex'))
    d = {}
    start = vds.read_cursor
    d['version'] = vds.read_int32()
    n_vin = vds.read_compact_size()
    d['inputs'] = list(parse_input(vds) for i in xrange(n_vin))
    n_vout = vds.read_compact_size()
    d['outputs'] = list(parse_output(vds,i) for i in xrange(n_vout))
    d['lockTime'] = vds.read_uint32()
    return d


def push_script(x):
    return op_push(len(x)/2) + x


class Transaction:

    def __str__(self):
        if self.raw is None:
            self.raw = self.serialize()
        return self.raw

    def __init__(self, inputs, outputs, locktime=0):
        self.inputs = inputs
        self.outputs = outputs
        self.locktime = locktime
        self.raw = None

    @classmethod
    def deserialize(klass, raw):
        self = klass([],[])
        self.update(raw)
        return self

    def update(self, raw):
        d = deserialize(raw)
        self.raw = raw
        self.inputs = d['inputs']
        self.outputs = [(x['type'], x['address'], x['value']) for x in d['outputs']]
        self.locktime = d['lockTime']

    @classmethod
    def sweep(klass, privkeys, network, to_address, fee):
        inputs = []
        for privkey in privkeys:
            pubkey = public_key_from_private_key(privkey)
            address = address_from_private_key(privkey)
            u = network.synchronous_get([ ('blockchain.address.listunspent',[address])])[0]
            pay_script = klass.pay_script('address', address)
            for item in u:
                item['scriptPubKey'] = pay_script
                item['redeemPubkey'] = pubkey
                item['address'] = address
                item['prevout_hash'] = item['tx_hash']
                item['prevout_n'] = item['tx_pos']
                item['pubkeys'] = [pubkey]
                item['x_pubkeys'] = [None]
                item['signatures'] = [None]
                item['num_sig'] = 1
            inputs += u

        if not inputs:
            return

        total = sum(i.get('value') for i in inputs) - fee
        outputs = [('address', to_address, total)]
        self = klass(inputs, outputs)
        self.sign({ pubkey:privkey })
        return self

    @classmethod
    def multisig_script(klass, public_keys, num=None):
        n = len(public_keys)
        if num is None: num = n

        assert num <= n and n in [2,3] , 'Only "2 of 2", and "2 of 3" transactions are supported'

        if num==2:
            s = '52'
        elif num == 3:
            s = '53'
        else:
            raise

        for k in public_keys:
            s += op_push(len(k)/2) + k
        if n==2:
            s += '52'
        elif n==3:
            s += '53'
        else:
            raise
        s += 'ae'

        return s


    @classmethod
    def pay_script(self, type, addr):
        if type == 'op_return':
            h = addr.encode('hex')
            return '6a' + push_script(h)
        else:
            assert type == 'address'
        addrtype, hash_160 = bc_address_to_hash_160(addr)
        if addrtype == 48:
            script = '76a9'                                      # op_dup, op_hash_160
            script += push_script(hash_160.encode('hex'))
            script += '88ac'                                     # op_equalverify, op_checksig
        elif addrtype == 5:
            script = 'a9'                                        # op_hash_160
            script += push_script(hash_160.encode('hex'))
            script += '87'                                       # op_equal
        else:
            raise
        return script


    def serialize(self, for_sig=None):
        # for_sig:
        #   -1   : do not sign, estimate length
        #   i>=0 : serialized tx for signing input i
        #   None : add all known signatures

        inputs = self.inputs
        outputs = self.outputs

        s  = int_to_hex(1,4)                                         # version
        s += var_int( len(inputs) )                                  # number of inputs
        for i, txin in enumerate(inputs):

            s += txin['prevout_hash'].decode('hex')[::-1].encode('hex')   # prev hash
            s += int_to_hex(txin['prevout_n'],4)                          # prev index

            p2sh = txin.get('redeemScript') is not None
            num_sig = txin['num_sig']
            address = txin['address']

            x_signatures = txin['signatures']
            signatures = filter(None, x_signatures)
            is_complete = len(signatures) == num_sig

            if for_sig in [-1, None]:
                # if we have enough signatures, we use the actual pubkeys
                # use extended pubkeys (with bip32 derivation)
                if for_sig == -1:
                    # we assume that signature will be 0x48 bytes long
                    pubkeys = txin['pubkeys']
                    sig_list = [ "00" * 0x48 ] * num_sig
                elif is_complete:
                    pubkeys = txin['pubkeys']
                    sig_list = ((sig + '01') for sig in signatures)
                else:
                    pubkeys = txin['x_pubkeys']
                    sig_list = ((sig + '01') if sig else NO_SIGNATURE for sig in x_signatures)
                script = ''.join(push_script(x) for x in sig_list)
                if not p2sh:
                    x_pubkey = pubkeys[0]
                    if x_pubkey is None:
                        addrtype, h160 = bc_address_to_hash_160(txin['address'])
                        x_pubkey = 'fd' + (chr(addrtype) + h160).encode('hex')
                    script += push_script(x_pubkey)
                else:
                    script = '00' + script          # put op_0 in front of script
                    redeem_script = self.multisig_script(pubkeys,2)
                    script += push_script(redeem_script)

            elif for_sig==i:
                script = txin['redeemScript'] if p2sh else self.pay_script('address', address)
            else:
                script = ''

            s += var_int( len(script)/2 )                            # script length
            s += script
            s += "ffffffff"                                          # sequence

        s += var_int( len(outputs) )                                 # number of outputs
        for output in outputs:
            type, addr, amount = output
            s += int_to_hex( amount, 8)                              # amount
            script = self.pay_script(type, addr)
            s += var_int( len(script)/2 )                           #  script length
            s += script                                             #  script
        s += int_to_hex(0,4)                                        #  lock time
        if for_sig is not None and for_sig != -1:
            s += int_to_hex(1, 4)                                   #  hash type
        return s

    def tx_for_sig(self,i):
        return self.serialize(for_sig = i)

    def hash(self):
        return Hash(self.raw.decode('hex') )[::-1].encode('hex')

    def add_input(self, input):
        self.inputs.append(input)
        self.raw = None

    def input_value(self):
        return sum(x['value'] for x in self.inputs)

    def output_value(self):
        return sum( val for tp,addr,val in self.outputs)

    def get_fee(self):
        return self.input_value() - self.output_value()

    def signature_count(self):
        r = 0
        s = 0
        for txin in self.inputs:
            if txin.get('is_coinbase'):
                continue
            signatures = filter(None, txin['signatures'])
            s += len(signatures)
            r += txin['num_sig']
        return s, r

    def is_complete(self):
        s, r = self.signature_count()
        return r == s

    def inputs_to_sign(self):
        out = set()
        for txin in self.inputs:
            x_signatures = txin['signatures']
            signatures = filter(None, x_signatures)
            if len(signatures) == txin['num_sig']:
                # input is complete
                continue
            for k, x_pubkey in enumerate(txin['x_pubkeys']):
                if x_signatures[k] is not None:
                    # this pubkey already signed
                    continue
                out.add(x_pubkey)
        return out

    def sign(self, keypairs):
        print_error("tx.sign(), keypairs:", keypairs)
        for i, txin in enumerate(self.inputs):
            signatures = filter(None, txin['signatures'])
            num = txin['num_sig']
            if len(signatures) == num:
                # continue if this txin is complete
                continue

            for x_pubkey in txin['x_pubkeys']:
                if x_pubkey in keypairs.keys():
                    print_error("adding signature for", x_pubkey)
                    # add pubkey to txin
                    txin = self.inputs[i]
                    x_pubkeys = txin['x_pubkeys']
                    ii = x_pubkeys.index(x_pubkey)
                    sec = keypairs[x_pubkey]
                    pubkey = public_key_from_private_key(sec)
                    txin['x_pubkeys'][ii] = pubkey
                    txin['pubkeys'][ii] = pubkey
                    self.inputs[i] = txin
                    # add signature
                    for_sig = Hash(self.tx_for_sig(i).decode('hex'))
                    pkey = regenerate_key(sec)
                    secexp = pkey.secret
                    private_key = ecdsa.SigningKey.from_secret_exponent( secexp, curve = SECP256k1 )
                    public_key = private_key.get_verifying_key()
                    sig = private_key.sign_digest_deterministic( for_sig, hashfunc=hashlib.sha256, sigencode = ecdsa.util.sigencode_der )
                    assert public_key.verify_digest( sig, for_sig, sigdecode = ecdsa.util.sigdecode_der)
                    txin['signatures'][ii] = sig.encode('hex')
                    self.inputs[i] = txin

        print_error("is_complete", self.is_complete())
        self.raw = self.serialize()


    def add_pubkey_addresses(self, txdict):
        for txin in self.inputs:
            if txin.get('address') == "(pubkey)":
                prev_tx = txdict.get(txin.get('prevout_hash'))
                if prev_tx:
                    address, value = prev_tx.get_outputs()[txin.get('prevout_n')]
                    print_error("found pay-to-pubkey address:", address)
                    txin["address"] = address


    def get_outputs(self):
        """convert pubkeys to addresses"""
        o = []
        for type, x, v in self.outputs:
            if type == 'address':
                addr = x
            elif type == 'pubkey':
                addr = public_key_to_bc_address(x.decode('hex'))
            elif type == 'op_return':
                try:
                    addr = 'OP_RETURN: "' + x.decode('utf8') + '"'
                except:
                    addr = 'OP_RETURN: "' + x.encode('hex') + '"'
            else:
                addr = "(None)"
            o.append((addr,v))      # consider using yield (addr, v)
        return o

    def get_output_addresses(self):
        return [addr for addr, val in self.get_outputs()]


    def has_address(self, addr):
        return (addr in self.get_output_addresses()) or (addr in (tx.get("address") for tx in self.inputs))


    def get_value(self, addresses, prevout_values):
        # return the balance for that tx
        is_relevant = False
        is_send = False
        is_pruned = False
        is_partial = False
        v_in = v_out = v_out_mine = 0

        for item in self.inputs:
            addr = item.get('address')
            if addr in addresses:
                is_send = True
                is_relevant = True
                key = item['prevout_hash']  + ':%d'%item['prevout_n']
                value = prevout_values.get( key )
                if value is None:
                    is_pruned = True
                else:
                    v_in += value
            else:
                is_partial = True

        if not is_send: is_partial = False

        for addr, value in self.get_outputs():
            v_out += value
            if addr in addresses:
                v_out_mine += value
                is_relevant = True

        if is_pruned:
            # some inputs are mine:
            fee = None
            if is_send:
                v = v_out_mine - v_out
            else:
                # no input is mine
                v = v_out_mine

        else:
            v = v_out_mine - v_in

            if is_partial:
                # some inputs are mine, but not all
                fee = None
                is_send = v < 0
            else:
                # all inputs are mine
                fee = v_out - v_in

        return is_relevant, is_send, v, fee


    def as_dict(self):
        import json
        out = {
            "hex":str(self),
            "complete":self.is_complete()
            }
        return out


    def required_fee(self, verifier):
        # see https://en.bitcoin.it/wiki/Transaction_fees
<<<<<<< HEAD
        threshold = 57600000*4
        size = len(self.serialize(-1))/2

        fee = 0
        for o in self.get_outputs():
            value = o[1]
            if value < DUST_SOFT_LIMIT:
                fee += MIN_RELAY_TX_FEE
        sum = 0
        for i in self.inputs:
            age = verifier.get_confirmations(i["prevout_hash"])[0]
            sum += i["value"] * age
        priority = sum / size
        print_error(priority, threshold)
        if size < 5000 and fee == 0 and priority > threshold:
            return 0
        fee += (1 + size / 1000) * MIN_RELAY_TX_FEE
        print_error(fee)
        return fee
=======
        #
        # size must be smaller than 1 kbyte for free tx
        size = len(self.serialize(-1))/2
        if size >= 10000:
            return True
        # all outputs must be 0.01 BTC or larger for free tx
        for addr, value in self.get_outputs():
            if value < 1000000:
                return True
        # priority must be large enough for free tx
        threshold = 57600000
        weight = 0
        for txin in self.inputs:
            age = verifier.get_confirmations(txin["prevout_hash"])[0]
            weight += txin["value"] * age
        priority = weight / size
        print_error(priority, threshold)

        return priority < threshold
>>>>>>> 56c6a505
<|MERGE_RESOLUTION|>--- conflicted
+++ resolved
@@ -855,38 +855,12 @@
 
     def required_fee(self, verifier):
         # see https://en.bitcoin.it/wiki/Transaction_fees
-<<<<<<< HEAD
-        threshold = 57600000*4
         size = len(self.serialize(-1))/2
-
         fee = 0
-        for o in self.get_outputs():
-            value = o[1]
+        for addr, value in self.get_outputs():
             if value < DUST_SOFT_LIMIT:
                 fee += MIN_RELAY_TX_FEE
-        sum = 0
-        for i in self.inputs:
-            age = verifier.get_confirmations(i["prevout_hash"])[0]
-            sum += i["value"] * age
-        priority = sum / size
-        print_error(priority, threshold)
-        if size < 5000 and fee == 0 and priority > threshold:
-            return 0
-        fee += (1 + size / 1000) * MIN_RELAY_TX_FEE
-        print_error(fee)
-        return fee
-=======
-        #
-        # size must be smaller than 1 kbyte for free tx
-        size = len(self.serialize(-1))/2
-        if size >= 10000:
-            return True
-        # all outputs must be 0.01 BTC or larger for free tx
-        for addr, value in self.get_outputs():
-            if value < 1000000:
-                return True
-        # priority must be large enough for free tx
-        threshold = 57600000
+        threshold = 57600000*4
         weight = 0
         for txin in self.inputs:
             age = verifier.get_confirmations(txin["prevout_hash"])[0]
@@ -894,5 +868,8 @@
         priority = weight / size
         print_error(priority, threshold)
 
-        return priority < threshold
->>>>>>> 56c6a505
+        if size < 5000 and fee == 0 and priority > threshold:
+            return 0
+        fee += (1 + size / 1000) * MIN_RELAY_TX_FEE
+        print_error(fee)
+        return fee