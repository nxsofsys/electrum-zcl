# -*- coding: utf-8 -*-
#!/usr/bin/env python
#
# Electrum - lightweight Bitcoin client
# Copyright (C) 2011 thomasv@gitorious
#
# Permission is hereby granted, free of charge, to any person
# obtaining a copy of this software and associated documentation files
# (the "Software"), to deal in the Software without restriction,
# including without limitation the rights to use, copy, modify, merge,
# publish, distribute, sublicense, and/or sell copies of the Software,
# and to permit persons to whom the Software is furnished to do so,
# subject to the following conditions:
#
# The above copyright notice and this permission notice shall be
# included in all copies or substantial portions of the Software.
#
# THE SOFTWARE IS PROVIDED "AS IS", WITHOUT WARRANTY OF ANY KIND,
# EXPRESS OR IMPLIED, INCLUDING BUT NOT LIMITED TO THE WARRANTIES OF
# MERCHANTABILITY, FITNESS FOR A PARTICULAR PURPOSE AND
# NONINFRINGEMENT. IN NO EVENT SHALL THE AUTHORS OR COPYRIGHT HOLDERS
# BE LIABLE FOR ANY CLAIM, DAMAGES OR OTHER LIABILITY, WHETHER IN AN
# ACTION OF CONTRACT, TORT OR OTHERWISE, ARISING FROM, OUT OF OR IN
# CONNECTION WITH THE SOFTWARE OR THE USE OR OTHER DEALINGS IN THE
# SOFTWARE.

import hashlib
import base64
import re
import hmac

import version
from util import print_error, InvalidPassword

import ecdsa
import aes

################################## transactions

<<<<<<< HEAD
DUST_SOFT_LIMIT = 100000
MIN_RELAY_TX_FEE = 100000
RECOMMENDED_FEE = 100000
=======
FEE_STEP = 10000
RECOMMENDED_FEE = 50000
>>>>>>> 0273936b
COINBASE_MATURITY = 100
COIN = 100000000

# supported types of transction outputs
TYPE_ADDRESS = 0
TYPE_PUBKEY  = 1
TYPE_SCRIPT  = 2


# AES encryption
EncodeAES = lambda secret, s: base64.b64encode(aes.encryptData(secret,s))
DecodeAES = lambda secret, e: aes.decryptData(secret, base64.b64decode(e))

def strip_PKCS7_padding(s):
    """return s stripped of PKCS7 padding"""
    if len(s)%16 or not s:
        raise ValueError("String of len %d can't be PCKS7-padded" % len(s))
    numpads = ord(s[-1])
    if numpads > 16:
        raise ValueError("String ending with %r can't be PCKS7-padded" % s[-1])
    if s[-numpads:] != numpads*chr(numpads):
        raise ValueError("Invalid PKCS7 padding")
    return s[:-numpads]

# backport padding fix to AES module
aes.strip_PKCS7_padding = strip_PKCS7_padding

def aes_encrypt_with_iv(key, iv, data):
    mode = aes.AESModeOfOperation.modeOfOperation["CBC"]
    key = map(ord, key)
    iv = map(ord, iv)
    data = aes.append_PKCS7_padding(data)
    keysize = len(key)
    assert keysize in aes.AES.keySize.values(), 'invalid key size: %s' % keysize
    moo = aes.AESModeOfOperation()
    (mode, length, ciph) = moo.encrypt(data, mode, key, keysize, iv)
    return ''.join(map(chr, ciph))

def aes_decrypt_with_iv(key, iv, data):
    mode = aes.AESModeOfOperation.modeOfOperation["CBC"]
    key = map(ord, key)
    iv = map(ord, iv)
    keysize = len(key)
    assert keysize in aes.AES.keySize.values(), 'invalid key size: %s' % keysize
    data = map(ord, data)
    moo = aes.AESModeOfOperation()
    decr = moo.decrypt(data, None, mode, key, keysize, iv)
    decr = strip_PKCS7_padding(decr)
    return decr



def pw_encode(s, password):
    if password:
        secret = Hash(password)
        return EncodeAES(secret, s.encode("utf8"))
    else:
        return s


def pw_decode(s, password):
    if password is not None:
        secret = Hash(password)
        try:
            d = DecodeAES(secret, s).decode("utf8")
        except Exception:
            raise InvalidPassword()
        return d
    else:
        return s


def rev_hex(s):
    return s.decode('hex')[::-1].encode('hex')


def int_to_hex(i, length=1):
    s = hex(i)[2:].rstrip('L')
    s = "0"*(2*length - len(s)) + s
    return rev_hex(s)


def var_int(i):
    # https://en.bitcoin.it/wiki/Protocol_specification#Variable_length_integer
    if i<0xfd:
        return int_to_hex(i)
    elif i<=0xffff:
        return "fd"+int_to_hex(i,2)
    elif i<=0xffffffff:
        return "fe"+int_to_hex(i,4)
    else:
        return "ff"+int_to_hex(i,8)


def op_push(i):
    if i<0x4c:
        return int_to_hex(i)
    elif i<0xff:
        return '4c' + int_to_hex(i)
    elif i<0xffff:
        return '4d' + int_to_hex(i,2)
    else:
        return '4e' + int_to_hex(i,4)


def sha256(x):
    return hashlib.sha256(x).digest()


def Hash(x):
    if type(x) is unicode: x=x.encode('utf-8')
    return sha256(sha256(x))


hash_encode = lambda x: x[::-1].encode('hex')
hash_decode = lambda x: x.decode('hex')[::-1]
hmac_sha_512 = lambda x,y: hmac.new(x, y, hashlib.sha512).digest()

def is_new_seed(x, prefix=version.SEED_PREFIX):
    import mnemonic
    x = mnemonic.prepare_seed(x)
    s = hmac_sha_512("Seed version", x.encode('utf8')).encode('hex')
    return s.startswith(prefix)


def is_old_seed(seed):
    import old_mnemonic
    words = seed.strip().split()
    try:
        old_mnemonic.mn_decode(words)
        uses_electrum_words = True
    except Exception:
        uses_electrum_words = False

    try:
        seed.decode('hex')
        is_hex = (len(seed) == 32 or len(seed) == 64)
    except Exception:
        is_hex = False

    return is_hex or (uses_electrum_words and (len(words) == 12 or len(words) == 24))


# pywallet openssl private key implementation

def i2o_ECPublicKey(pubkey, compressed=False):
    # public keys are 65 bytes long (520 bits)
    # 0x04 + 32-byte X-coordinate + 32-byte Y-coordinate
    # 0x00 = point at infinity, 0x02 and 0x03 = compressed, 0x04 = uncompressed
    # compressed keys: <sign> <x> where <sign> is 0x02 if y is even and 0x03 if y is odd
    if compressed:
        if pubkey.point.y() & 1:
            key = '03' + '%064x' % pubkey.point.x()
        else:
            key = '02' + '%064x' % pubkey.point.x()
    else:
        key = '04' + \
              '%064x' % pubkey.point.x() + \
              '%064x' % pubkey.point.y()

    return key.decode('hex')

# end pywallet openssl private key implementation



############ functions from pywallet #####################

def hash_160(public_key):
    md = hashlib.new('ripemd160')
    md.update(sha256(public_key))
    return md.digest()

def public_key_to_bc_address(public_key):
    h160 = hash_160(public_key)
    return hash_160_to_bc_address(h160)

def hash_160_to_bc_address(h160, addrtype = 48):
    vh160 = chr(addrtype) + h160
    h = Hash(vh160)
    addr = vh160 + h[0:4]
    return base_encode(addr, base=58)

def bc_address_to_hash_160(addr):
    bytes = base_decode(addr, 25, base=58)
    return ord(bytes[0]), bytes[1:21]


__b58chars = '123456789ABCDEFGHJKLMNPQRSTUVWXYZabcdefghijkmnopqrstuvwxyz'
assert len(__b58chars) == 58

__b43chars = '0123456789ABCDEFGHIJKLMNOPQRSTUVWXYZ$*+-./:'
assert len(__b43chars) == 43


def base_encode(v, base):
    """ encode v, which is a string of bytes, to base58."""
    if base == 58:
        chars = __b58chars
    elif base == 43:
        chars = __b43chars
    long_value = 0L
    for (i, c) in enumerate(v[::-1]):
        long_value += (256**i) * ord(c)
    result = ''
    while long_value >= base:
        div, mod = divmod(long_value, base)
        result = chars[mod] + result
        long_value = div
    result = chars[long_value] + result
    # Bitcoin does a little leading-zero-compression:
    # leading 0-bytes in the input become leading-1s
    nPad = 0
    for c in v:
        if c == '\0': nPad += 1
        else: break
    return (chars[0]*nPad) + result


def base_decode(v, length, base):
    """ decode v into a string of len bytes."""
    if base == 58:
        chars = __b58chars
    elif base == 43:
        chars = __b43chars
    long_value = 0L
    for (i, c) in enumerate(v[::-1]):
        long_value += chars.find(c) * (base**i)
    result = ''
    while long_value >= 256:
        div, mod = divmod(long_value, 256)
        result = chr(mod) + result
        long_value = div
    result = chr(long_value) + result
    nPad = 0
    for c in v:
        if c == chars[0]: nPad += 1
        else: break
    result = chr(0)*nPad + result
    if length is not None and len(result) != length:
        return None
    return result


def EncodeBase58Check(vchIn):
    hash = Hash(vchIn)
    return base_encode(vchIn + hash[0:4], base=58)


def DecodeBase58Check(psz):
    vchRet = base_decode(psz, None, base=58)
    key = vchRet[0:-4]
    csum = vchRet[-4:]
    hash = Hash(key)
    cs32 = hash[0:4]
    if cs32 != csum:
        return None
    else:
        return key


def PrivKeyToSecret(privkey):
    return privkey[9:9+32]


def SecretToASecret(secret, compressed=False, addrtype=48):
    vchIn = chr((addrtype+128)&255) + secret
    if compressed: vchIn += '\01'
    return EncodeBase58Check(vchIn)

def ASecretToSecret(key, addrtype=48):
    vch = DecodeBase58Check(key)
    if vch and vch[0] == chr((addrtype+128)&255):
        return vch[1:]
    elif is_minikey(key):
        return minikey_to_private_key(key)
    else:
        return False

def regenerate_key(sec):
    b = ASecretToSecret(sec)
    if not b:
        return False
    b = b[0:32]
    return EC_KEY(b)


def GetPubKey(pubkey, compressed=False):
    return i2o_ECPublicKey(pubkey, compressed)


def GetSecret(pkey):
    return ('%064x' % pkey.secret).decode('hex')


def is_compressed(sec):
    b = ASecretToSecret(sec)
    return len(b) == 33


def public_key_from_private_key(sec):
    # rebuild public key from private key, compressed or uncompressed
    pkey = regenerate_key(sec)
    assert pkey
    compressed = is_compressed(sec)
    public_key = GetPubKey(pkey.pubkey, compressed)
    return public_key.encode('hex')


def address_from_private_key(sec):
    public_key = public_key_from_private_key(sec)
    address = public_key_to_bc_address(public_key.decode('hex'))
    return address


def is_valid(addr):
    return is_address(addr)


def is_address(addr):
    ADDRESS_RE = re.compile('[1-9A-HJ-NP-Za-km-z]{26,}\\Z')
    if not ADDRESS_RE.match(addr):
        return False
    try:
        addrtype, h = bc_address_to_hash_160(addr)
    except Exception:
        return False
    if addrtype not in [48, 5]:
        return False
    return addr == hash_160_to_bc_address(h, addrtype)


def is_private_key(key):
    try:
        k = ASecretToSecret(key)
        return k is not False
    except:
        return False


########### end pywallet functions #######################

def is_minikey(text):
    # Minikeys are typically 22 or 30 characters, but this routine
    # permits any length of 20 or more provided the minikey is valid.
    # A valid minikey must begin with an 'S', be in base58, and when
    # suffixed with '?' have its SHA256 hash begin with a zero byte.
    # They are widely used in Casascius physical bitoins.
    return (len(text) >= 20 and text[0] == 'S'
            and all(c in __b58chars for c in text)
            and ord(sha256(text + '?')[0]) == 0)

def minikey_to_private_key(text):
    return sha256(text)

from ecdsa.ecdsa import curve_secp256k1, generator_secp256k1
from ecdsa.curves import SECP256k1
from ecdsa.ellipticcurve import Point
from ecdsa.util import string_to_number, number_to_string

def msg_magic(message):
    varint = var_int(len(message))
    encoded_varint = "".join([chr(int(varint[i:i+2], 16)) for i in xrange(0, len(varint), 2)])
    return "\x19Litecoin Signed Message:\n" + encoded_varint + message


def verify_message(address, signature, message):
    try:
        EC_KEY.verify_message(address, signature, message)
        return True
    except Exception as e:
        print_error("Verification error: {0}".format(e))
        return False


def encrypt_message(message, pubkey):
    return EC_KEY.encrypt_message(message, pubkey.decode('hex'))


def chunks(l, n):
    return [l[i:i+n] for i in xrange(0, len(l), n)]


def ECC_YfromX(x,curved=curve_secp256k1, odd=True):
    _p = curved.p()
    _a = curved.a()
    _b = curved.b()
    for offset in range(128):
        Mx = x + offset
        My2 = pow(Mx, 3, _p) + _a * pow(Mx, 2, _p) + _b % _p
        My = pow(My2, (_p+1)/4, _p )

        if curved.contains_point(Mx,My):
            if odd == bool(My&1):
                return [My,offset]
            return [_p-My,offset]
    raise Exception('ECC_YfromX: No Y found')


def negative_point(P):
    return Point( P.curve(), P.x(), -P.y(), P.order() )


def point_to_ser(P, comp=True ):
    if comp:
        return ( ('%02x'%(2+(P.y()&1)))+('%064x'%P.x()) ).decode('hex')
    return ( '04'+('%064x'%P.x())+('%064x'%P.y()) ).decode('hex')


def ser_to_point(Aser):
    curve = curve_secp256k1
    generator = generator_secp256k1
    _r  = generator.order()
    assert Aser[0] in ['\x02','\x03','\x04']
    if Aser[0] == '\x04':
        return Point( curve, string_to_number(Aser[1:33]), string_to_number(Aser[33:]), _r )
    Mx = string_to_number(Aser[1:])
    return Point( curve, Mx, ECC_YfromX(Mx, curve, Aser[0]=='\x03')[0], _r )



class MyVerifyingKey(ecdsa.VerifyingKey):
    @classmethod
    def from_signature(klass, sig, recid, h, curve):
        """ See http://www.secg.org/download/aid-780/sec1-v2.pdf, chapter 4.1.6 """
        from ecdsa import util, numbertheory
        import msqr
        curveFp = curve.curve
        G = curve.generator
        order = G.order()
        # extract r,s from signature
        r, s = util.sigdecode_string(sig, order)
        # 1.1
        x = r + (recid/2) * order
        # 1.3
        alpha = ( x * x * x  + curveFp.a() * x + curveFp.b() ) % curveFp.p()
        beta = msqr.modular_sqrt(alpha, curveFp.p())
        y = beta if (beta - recid) % 2 == 0 else curveFp.p() - beta
        # 1.4 the constructor checks that nR is at infinity
        R = Point(curveFp, x, y, order)
        # 1.5 compute e from message:
        e = string_to_number(h)
        minus_e = -e % order
        # 1.6 compute Q = r^-1 (sR - eG)
        inv_r = numbertheory.inverse_mod(r,order)
        Q = inv_r * ( s * R + minus_e * G )
        return klass.from_public_point( Q, curve )


class MySigningKey(ecdsa.SigningKey):
    """Enforce low S values in signatures"""

    def sign_number(self, number, entropy=None, k=None):
        curve = SECP256k1
        G = curve.generator
        order = G.order()
        r, s = ecdsa.SigningKey.sign_number(self, number, entropy, k)
        if s > order/2:
            s = order - s
        return r, s


class EC_KEY(object):

    def __init__( self, k ):
        secret = string_to_number(k)
        self.pubkey = ecdsa.ecdsa.Public_key( generator_secp256k1, generator_secp256k1 * secret )
        self.privkey = ecdsa.ecdsa.Private_key( self.pubkey, secret )
        self.secret = secret

    def get_public_key(self, compressed=True):
        return point_to_ser(self.pubkey.point, compressed).encode('hex')

    def sign(self, msg_hash):
        private_key = MySigningKey.from_secret_exponent(self.secret, curve = SECP256k1)
        public_key = private_key.get_verifying_key()
        signature = private_key.sign_digest_deterministic(msg_hash, hashfunc=hashlib.sha256, sigencode = ecdsa.util.sigencode_string)
        assert public_key.verify_digest(signature, msg_hash, sigdecode = ecdsa.util.sigdecode_string)
        return signature

    def sign_message(self, message, compressed, address):
        signature = self.sign(Hash(msg_magic(message)))
        for i in range(4):
            sig = chr(27 + i + (4 if compressed else 0)) + signature
            try:
                self.verify_message(address, sig, message)
                return sig
            except Exception:
                continue
        else:
            raise Exception("error: cannot sign message")

    @classmethod
    def verify_message(self, address, sig, message):
        if len(sig) != 65:
            raise Exception("Wrong encoding")
        nV = ord(sig[0])
        if nV < 27 or nV >= 35:
            raise Exception("Bad encoding")
        if nV >= 31:
            compressed = True
            nV -= 4
        else:
            compressed = False
        recid = nV - 27

        h = Hash(msg_magic(message))
        public_key = MyVerifyingKey.from_signature(sig[1:], recid, h, curve = SECP256k1)
        # check public key
        public_key.verify_digest(sig[1:], h, sigdecode = ecdsa.util.sigdecode_string)
        pubkey = point_to_ser(public_key.pubkey.point, compressed)
        # check that we get the original signing address
        addr = public_key_to_bc_address(pubkey)
        if address != addr:
            raise Exception("Bad signature")


    # ECIES encryption/decryption methods; AES-128-CBC with PKCS7 is used as the cipher; hmac-sha256 is used as the mac

    @classmethod
    def encrypt_message(self, message, pubkey):

        pk = ser_to_point(pubkey)
        if not ecdsa.ecdsa.point_is_valid(generator_secp256k1, pk.x(), pk.y()):
            raise Exception('invalid pubkey')

        ephemeral_exponent = number_to_string(ecdsa.util.randrange(pow(2,256)), generator_secp256k1.order())
        ephemeral = EC_KEY(ephemeral_exponent)
        ecdh_key = point_to_ser(pk * ephemeral.privkey.secret_multiplier)
        key = hashlib.sha512(ecdh_key).digest()
        iv, key_e, key_m = key[0:16], key[16:32], key[32:]
        ciphertext = aes_encrypt_with_iv(key_e, iv, message)
        ephemeral_pubkey = ephemeral.get_public_key(compressed=True).decode('hex')
        encrypted = 'BIE1' + ephemeral_pubkey + ciphertext
        mac = hmac.new(key_m, encrypted, hashlib.sha256).digest()

        return base64.b64encode(encrypted + mac)


    def decrypt_message(self, encrypted):

        encrypted = base64.b64decode(encrypted)

        if len(encrypted) < 85:
            raise Exception('invalid ciphertext: length')

        magic = encrypted[:4]
        ephemeral_pubkey = encrypted[4:37]
        ciphertext = encrypted[37:-32]
        mac = encrypted[-32:]

        if magic != 'BIE1':
            raise Exception('invalid ciphertext: invalid magic bytes')

        try:
            ephemeral_pubkey = ser_to_point(ephemeral_pubkey)
        except AssertionError, e:
            raise Exception('invalid ciphertext: invalid ephemeral pubkey')

        if not ecdsa.ecdsa.point_is_valid(generator_secp256k1, ephemeral_pubkey.x(), ephemeral_pubkey.y()):
            raise Exception('invalid ciphertext: invalid ephemeral pubkey')

        ecdh_key = point_to_ser(ephemeral_pubkey * self.privkey.secret_multiplier)
        key = hashlib.sha512(ecdh_key).digest()
        iv, key_e, key_m = key[0:16], key[16:32], key[32:]
        if mac != hmac.new(key_m, encrypted[:-32], hashlib.sha256).digest():
            raise Exception('invalid ciphertext: invalid mac')

        return aes_decrypt_with_iv(key_e, iv, ciphertext)


###################################### BIP32 ##############################

random_seed = lambda n: "%032x"%ecdsa.util.randrange( pow(2,n) )
BIP32_PRIME = 0x80000000


def get_pubkeys_from_secret(secret):
    # public key
    private_key = ecdsa.SigningKey.from_string( secret, curve = SECP256k1 )
    public_key = private_key.get_verifying_key()
    K = public_key.to_string()
    K_compressed = GetPubKey(public_key.pubkey,True)
    return K, K_compressed


# Child private key derivation function (from master private key)
# k = master private key (32 bytes)
# c = master chain code (extra entropy for key derivation) (32 bytes)
# n = the index of the key we want to derive. (only 32 bits will be used)
# If n is negative (i.e. the 32nd bit is set), the resulting private key's
#  corresponding public key can NOT be determined without the master private key.
# However, if n is positive, the resulting private key's corresponding
#  public key can be determined without the master private key.
def CKD_priv(k, c, n):
    is_prime = n & BIP32_PRIME
    return _CKD_priv(k, c, rev_hex(int_to_hex(n,4)).decode('hex'), is_prime)

def _CKD_priv(k, c, s, is_prime):
    order = generator_secp256k1.order()
    keypair = EC_KEY(k)
    cK = GetPubKey(keypair.pubkey,True)
    data = chr(0) + k + s if is_prime else cK + s
    I = hmac.new(c, data, hashlib.sha512).digest()
    k_n = number_to_string( (string_to_number(I[0:32]) + string_to_number(k)) % order , order )
    c_n = I[32:]
    return k_n, c_n

# Child public key derivation function (from public key only)
# K = master public key
# c = master chain code
# n = index of key we want to derive
# This function allows us to find the nth public key, as long as n is
#  non-negative. If n is negative, we need the master private key to find it.
def CKD_pub(cK, c, n):
    if n & BIP32_PRIME: raise
    return _CKD_pub(cK, c, rev_hex(int_to_hex(n,4)).decode('hex'))

# helper function, callable with arbitrary string
def _CKD_pub(cK, c, s):
    order = generator_secp256k1.order()
    I = hmac.new(c, cK + s, hashlib.sha512).digest()
    curve = SECP256k1
    pubkey_point = string_to_number(I[0:32])*curve.generator + ser_to_point(cK)
    public_key = ecdsa.VerifyingKey.from_public_point( pubkey_point, curve = SECP256k1 )
    c_n = I[32:]
    cK_n = GetPubKey(public_key.pubkey,True)
    return cK_n, c_n


BITCOIN_HEADER_PRIV = "0488ade4"
BITCOIN_HEADER_PUB = "0488b21e"

TESTNET_HEADER_PRIV = "04358394"
TESTNET_HEADER_PUB = "043587cf"

BITCOIN_HEADERS = (BITCOIN_HEADER_PUB, BITCOIN_HEADER_PRIV)
TESTNET_HEADERS = (TESTNET_HEADER_PUB, TESTNET_HEADER_PRIV)

BITCOIN_HEADER_ALT_PRIV = "019d9cfe"
BITCOIN_HEADER_ALT_PUB = "019da462"

TESTNET_HEADER_ALT_PRIV = "0436ef7d"
TESTNET_HEADER_ALT_PUB = "0436f6e1"

BITCOIN_HEADERS_ALT = (BITCOIN_HEADER_ALT_PUB, BITCOIN_HEADER_ALT_PRIV)
TESTNET_HEADERS_ALT = (TESTNET_HEADER_ALT_PUB, TESTNET_HEADER_ALT_PRIV)

def _get_headers(testnet):
    """Returns the correct headers for either testnet or bitcoin, in the form
    of a 2-tuple, like (public, private)."""
    if testnet:
        return TESTNET_HEADERS
    else:
        return BITCOIN_HEADERS


def deserialize_xkey(xkey):

    xkey = DecodeBase58Check(xkey)
    assert len(xkey) == 78

    xkey_header = xkey[0:4].encode('hex')
    # Determine if the key is a bitcoin key or a testnet key.
    if xkey_header in TESTNET_HEADERS:
        head = TESTNET_HEADER_PRIV
    elif xkey_header in BITCOIN_HEADERS:
        head = BITCOIN_HEADER_PRIV
    elif xkey_header in TESTNET_HEADERS_ALT:
        head = TESTNET_HEADER_ALT_PRIV
    elif xkey_header in BITCOIN_HEADERS_ALT:
        head = BITCOIN_HEADER_ALT_PRIV
    else:
        raise Exception("Unknown xkey header: '%s'" % xkey_header)

    depth = ord(xkey[4])
    fingerprint = xkey[5:9]
    child_number = xkey[9:13]
    c = xkey[13:13+32]
    if xkey[0:4].encode('hex') == head:
        K_or_k = xkey[13+33:]
    else:
        K_or_k = xkey[13+32:]
    return depth, fingerprint, child_number, c, K_or_k


def get_xkey_name(xkey, testnet=False):
    depth, fingerprint, child_number, c, K = deserialize_xkey(xkey)
    n = int(child_number.encode('hex'), 16)
    if n & BIP32_PRIME:
        child_id = "%d'"%(n - BIP32_PRIME)
    else:
        child_id = "%d"%n
    if depth == 0:
        return ''
    elif depth == 1:
        return child_id
    else:
        raise BaseException("xpub depth error")


def xpub_from_xprv(xprv, testnet=False):
    depth, fingerprint, child_number, c, k = deserialize_xkey(xprv)
    K, cK = get_pubkeys_from_secret(k)
    header_pub, _  = _get_headers(testnet)
    xpub = header_pub.decode('hex') + chr(depth) + fingerprint + child_number + c + cK
    return EncodeBase58Check(xpub)


def bip32_root(seed, testnet=False):
    header_pub, header_priv = _get_headers(testnet)
    I = hmac.new("Bitcoin seed", seed, hashlib.sha512).digest()
    master_k = I[0:32]
    master_c = I[32:]
    K, cK = get_pubkeys_from_secret(master_k)
    xprv = (header_priv + "00" + "00000000" + "00000000").decode("hex") + master_c + chr(0) + master_k
    xpub = (header_pub + "00" + "00000000" + "00000000").decode("hex") + master_c + cK
    return EncodeBase58Check(xprv), EncodeBase58Check(xpub)


def xpub_from_pubkey(cK, testnet=False):
    header_pub, header_priv = _get_headers(testnet)
    assert cK[0] in ['\x02','\x03']
    master_c = chr(0)*32
    xpub = (header_pub + "00" + "00000000" + "00000000").decode("hex") + master_c + cK
    return EncodeBase58Check(xpub)


def bip32_private_derivation(xprv, branch, sequence, testnet=False):
    assert sequence.startswith(branch)
    if branch == sequence:
        return xprv, xpub_from_xprv(xprv, testnet)
    header_pub, header_priv = _get_headers(testnet)
    depth, fingerprint, child_number, c, k = deserialize_xkey(xprv)
    sequence = sequence[len(branch):]
    for n in sequence.split('/'):
        if n == '': continue
        i = int(n[:-1]) + BIP32_PRIME if n[-1] == "'" else int(n)
        parent_k = k
        k, c = CKD_priv(k, c, i)
        depth += 1

    _, parent_cK = get_pubkeys_from_secret(parent_k)
    fingerprint = hash_160(parent_cK)[0:4]
    child_number = ("%08X"%i).decode('hex')
    K, cK = get_pubkeys_from_secret(k)
    xprv = header_priv.decode('hex') + chr(depth) + fingerprint + child_number + c + chr(0) + k
    xpub = header_pub.decode('hex') + chr(depth) + fingerprint + child_number + c + cK
    return EncodeBase58Check(xprv), EncodeBase58Check(xpub)


def bip32_public_derivation(xpub, branch, sequence, testnet=False):
    header_pub, _ = _get_headers(testnet)
    depth, fingerprint, child_number, c, cK = deserialize_xkey(xpub)
    assert sequence.startswith(branch)
    sequence = sequence[len(branch):]
    for n in sequence.split('/'):
        if n == '': continue
        i = int(n)
        parent_cK = cK
        cK, c = CKD_pub(cK, c, i)
        depth += 1

    fingerprint = hash_160(parent_cK)[0:4]
    child_number = ("%08X"%i).decode('hex')
    xpub = header_pub.decode('hex') + chr(depth) + fingerprint + child_number + c + cK
    return EncodeBase58Check(xpub)


def bip32_private_key(sequence, k, chain):
    for i in sequence:
        k, chain = CKD_priv(k, chain, i)
    return SecretToASecret(k, True)<|MERGE_RESOLUTION|>--- conflicted
+++ resolved
@@ -37,14 +37,10 @@
 
 ################################## transactions
 
-<<<<<<< HEAD
 DUST_SOFT_LIMIT = 100000
 MIN_RELAY_TX_FEE = 100000
+FEE_STEP = 10000
 RECOMMENDED_FEE = 100000
-=======
-FEE_STEP = 10000
-RECOMMENDED_FEE = 50000
->>>>>>> 0273936b
 COINBASE_MATURITY = 100
 COIN = 100000000
 
