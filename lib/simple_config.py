import ast
import threading
import os

from util import user_dir, print_error, print_msg

SYSTEM_CONFIG_PATH = "/etc/electrum.conf"

config = None


def get_config():
    global config
    return config


def set_config(c):
    global config
    config = c


class SimpleConfig(object):
    """
    The SimpleConfig class is responsible for handling operations involving
    configuration files.

    There are 3 different sources of possible configuration values:
        1. Command line options.
        2. User configuration (in the user's config directory)
        3. System configuration (in /etc/)
    They are taken in order (1. overrides config options set in 2., that
    override config set in 3.)
    """
    def __init__(self, options=None, read_system_config_function=None,
                 read_user_config_function=None, read_user_dir_function=None):

        # This is the holder of actual options for the current user.
        self.read_only_options = {}
        # This lock needs to be acquired for updating and reading the config in
        # a thread-safe way.
        self.lock = threading.RLock()
        # The path for the config directory. This is set later by init_path()
        self.path = None

        if options is None:
            options = {}  # Having a mutable as a default value is a bad idea.

        # The following two functions are there for dependency injection when
        # testing.
        if read_system_config_function is None:
            read_system_config_function = read_system_config
        if read_user_config_function is None:
            read_user_config_function = read_user_config
        if read_user_dir_function is None:
            self.user_dir = user_dir
        else:
            self.user_dir = read_user_dir_function

        # Save the command-line keys to make sure we don't override them.
        self.command_line_keys = options.keys()
        # Save the system config keys to make sure we don't override them.
        self.system_config_keys = []

        if options.get('portable') is not True:
            # system conf
            system_config = read_system_config_function()
            self.system_config_keys = system_config.keys()
            self.read_only_options.update(system_config)

        # update the current options with the command line options last (to
        # override both others).
        self.read_only_options.update(options)

        # init path
        self.init_path()

        # user config.
        self.user_config = read_user_config_function(self.path)

        set_config(self)  # Make a singleton instance of 'self'

    def init_path(self):
        # Read electrum path in the command line configuration
        self.path = self.read_only_options.get('electrum_path')

        # If not set, use the user's default data directory.
        if self.path is None:
            self.path = self.user_dir()

        # Make directory if it does not yet exist.
        if not os.path.exists(self.path):
            os.mkdir(self.path)

        print_error( "electrum directory", self.path)

    def set_key(self, key, value, save = True):
        if not self.is_modifiable(key):
            print "Warning: not changing key '%s' because it is not modifiable" \
                  " (passed as command line option or defined in /etc/electrum.conf)"%key
            return

        with self.lock:
            self.user_config[key] = value
            if save:
                self.save_user_config()

        return

    def get(self, key, default=None):
        out = None
        with self.lock:
            out = self.read_only_options.get(key)
            if not out:
                out = self.user_config.get(key, default)
        return out

    def is_modifiable(self, key):
        if key in self.command_line_keys:
            return False
        if key in self.system_config_keys:
            return False
<<<<<<< HEAD
        else:
            return True


    def read_system_config(self):
        """Parse and store the system config settings in electrum-ltc.conf into system_config[]."""
        name = '/etc/electrum-ltc.conf'
        if os.path.exists(name):
            try:
                import ConfigParser
            except ImportError:
                print "cannot parse electrum-ltc.conf. please install ConfigParser"
                return
                
            p = ConfigParser.ConfigParser()
            p.read(name)
            try:
                for k, v in p.items('client'):
                    self.system_config[k] = v
            except ConfigParser.NoSectionError:
                pass


    def read_user_config(self):
        """Parse and store the user config settings in electrum.conf into user_config[]."""
        if not self.path: return

        path = os.path.join(self.path, "config")
        if os.path.exists(path):
            try:
                with open(path, "r") as f:
                    data = f.read()
            except IOError:
                return
            try:
                d = ast.literal_eval( data )  #parse raw data from reading wallet file
            except Exception:
                print_msg("Error: Cannot read config file.")
                return

            self.user_config = d

=======
        return True
>>>>>>> 8295ef8c

    def save_user_config(self):
        if not self.path: return

        path = os.path.join(self.path, "config")
        s = repr(self.user_config)
        f = open(path,"w")
        f.write( s )
        f.close()
        if self.get('gui') != 'android':
            import stat
            os.chmod(path, stat.S_IREAD | stat.S_IWRITE)

def read_system_config(path=SYSTEM_CONFIG_PATH):
    """Parse and return the system config settings in /etc/electrum.conf."""
    result = {}
    if os.path.exists(path):
        try:
            import ConfigParser
        except ImportError:
            print "cannot parse electrum.conf. please install ConfigParser"
            return

        p = ConfigParser.ConfigParser()
        try:
            p.read(path)
            for k, v in p.items('client'):
                result[k] = v
        except (ConfigParser.NoSectionError, ConfigParser.MissingSectionHeaderError):
            pass

    return result

def read_user_config(path):
    """Parse and store the user config settings in electrum.conf into user_config[]."""
    if not path: return {}  # Return a dict, since we will call update() on it.

    config_path = os.path.join(path, "config")
    result = {}
    if os.path.exists(config_path):
        try:

            with open(config_path, "r") as f:
                data = f.read()
            result = ast.literal_eval( data )  #parse raw data from reading wallet file

        except Exception:
            print_msg("Error: Cannot read config file.")
            result = {}

        if not type(result) is dict:
            return {}

    return result<|MERGE_RESOLUTION|>--- conflicted
+++ resolved
@@ -4,7 +4,7 @@
 
 from util import user_dir, print_error, print_msg
 
-SYSTEM_CONFIG_PATH = "/etc/electrum.conf"
+SYSTEM_CONFIG_PATH = "/etc/electrum-ltc.conf"
 
 config = None
 
@@ -96,7 +96,7 @@
     def set_key(self, key, value, save = True):
         if not self.is_modifiable(key):
             print "Warning: not changing key '%s' because it is not modifiable" \
-                  " (passed as command line option or defined in /etc/electrum.conf)"%key
+                  " (passed as command line option or defined in /etc/electrum-ltc.conf)"%key
             return
 
         with self.lock:
@@ -119,52 +119,7 @@
             return False
         if key in self.system_config_keys:
             return False
-<<<<<<< HEAD
-        else:
-            return True
-
-
-    def read_system_config(self):
-        """Parse and store the system config settings in electrum-ltc.conf into system_config[]."""
-        name = '/etc/electrum-ltc.conf'
-        if os.path.exists(name):
-            try:
-                import ConfigParser
-            except ImportError:
-                print "cannot parse electrum-ltc.conf. please install ConfigParser"
-                return
-                
-            p = ConfigParser.ConfigParser()
-            p.read(name)
-            try:
-                for k, v in p.items('client'):
-                    self.system_config[k] = v
-            except ConfigParser.NoSectionError:
-                pass
-
-
-    def read_user_config(self):
-        """Parse and store the user config settings in electrum.conf into user_config[]."""
-        if not self.path: return
-
-        path = os.path.join(self.path, "config")
-        if os.path.exists(path):
-            try:
-                with open(path, "r") as f:
-                    data = f.read()
-            except IOError:
-                return
-            try:
-                d = ast.literal_eval( data )  #parse raw data from reading wallet file
-            except Exception:
-                print_msg("Error: Cannot read config file.")
-                return
-
-            self.user_config = d
-
-=======
         return True
->>>>>>> 8295ef8c
 
     def save_user_config(self):
         if not self.path: return
@@ -179,13 +134,13 @@
             os.chmod(path, stat.S_IREAD | stat.S_IWRITE)
 
 def read_system_config(path=SYSTEM_CONFIG_PATH):
-    """Parse and return the system config settings in /etc/electrum.conf."""
+    """Parse and return the system config settings in /etc/electrum-ltc.conf."""
     result = {}
     if os.path.exists(path):
         try:
             import ConfigParser
         except ImportError:
-            print "cannot parse electrum.conf. please install ConfigParser"
+            print "cannot parse electrum-ltc.conf. please install ConfigParser"
             return
 
         p = ConfigParser.ConfigParser()
@@ -199,7 +154,7 @@
     return result
 
 def read_user_config(path):
-    """Parse and store the user config settings in electrum.conf into user_config[]."""
+    """Parse and store the user config settings in electrum-ltc.conf into user_config[]."""
     if not path: return {}  # Return a dict, since we will call update() on it.
 
     config_path = os.path.join(path, "config")
