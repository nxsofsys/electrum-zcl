--- conflicted
+++ resolved
@@ -54,12 +54,9 @@
     'fr1.vtconline.org': DEFAULT_PORTS,
     'uk1.vtconline.org': DEFAULT_PORTS,
     'vtc.horriblecoders.com': DEFAULT_PORTS,
-<<<<<<< HEAD
     'vtc.lukechilds.co': DEFAULT_PORTS,
-=======
     'vtc-cce-1.coinomi.net': {'t':'5028'},
     'vtc-cce-2.coinomi.net': {'t':'5028'},
->>>>>>> 87e4f1e7
 }
 
 '''
