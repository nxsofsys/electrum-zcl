--- conflicted
+++ resolved
@@ -755,12 +755,8 @@
     parent_parser = argparse.ArgumentParser('parent', add_help=False)
     group = parent_parser.add_argument_group('global options')
     group.add_argument("-v", "--verbose", action="store_true", dest="verbose", default=False, help="Show debugging information")
-<<<<<<< HEAD
+    group.add_argument("-D", "--dir", dest="electrum_path", help="electrum directory")
     group.add_argument("-P", "--portable", action="store_true", dest="portable", default=False, help="Use local 'electrum-ltc_data' directory")
-=======
-    group.add_argument("-D", "--dir", dest="electrum_path", help="electrum directory")
-    group.add_argument("-P", "--portable", action="store_true", dest="portable", default=False, help="Use local 'electrum_data' directory")
->>>>>>> 352cdd7f
     group.add_argument("-w", "--wallet", dest="wallet_path", help="wallet path")
     # create main parser
     parser = argparse.ArgumentParser(
