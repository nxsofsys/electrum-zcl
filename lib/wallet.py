#!/usr/bin/env python
#
# Electrum - lightweight Bitcoin client
# Copyright (C) 2011 thomasv@gitorious
#
# This program is free software: you can redistribute it and/or modify
# it under the terms of the GNU General Public License as published by
# the Free Software Foundation, either version 3 of the License, or
# (at your option) any later version.
#
# This program is distributed in the hope that it will be useful,
# but WITHOUT ANY WARRANTY; without even the implied warranty of
# MERCHANTABILITY or FITNESS FOR A PARTICULAR PURPOSE. See the
# GNU General Public License for more details.
#
# You should have received a copy of the GNU General Public License
# along with this program. If not, see <http://www.gnu.org/licenses/>.

import sys
import os
import hashlib
import ast
import threading
import random
import time
import math
import json
import copy

from util import print_msg, print_error, NotEnoughFunds
from util import profiler

from bitcoin import *
from account import *
from version import *

from transaction import Transaction
from plugins import run_hook
import bitcoin
from synchronizer import WalletSynchronizer
from mnemonic import Mnemonic



# internal ID for imported account
IMPORTED_ACCOUNT = '/x'


class WalletStorage(object):

    def __init__(self, config):
        self.lock = threading.RLock()
        self.config = config
        self.data = {}
        self.file_exists = False
        self.path = self.init_path(config)
        print_error( "wallet path", self.path )
        if self.path:
            self.read(self.path)

    def init_path(self, config):
        """Set the path of the wallet."""

        # command line -w option
        path = config.get('wallet_path')
        if path:
            return path

        # path in config file
        path = config.get('default_wallet_path')
        if path and os.path.exists(path):
            return path

        # default path
        dirpath = os.path.join(config.path, "wallets")
        if not os.path.exists(dirpath):
            os.mkdir(dirpath)

        new_path = os.path.join(config.path, "wallets", "default_wallet")

        # default path in pre 1.9 versions
        old_path = os.path.join(config.path, "electrum-ltc.dat")
        if os.path.exists(old_path) and not os.path.exists(new_path):
            os.rename(old_path, new_path)

        return new_path

    def read(self, path):
        """Read the contents of the wallet file."""
        try:
            with open(self.path, "r") as f:
                data = f.read()
        except IOError:
            return
        try:
            self.data = json.loads(data)
        except:
            try:
                d = ast.literal_eval(data)  #parse raw data from reading wallet file
            except Exception as e:
                raise IOError("Cannot read wallet file '%s'" % self.path)
            self.data = {}
            for key, value in d.items():
                try:
                    json.dumps(key)
                    json.dumps(value)
                except:
                    continue
                self.data[key] = value
        self.file_exists = True

    def get(self, key, default=None):
        with self.lock:
            v = self.data.get(key)
            if v is None:
                v = default
            else:
                v = copy.deepcopy(v)
            return v

    def put(self, key, value, save = True):
        try:
            json.dumps(key)
            json.dumps(value)
        except:
            print_error("json error: cannot save", key)
            return
        with self.lock:
            if value is not None:
                self.data[key] = copy.deepcopy(value)
            elif key in self.data:
                self.data.pop(key)
            if save:
                self.write()

    def write(self):
        assert not threading.currentThread().isDaemon()
        temp_path = self.path + '.tmp'
        s = json.dumps(self.data, indent=4, sort_keys=True)
        with open(temp_path, "w") as f:
            f.write(s)
        # perform atomic write on POSIX systems
        try:
            os.rename(temp_path, self.path)
        except:
            os.remove(self.path)
            os.rename(temp_path, self.path)
        if 'ANDROID_DATA' not in os.environ:
            import stat
            os.chmod(self.path,stat.S_IREAD | stat.S_IWRITE)



class Abstract_Wallet(object):
    """
    Wallet classes are created to handle various address generation methods.
    Completion states (watching-only, single account, no seed, etc) are handled inside classes.
    """
    def __init__(self, storage):
        self.storage = storage
        self.electrum_version = ELECTRUM_VERSION
        self.gap_limit_for_change = 3 # constant
        # saved fields
        self.seed_version          = storage.get('seed_version', NEW_SEED_VERSION)
        self.use_change            = storage.get('use_change',True)
        self.use_encryption        = storage.get('use_encryption', False)
        self.seed                  = storage.get('seed', '')               # encrypted
        self.labels                = storage.get('labels', {})
        self.frozen_addresses      = storage.get('frozen_addresses',[])

        self.history               = storage.get('addr_history',{})        # address -> list(txid, height)
        self.fee_per_kb            = int(storage.get('fee_per_kb', RECOMMENDED_FEE))

        # This attribute is set when wallet.start_threads is called.
        self.synchronizer = None

        # imported_keys is deprecated. The GUI should call convert_imported_keys
        self.imported_keys = self.storage.get('imported_keys',{})

        self.load_accounts()
        self.load_transactions()

        # spv
        self.verifier = None
        # there is a difference between wallet.up_to_date and interface.is_up_to_date()
        # interface.is_up_to_date() returns true when all requests have been answered and processed
        # wallet.up_to_date is true when the wallet is synchronized (stronger requirement)
        self.up_to_date = False
        self.lock = threading.Lock()
        self.transaction_lock = threading.Lock()
        self.tx_event = threading.Event()

        # save wallet type the first time
        if self.storage.get('wallet_type') is None:
            self.storage.put('wallet_type', self.wallet_type, True)

    @profiler
    def load_transactions(self):
        self.txi = self.storage.get('txi', {})
        self.txo = self.storage.get('txo', {})
        self.pruned_txo = self.storage.get('pruned_txo', {})
        tx_list = self.storage.get('transactions', {})
        self.transactions = {}
        for tx_hash, raw in tx_list.items():
            tx = Transaction(raw)
            self.transactions[tx_hash] = tx
            if self.txi.get(tx_hash) is None and self.txo.get(tx_hash) is None:
                print_error("removing unreferenced tx", tx_hash)
                self.transactions.pop(tx_hash)

    @profiler
    def save_transactions(self):
        with self.transaction_lock:
            tx = {}
            for k,v in self.transactions.items():
                tx[k] = str(v)
            self.storage.put('transactions', tx)
            self.storage.put('txi', self.txi)
            self.storage.put('txo', self.txo)
            self.storage.put('pruned_txo', self.pruned_txo)

    def clear_history(self):
        with self.transaction_lock:
            self.txi = {}
            self.txo = {}
            self.pruned_txo = {}
            self.history = {}
        self.save_transactions()

    # wizard action
    def get_action(self):
        pass

    def basename(self):
        return os.path.basename(self.storage.path)

    def convert_imported_keys(self, password):
        for k, v in self.imported_keys.items():
            sec = pw_decode(v, password)
            pubkey = public_key_from_private_key(sec)
            address = public_key_to_bc_address(pubkey.decode('hex'))
            if address != k:
                raise InvalidPassword()
            self.import_key(sec, password)
            self.imported_keys.pop(k)
        self.storage.put('imported_keys', self.imported_keys)

    def load_accounts(self):
        self.accounts = {}

        d = self.storage.get('accounts', {})
        for k, v in d.items():
            if self.wallet_type == 'old' and k in [0, '0']:
                v['mpk'] = self.storage.get('master_public_key')
                self.accounts['0'] = OldAccount(v)
            elif v.get('imported'):
                self.accounts[k] = ImportedAccount(v)
            elif v.get('xpub3'):
                self.accounts[k] = BIP32_Account_2of3(v)
            elif v.get('xpub2'):
                self.accounts[k] = BIP32_Account_2of2(v)
            elif v.get('xpub'):
                self.accounts[k] = BIP32_Account(v)
            elif v.get('pending'):
                try:
                    self.accounts[k] = PendingAccount(v)
                except:
                    pass
            else:
                print_error("cannot load account", v)

    def synchronize(self):
        pass

    def can_create_accounts(self):
        return False

    def set_up_to_date(self,b):
        with self.lock: self.up_to_date = b

    def is_up_to_date(self):
        with self.lock: return self.up_to_date

    def update(self):
        self.up_to_date = False
        while not self.is_up_to_date():
            time.sleep(0.1)

    def is_imported(self, addr):
        account = self.accounts.get(IMPORTED_ACCOUNT)
        if account:
            return addr in account.get_addresses(0)
        else:
            return False

    def has_imported_keys(self):
        account = self.accounts.get(IMPORTED_ACCOUNT)
        return account is not None

    def import_key(self, sec, password):
        try:
            pubkey = public_key_from_private_key(sec)
            address = public_key_to_bc_address(pubkey.decode('hex'))
        except Exception:
            raise Exception('Invalid private key')

        if self.is_mine(address):
            raise Exception('Address already in wallet')

        if self.accounts.get(IMPORTED_ACCOUNT) is None:
            self.accounts[IMPORTED_ACCOUNT] = ImportedAccount({'imported':{}})
        self.accounts[IMPORTED_ACCOUNT].add(address, pubkey, sec, password)
        self.save_accounts()

        if self.synchronizer:
            self.synchronizer.add(address)
        return address

    def delete_imported_key(self, addr):
        account = self.accounts[IMPORTED_ACCOUNT]
        account.remove(addr)
        if not account.get_addresses(0):
            self.accounts.pop(IMPORTED_ACCOUNT)
        self.save_accounts()

    def set_label(self, name, text = None):
        changed = False
        old_text = self.labels.get(name)
        if text:
            if old_text != text:
                self.labels[name] = text
                changed = True
        else:
            if old_text:
                self.labels.pop(name)
                changed = True

        if changed:
            self.storage.put('labels', self.labels, True)

        run_hook('set_label', name, text, changed)
        return changed

    def addresses(self, include_change = True):
        return list(addr for acc in self.accounts for addr in self.get_account_addresses(acc, include_change))

    def is_mine(self, address):
        return address in self.addresses(True)

    def is_change(self, address):
        if not self.is_mine(address): return False
        acct, s = self.get_address_index(address)
        if s is None: return False
        return s[0] == 1

    def get_address_index(self, address):
        for acc_id in self.accounts:
            for for_change in [0,1]:
                addresses = self.accounts[acc_id].get_addresses(for_change)
                if address in addresses:
                    return acc_id, (for_change, addresses.index(address))
        raise Exception("Address not found", address)

    def get_private_key(self, address, password):
        if self.is_watching_only():
            return []
        account_id, sequence = self.get_address_index(address)
        return self.accounts[account_id].get_private_key(sequence, self, password)

    def get_public_keys(self, address):
        account_id, sequence = self.get_address_index(address)
        return self.accounts[account_id].get_pubkeys(*sequence)

    def sign_message(self, address, message, password):
        keys = self.get_private_key(address, password)
        assert len(keys) == 1
        sec = keys[0]
        key = regenerate_key(sec)
        compressed = is_compressed(sec)
        return key.sign_message(message, compressed, address)

    def decrypt_message(self, pubkey, message, password):
        address = public_key_to_bc_address(pubkey.decode('hex'))
        keys = self.get_private_key(address, password)
        secret = keys[0]
        ec = regenerate_key(secret)
        decrypted = ec.decrypt_message(message)
        return decrypted

    def add_unverified_tx(self, tx_hash, tx_height):
        if self.verifier and tx_height > 0:
            self.verifier.add(tx_hash, tx_height)

    def get_confirmations(self, tx):
        """ return the number of confirmations of a monitored transaction. """
        if not self.verifier:
            return (None, None)
        with self.verifier.lock:
            if tx in self.verifier.verified_tx:
                height, timestamp, pos = self.verifier.verified_tx[tx]
                conf = (self.network.get_local_height() - height + 1)
                if conf <= 0: timestamp = None
            elif tx in self.verifier.transactions:
                conf = -1
                timestamp = None
            else:
                conf = 0
                timestamp = None

        return conf, timestamp

    def get_txpos(self, tx_hash):
        "return position, even if the tx is unverified"
        with self.verifier.lock:
            x = self.verifier.verified_tx.get(tx_hash)
            y = self.verifier.transactions.get(tx_hash)
        if x:
            height, timestamp, pos = x
            return height, pos
        elif y:
            return y, 0
        else:
            return 1e12, 0

    def is_found(self):
        return self.history.values() != [[]] * len(self.history)

    def get_num_tx(self, address):
        """ return number of transactions where address is involved """
        return len(self.history.get(address, []))

    def get_tx_delta(self, tx_hash, address):
        "effect of tx on address"
        # pruned
        if tx_hash in self.pruned_txo.values():
            return None
        delta = 0
        # substract the value of coins sent from address
        d = self.txi.get(tx_hash, {}).get(address, [])
        for n, v in d:
            delta -= v
        # add the value of the coins received at address
        d = self.txo.get(tx_hash, {}).get(address, [])
        for n, v, cb in d:
            delta += v
        return delta

    def get_wallet_delta(self, tx):
        """ effect of tx on wallet """
        addresses = self.addresses(True)
        is_relevant = False
        is_send = False
        is_pruned = False
        is_partial = False
        v_in = v_out = v_out_mine = 0
        for item in tx.inputs:
            addr = item.get('address')
            if addr in addresses:
                is_send = True
                is_relevant = True
                d = self.txo.get(item['prevout_hash'], {}).get(addr, [])
                for n, v, cb in d:
                    if n == item['prevout_n']:
                        value = v
                        break
                else:
                    value = None
                if value is None:
                    is_pruned = True
                else:
                    v_in += value
            else:
                is_partial = True
        if not is_send:
            is_partial = False
        for addr, value in tx.get_outputs():
            v_out += value
            if addr in addresses:
                v_out_mine += value
                is_relevant = True
        if is_pruned:
            # some inputs are mine:
            fee = None
            if is_send:
                v = v_out_mine - v_out
            else:
                # no input is mine
                v = v_out_mine
        else:
            v = v_out_mine - v_in
            if is_partial:
                # some inputs are mine, but not all
                fee = None
                is_send = v < 0
            else:
                # all inputs are mine
                fee = v_out - v_in
        return is_relevant, is_send, v, fee

    def get_addr_io(self, address):
        h = self.history.get(address, [])
        received = {}
        sent = {}
        for tx_hash, height in h:
            l = self.txo.get(tx_hash, {}).get(address, [])
            for n, v, is_cb in l:
                received[tx_hash + ':%d'%n] = (height, v, is_cb)
        for tx_hash, height in h:
            l = self.txi.get(tx_hash, {}).get(address, [])
            for txi, v in l:
                sent[txi] = height
        return received, sent

    def get_addr_utxo(self, address):
        coins, spent = self.get_addr_io(address)
        for txi in spent:
            coins.pop(txi)
        return coins

    # return the total amount ever received by an address
    def get_addr_received(self, address):
        received, sent = self.get_addr_io(address)
        return sum([v for height, v, is_cb in received.values()])

    # return the balance of a bitcoin address: confirmed and matured, unconfirmed, unmatured
    def get_addr_balance(self, address):
        received, sent = self.get_addr_io(address)
        c = u = x = 0
        for txo, (tx_height, v, is_cb) in received.items():
            if is_cb and tx_height + COINBASE_MATURITY > self.network.get_local_height():
                x += v
            elif tx_height > 0:
                c += v
            else:
                u += v
            if txo in sent:
                if sent[txo] > 0:
                    c -= v
                else:
                    u -= v
        return c, u, x


    def get_spendable_coins(self, domain=None):
        coins = []
        if domain is None:
            domain = self.addresses(True)
        for addr in domain:
            c = self.get_addr_utxo(addr)
            for txo, v in c.items():
                tx_height, value, is_cb = v
                if is_cb and tx_height + COINBASE_MATURITY > self.network.get_local_height():
                    continue
                prevout_hash, prevout_n = txo.split(':')
                output = {
                    'address':addr,
                    'value':value,
                    'prevout_n':int(prevout_n),
                    'prevout_hash':prevout_hash,
                    'height':tx_height,
                    'coinbase':is_cb
                }
                coins.append((tx_height, output))
                continue
        # sort by age
        if coins:
            coins = sorted(coins)
            if coins[-1][0] != 0:
                while coins[0][0] == 0:
                    coins = coins[1:] + [ coins[0] ]
        return [value for height, value in coins]

    def get_account_name(self, k):
        return self.labels.get(k, self.accounts[k].get_name(k))

    def get_account_names(self):
        account_names = {}
        for k in self.accounts.keys():
            account_names[k] = self.get_account_name(k)
        return account_names

    def get_account_addresses(self, acc_id, include_change=True):
        if acc_id is None:
            addr_list = self.addresses(include_change)
        elif acc_id in self.accounts:
            acc = self.accounts[acc_id]
            addr_list = acc.get_addresses(0)
            if include_change:
                addr_list += acc.get_addresses(1)
        return addr_list

    def get_account_from_address(self, addr):
        "Returns the account that contains this address, or None"
        for acc_id in self.accounts:    # similar to get_address_index but simpler
            if addr in self.get_account_addresses(acc_id):
                return acc_id
        return None

    def get_account_balance(self, account):
        return self.get_balance(self.get_account_addresses(account))

    def get_frozen_balance(self):
        return self.get_balance(self.frozen_addresses)

    def get_balance(self, domain=None):
        if domain is None:
            domain = self.addresses(True)
        cc = uu = xx = 0
        for addr in domain:
            c, u, x = self.get_addr_balance(addr)
            cc += c
            uu += u
            xx += x
        return cc, uu, xx

    def set_fee(self, fee):
        if self.fee_per_kb != fee:
            self.fee_per_kb = fee
            self.storage.put('fee_per_kb', self.fee_per_kb, True)

    def get_address_history(self, address):
        with self.lock:
            return self.history.get(address, [])

    def get_status(self, h):
        if not h:
            return None
        status = ''
        for tx_hash, height in h:
            status += tx_hash + ':%d:' % height
        return hashlib.sha256( status ).digest().encode('hex')

    def find_pay_to_pubkey_address(self, prevout_hash, prevout_n):
        dd = self.txo.get(prevout_hash, {})
        for addr, l in dd.items():
            for n, v, is_cb in l:
                if n == prevout_n:
                    return addr

    def add_transaction(self, tx_hash, tx, tx_height):
        is_coinbase = tx.inputs[0].get('is_coinbase') == True
        with self.transaction_lock:
            # add inputs
            self.txi[tx_hash] = d = {}
            for txi in tx.inputs:
                addr = txi.get('address')
                if not txi.get('is_coinbase'):
                    prevout_hash = txi['prevout_hash']
                    prevout_n = txi['prevout_n']
                    ser = prevout_hash + ':%d'%prevout_n
                if addr == "(pubkey)":
                    addr = self.find_pay_to_pubkey_address(prevout_hash, prevout_n)
                    if addr:
                        print_error("found pay-to-pubkey address:", addr)
                    else:
                        self.pruned_txo[ser] = tx_hash
                # find value from prev output
                if addr and self.is_mine(addr):
                    dd = self.txo.get(prevout_hash, {})
                    for n, v, is_cb in dd.get(addr, []):
                        if n == prevout_n:
                            if d.get(addr) is None:
                                d[addr] = []
                            d[addr].append((ser, v))
                            break
                    else:
                        self.pruned_txo[ser] = tx_hash

            # add outputs
            self.txo[tx_hash] = d = {}
            for n, txo in enumerate(tx.outputs):
                ser = tx_hash + ':%d'%n
                _type, x, v = txo
                if _type == 'address':
                    addr = x
                elif _type == 'pubkey': 
                    addr = public_key_to_bc_address(x.decode('hex'))
                else:
                    addr = None
                if addr and self.is_mine(addr):
                    if d.get(addr) is None:
                        d[addr] = []
                    d[addr].append((n, v, is_coinbase))
                # give v to txi that spends me
                next_tx = self.pruned_txo.get(ser)
                if next_tx is not None:
                    self.pruned_txo.pop(ser)
                    dd = self.txi.get(next_tx, {})
                    if dd.get(addr) is None:
                        dd[addr] = []
                    dd[addr].append((ser, v))
            # save
            self.transactions[tx_hash] = tx

    def remove_transaction(self, tx_hash, tx_height):
        with self.transaction_lock:
            print_error("removing tx from history", tx_hash)
            #tx = self.transactions.pop(tx_hash)
            for ser, hh in self.pruned_txo.items():
                if hh == tx_hash:
                    self.pruned_txo.pop(ser)
            # add tx to pruned_txo, and undo the txi addition
            for next_tx, dd in self.txi.items():
                for addr, l in dd.items():
                    ll = l[:]
                    for item in ll:
                        ser, v = item
                        prev_hash, prev_n = ser.split(':')
                        if prev_hash == tx_hash:
                            l.remove(item)
                            self.pruned_txo[ser] = next_tx
                    if l == []:
                        dd.pop(addr)
                    else:
                        dd[addr] = l
            self.txi.pop(tx_hash)
            self.txo.pop(tx_hash)


    def receive_tx_callback(self, tx_hash, tx, tx_height):
        self.add_transaction(tx_hash, tx, tx_height)
        #self.network.pending_transactions_for_notifications.append(tx)
        self.add_unverified_tx(tx_hash, tx_height)


    def receive_history_callback(self, addr, hist):

        with self.lock:
            old_hist = self.history.get(addr, [])
            for tx_hash, height in old_hist:
                if (tx_hash, height) not in hist:
                    self.remove_transaction(tx_hash, height)

            self.history[addr] = hist
            self.storage.put('addr_history', self.history, True)

        for tx_hash, tx_height in hist:
            # add it in case it was previously unconfirmed
            self.add_unverified_tx (tx_hash, tx_height)

            # if addr is new, we have to recompute txi and txo
            tx = self.transactions.get(tx_hash)
            if tx is not None and self.txi.get(tx_hash, {}).get(addr) is None and self.txo.get(tx_hash, {}).get(addr) is None:
                tx.deserialize()
                self.add_transaction(tx_hash, tx, tx_height)


    def get_history(self, domain=None):
        from collections import defaultdict
        # get domain
        if domain is None:
            domain = self.get_account_addresses(None)

        # 1. Get the history of each address in the domain, maintain the
        #    delta of a tx as the sum of its deltas on domain addresses
        tx_deltas = defaultdict(int)
        for addr in domain:
            h = self.get_address_history(addr)
            for tx_hash, height in h:
                delta = self.get_tx_delta(tx_hash, addr)
                if delta is None or tx_deltas[tx_hash] is None:
                    tx_deltas[tx_hash] = None
                else:
                    tx_deltas[tx_hash] += delta

        # 2. create sorted history
        history = []
        for tx_hash, delta in tx_deltas.items():
            conf, timestamp = self.get_confirmations(tx_hash)
            history.append((tx_hash, conf, delta, timestamp))
        history.sort(key = lambda x: self.get_txpos(x[0]))
        history.reverse()

        # 3. add balance
        c, u, x = self.get_balance(domain)
        balance = c + u + x
        h2 = []
        for item in history:
            tx_hash, conf, delta, timestamp = item
            h2.append((tx_hash, conf, delta, timestamp, balance))
            if balance is None or delta is None:
                balance = None
            else:
                balance -= delta
        h2.reverse()

        # fixme: this may happen if history is incomplete
        if balance not in [None, 0]:
            print_error("Error: history not synchronized")
            return []

        return h2


    def get_label(self, tx_hash):
        label = self.labels.get(tx_hash)
        is_default = (label == '') or (label is None)
        if is_default:
            label = self.get_default_label(tx_hash)
        return label, is_default

    def get_default_label(self, tx_hash):
        if self.txi.get(tx_hash) == {}:
            d = self.txo.get(tx_hash, {})
            labels = []
            for addr in d.keys():
                label = self.labels.get(addr)
                if label:
                    labels.append(label)
            return ', '.join(labels)
        return ''

    def get_tx_fee(self, tx):
        # this method can be overloaded
        return tx.get_fee()

    def estimated_fee(self, tx):
        estimated_size = len(tx.serialize(-1))/2
        fee = int(self.fee_per_kb*estimated_size/1000.)
<<<<<<< HEAD
        if fee < MIN_RELAY_TX_FEE: # tx.required_fee(self.verifier):
=======
        if fee < MIN_RELAY_TX_FEE: # and tx.requires_fee(self):
>>>>>>> 656560be
            fee = MIN_RELAY_TX_FEE
        return fee

    def make_unsigned_transaction(self, outputs, fixed_fee=None, change_addr=None, domain=None, coins=None ):
        # check outputs
        for type, data, value in outputs:
            if type == 'address':
                assert is_address(data), "Address " + data + " is invalid!"

        # get coins
        if not coins:
            if domain is None:
                domain = self.addresses(True)
            for i in self.frozen_addresses:
                if i in domain:
                    domain.remove(i)
            coins = self.get_spendable_coins(domain)

        amount = sum(map(lambda x:x[2], outputs))
        total = fee = 0
        inputs = []
        tx = Transaction.from_io(inputs, outputs)
        for item in coins:
            v = item.get('value')
            total += v
            self.add_input_info(item)
            tx.add_input(item)
            fee = fixed_fee if fixed_fee is not None else self.estimated_fee(tx)
            if total >= amount + fee: break
        else:
            raise NotEnoughFunds()

        # change address
        if not change_addr:
            # send change to one of the accounts involved in the tx
            address = inputs[0].get('address')
            account, _ = self.get_address_index(address)
            if not self.use_change or not self.accounts[account].has_change():
                change_addr = address
            else:
                change_addr = self.accounts[account].get_addresses(1)[-self.gap_limit_for_change]

        # if change is above dust threshold, add a change output.
        change_amount = total - ( amount + fee )
        if fixed_fee is not None and change_amount > 0:
            # Insert the change output at a random position in the outputs
            posn = random.randint(0, len(tx.outputs))
            tx.outputs[posn:posn] = [( 'address', change_addr,  change_amount)]
        elif change_amount > DUST_THRESHOLD:
            # Insert the change output at a random position in the outputs
            posn = random.randint(0, len(tx.outputs))
            tx.outputs[posn:posn] = [( 'address', change_addr,  change_amount)]
            # recompute fee including change output
            fee = self.estimated_fee(tx)
            # remove change output
            tx.outputs.pop(posn)
            # if change is still above dust threshold, re-add change output.
            change_amount = total - ( amount + fee )
            if change_amount > DUST_THRESHOLD:
                tx.outputs[posn:posn] = [( 'address', change_addr,  change_amount)]
                print_error('change', change_amount)
            else:
                print_error('not keeping dust', change_amount)
        else:
            print_error('not keeping dust', change_amount)

        run_hook('make_unsigned_transaction', tx)
        return tx

    def mktx(self, outputs, password, fee=None, change_addr=None, domain= None, coins = None ):
        tx = self.make_unsigned_transaction(outputs, fee, change_addr, domain, coins)
        self.sign_transaction(tx, password)
        return tx

    def add_input_info(self, txin):
        address = txin['address']
        account_id, sequence = self.get_address_index(address)
        account = self.accounts[account_id]
        redeemScript = account.redeem_script(*sequence)
        pubkeys = account.get_pubkeys(*sequence)
        x_pubkeys = account.get_xpubkeys(*sequence)
        # sort pubkeys and x_pubkeys, using the order of pubkeys
        pubkeys, x_pubkeys = zip( *sorted(zip(pubkeys, x_pubkeys)))
        txin['pubkeys'] = list(pubkeys)
        txin['x_pubkeys'] = list(x_pubkeys)
        txin['signatures'] = [None] * len(pubkeys)

        if redeemScript:
            txin['redeemScript'] = redeemScript
            txin['num_sig'] = 2
        else:
            txin['redeemPubkey'] = account.get_pubkey(*sequence)
            txin['num_sig'] = 1

    def sign_transaction(self, tx, password):
        if self.is_watching_only():
            return
        # check that the password is correct. This will raise if it's not.
        self.check_password(password)
        keypairs = {}
        x_pubkeys = tx.inputs_to_sign()
        for x in x_pubkeys:
            sec = self.get_private_key_from_xpubkey(x, password)
            if sec:
                keypairs[ x ] = sec
        if keypairs:
            tx.sign(keypairs)
        run_hook('sign_transaction', tx, password)

    def sendtx(self, tx):
        # synchronous
        h = self.send_tx(tx)
        self.tx_event.wait()
        return self.receive_tx(h, tx)

    def send_tx(self, tx):
        # asynchronous
        self.tx_event.clear()
        self.network.send([('blockchain.transaction.broadcast', [str(tx)])], self.on_broadcast)
        return tx.hash()

    def on_broadcast(self, r):
        self.tx_result = r.get('result')
        self.tx_event.set()

    def receive_tx(self, tx_hash, tx):
        out = self.tx_result
        if out != tx_hash:
            return False, "error: " + out
        run_hook('receive_tx', tx, self)
        return True, out

    def update_password(self, old_password, new_password):
        if new_password == '':
            new_password = None

        if self.has_seed():
            decoded = self.get_seed(old_password)
            self.seed = pw_encode( decoded, new_password)
            self.storage.put('seed', self.seed, True)

        imported_account = self.accounts.get(IMPORTED_ACCOUNT)
        if imported_account:
            imported_account.update_password(old_password, new_password)
            self.save_accounts()

        if hasattr(self, 'master_private_keys'):
            for k, v in self.master_private_keys.items():
                b = pw_decode(v, old_password)
                c = pw_encode(b, new_password)
                self.master_private_keys[k] = c
            self.storage.put('master_private_keys', self.master_private_keys, True)

        self.use_encryption = (new_password != None)
        self.storage.put('use_encryption', self.use_encryption,True)

    def freeze(self,addr):
        if self.is_mine(addr) and addr not in self.frozen_addresses:
            self.frozen_addresses.append(addr)
            self.storage.put('frozen_addresses', self.frozen_addresses, True)
            return True
        else:
            return False

    def unfreeze(self,addr):
        if self.is_mine(addr) and addr in self.frozen_addresses:
            self.frozen_addresses.remove(addr)
            self.storage.put('frozen_addresses', self.frozen_addresses, True)
            return True
        else:
            return False

    def set_verifier(self, verifier):
        self.verifier = verifier

        # review transactions that are in the history
        for addr, hist in self.history.items():
            for tx_hash, tx_height in hist:
                # add it in case it was previously unconfirmed
                self.add_unverified_tx (tx_hash, tx_height)

        # if we are on a pruning server, remove unverified transactions
        vr = self.verifier.transactions.keys() + self.verifier.verified_tx.keys()
        for tx_hash in self.transactions.keys():
            if tx_hash not in vr:
                print_error("removing transaction", tx_hash)
                self.transactions.pop(tx_hash)

    def check_new_history(self, addr, hist):
        # check that all tx in hist are relevant
        for tx_hash, height in hist:
            tx = self.transactions.get(tx_hash)
            if not tx:
                continue
            if not tx.has_address(addr):
                return False

        # check that we are not "orphaning" a transaction
        old_hist = self.history.get(addr,[])
        for tx_hash, height in old_hist:
            if tx_hash in map(lambda x:x[0], hist):
                continue
            found = False
            for _addr, _hist in self.history.items():
                if _addr == addr:
                    continue
                _tx_hist = map(lambda x:x[0], _hist)
                if tx_hash in _tx_hist:
                    found = True
                    break

            if not found:
                tx = self.transactions.get(tx_hash)
                # tx might not be there
                if not tx: continue

                # already verified?
                if self.verifier.get_height(tx_hash):
                    continue
                # unconfirmed tx
                print_error("new history is orphaning transaction:", tx_hash)
                # check that all outputs are not mine, request histories
                ext_requests = []
                for _addr in tx.get_output_addresses():
                    # assert not self.is_mine(_addr)
                    ext_requests.append( ('blockchain.address.get_history', [_addr]) )

                ext_h = self.network.synchronous_get(ext_requests)
                print_error("sync:", ext_requests, ext_h)
                height = None
                for h in ext_h:
                    for item in h:
                        if item.get('tx_hash') == tx_hash:
                            height = item.get('height')
                if height:
                    print_error("found height for", tx_hash, height)
                    self.add_unverified_tx(tx_hash, height)
                else:
                    print_error("removing orphaned tx from history", tx_hash)
                    self.transactions.pop(tx_hash)

        return True

    def start_threads(self, network):
        from verifier import SPV
        self.network = network
        if self.network is not None:
            self.verifier = SPV(self.network, self.storage)
            self.verifier.start()
            self.set_verifier(self.verifier)
            self.synchronizer = WalletSynchronizer(self, network)
            self.synchronizer.start()
        else:
            self.verifier = None
            self.synchronizer =None

    def stop_threads(self):
        if self.network:
            self.verifier.stop()
            self.synchronizer.stop()

    def restore(self, cb):
        pass

    def get_accounts(self):
        return self.accounts

    def add_account(self, account_id, account):
        self.accounts[account_id] = account
        self.save_accounts()

    def save_accounts(self):
        d = {}
        for k, v in self.accounts.items():
            d[k] = v.dump()
        self.storage.put('accounts', d, True)

    def can_import(self):
        return not self.is_watching_only()

    def can_export(self):
        return not self.is_watching_only()

    def is_used(self, address):
        h = self.history.get(address,[])
        c, u, x = self.get_addr_balance(address)
        return len(h), len(h) > 0 and c == -u

    def address_is_old(self, address, age_limit=2):
        age = -1
        h = self.history.get(address, [])
        for tx_hash, tx_height in h:
            if tx_height == 0:
                tx_age = 0
            else:
                tx_age = self.network.get_local_height() - tx_height + 1
            if tx_age > age:
                age = tx_age
        return age > age_limit

    def can_sign(self, tx):
        if self.is_watching_only():
            return False
        if tx.is_complete():
            return False
        for x in tx.inputs_to_sign():
            if self.can_sign_xpubkey(x):
                return True
        return False


    def get_private_key_from_xpubkey(self, x_pubkey, password):
        if x_pubkey[0:2] in ['02','03','04']:
            addr = bitcoin.public_key_to_bc_address(x_pubkey.decode('hex'))
            if self.is_mine(addr):
                return self.get_private_key(addr, password)[0]
        elif x_pubkey[0:2] == 'ff':
            xpub, sequence = BIP32_Account.parse_xpubkey(x_pubkey)
            for k, v in self.master_public_keys.items():
                if v == xpub:
                    xprv = self.get_master_private_key(k, password)
                    if xprv:
                        _, _, _, c, k = deserialize_xkey(xprv)
                        return bip32_private_key(sequence, k, c)
        elif x_pubkey[0:2] == 'fe':
            xpub, sequence = OldAccount.parse_xpubkey(x_pubkey)
            for k, account in self.accounts.items():
                if xpub in account.get_master_pubkeys():
                    pk = account.get_private_key(sequence, self, password)
                    return pk[0]
        elif x_pubkey[0:2] == 'fd':
            addrtype = ord(x_pubkey[2:4].decode('hex'))
            addr = hash_160_to_bc_address(x_pubkey[4:].decode('hex'), addrtype)
            if self.is_mine(addr):
                return self.get_private_key(addr, password)[0]
        else:
            raise BaseException("z")


    def can_sign_xpubkey(self, x_pubkey):
        if x_pubkey[0:2] in ['02','03','04']:
            addr = bitcoin.public_key_to_bc_address(x_pubkey.decode('hex'))
            return self.is_mine(addr)
        elif x_pubkey[0:2] == 'ff':
            if not isinstance(self, BIP32_Wallet): return False
            xpub, sequence = BIP32_Account.parse_xpubkey(x_pubkey)
            return xpub in [ self.master_public_keys[k] for k in self.master_private_keys.keys() ]
        elif x_pubkey[0:2] == 'fe':
            if not isinstance(self, OldWallet): return False
            xpub, sequence = OldAccount.parse_xpubkey(x_pubkey)
            return xpub == self.get_master_public_key()
        elif x_pubkey[0:2] == 'fd':
            addrtype = ord(x_pubkey[2:4].decode('hex'))
            addr = hash_160_to_bc_address(x_pubkey[4:].decode('hex'), addrtype)
            return self.is_mine(addr)
        else:
            raise BaseException("z")


    def is_watching_only(self):
        False

    def can_change_password(self):
        return not self.is_watching_only()

class Imported_Wallet(Abstract_Wallet):
    wallet_type = 'imported'

    def __init__(self, storage):
        Abstract_Wallet.__init__(self, storage)
        a = self.accounts.get(IMPORTED_ACCOUNT)
        if not a:
            self.accounts[IMPORTED_ACCOUNT] = ImportedAccount({'imported':{}})

    def is_watching_only(self):
        acc = self.accounts[IMPORTED_ACCOUNT]
        n = acc.keypairs.values()
        return n == [[None, None]] * len(n)

    def has_seed(self):
        return False

    def is_deterministic(self):
        return False

    def check_password(self, password):
        self.accounts[IMPORTED_ACCOUNT].get_private_key((0,0), self, password)

    def is_used(self, address):
        h = self.history.get(address,[])
        return len(h), False

    def get_master_public_keys(self):
        return {}

    def is_beyond_limit(self, address, account, is_change):
        return False


class Deterministic_Wallet(Abstract_Wallet):

    def __init__(self, storage):
        Abstract_Wallet.__init__(self, storage)

    def has_seed(self):
        return self.seed != ''

    def is_deterministic(self):
        return True

    def is_watching_only(self):
        return not self.has_seed()

    def add_seed(self, seed, password):
        if self.seed:
            raise Exception("a seed exists")

        self.seed_version, self.seed = self.format_seed(seed)
        if password:
            self.seed = pw_encode( self.seed, password)
            self.use_encryption = True
        else:
            self.use_encryption = False

        self.storage.put('seed', self.seed, True)
        self.storage.put('seed_version', self.seed_version, True)
        self.storage.put('use_encryption', self.use_encryption,True)

    def get_seed(self, password):
        return pw_decode(self.seed, password)

    def get_mnemonic(self, password):
        return self.get_seed(password)

    def change_gap_limit(self, value):
        assert isinstance(value, int), 'gap limit must be of type int, not of %s'%type(value)
        if value >= self.gap_limit:
            self.gap_limit = value
            self.storage.put('gap_limit', self.gap_limit, True)
            return True

        elif value >= self.min_acceptable_gap():
            for key, account in self.accounts.items():
                addresses = account.get_addresses(False)
                k = self.num_unused_trailing_addresses(addresses)
                n = len(addresses) - k + value
                account.receiving_pubkeys = account.receiving_pubkeys[0:n]
                account.receiving_addresses = account.receiving_addresses[0:n]
            self.gap_limit = value
            self.storage.put('gap_limit', self.gap_limit, True)
            self.save_accounts()
            return True
        else:
            return False

    def num_unused_trailing_addresses(self, addresses):
        k = 0
        for a in addresses[::-1]:
            if self.history.get(a):break
            k = k + 1
        return k

    def min_acceptable_gap(self):
        # fixme: this assumes wallet is synchronized
        n = 0
        nmax = 0

        for account in self.accounts.values():
            addresses = account.get_addresses(0)
            k = self.num_unused_trailing_addresses(addresses)
            for a in addresses[0:-k]:
                if self.history.get(a):
                    n = 0
                else:
                    n += 1
                    if n > nmax: nmax = n
        return nmax + 1

    def default_account(self):
        return self.accounts['0']

    def create_new_address(self, account=None, for_change=0):
        if account is None:
            account = self.default_account()
        address = account.create_new_address(for_change)
        self.add_address(address)
        return address

    def add_address(self, address):
        if address not in self.history:
            self.history[address] = []
        if self.synchronizer:
            self.synchronizer.add(address)
        self.save_accounts()

    def synchronize(self):
        with self.lock:
            for account in self.accounts.values():
                account.synchronize(self)

    def restore(self, callback):
        from i18n import _
        def wait_for_wallet():
            self.set_up_to_date(False)
            while not self.is_up_to_date():
                msg = "%s\n%s %d"%(
                    _("Please wait..."),
                    _("Addresses generated:"),
                    len(self.addresses(True)))

                apply(callback, (msg,))
                time.sleep(0.1)

        def wait_for_network():
            while not self.network.is_connected():
                msg = "%s \n" % (_("Connecting..."))
                apply(callback, (msg,))
                time.sleep(0.1)

        # wait until we are connected, because the user might have selected another server
        if self.network:
            wait_for_network()
            wait_for_wallet()
        else:
            self.synchronize()

    def is_beyond_limit(self, address, account, is_change):
        if type(account) == ImportedAccount:
            return False
        addr_list = account.get_addresses(is_change)
        i = addr_list.index(address)
        prev_addresses = addr_list[:max(0, i)]
        limit = self.gap_limit_for_change if is_change else self.gap_limit
        if len(prev_addresses) < limit:
            return False
        prev_addresses = prev_addresses[max(0, i - limit):]
        for addr in prev_addresses:
            if self.history.get(addr):
                return False
        return True

    def get_action(self):
        if not self.get_master_public_key():
            return 'create_seed'
        if not self.accounts:
            return 'create_accounts'

    def get_master_public_keys(self):
        out = {}
        for k, account in self.accounts.items():
            name = self.get_account_name(k)
            mpk_text = '\n\n'.join( account.get_master_pubkeys() )
            out[name] = mpk_text
        return out



class BIP32_Wallet(Deterministic_Wallet):
    # abstract class, bip32 logic
    root_name = 'x/'

    def __init__(self, storage):
        Deterministic_Wallet.__init__(self, storage)
        self.master_public_keys  = storage.get('master_public_keys', {})
        self.master_private_keys = storage.get('master_private_keys', {})
        self.gap_limit = storage.get('gap_limit', 20)

    def is_watching_only(self):
        return not bool(self.master_private_keys)

    def can_import(self):
        return False

    def get_master_public_key(self):
        return self.master_public_keys.get(self.root_name)

    def get_master_private_key(self, account, password):
        k = self.master_private_keys.get(account)
        if not k: return
        xprv = pw_decode(k, password)
        try:
            deserialize_xkey(xprv)
        except:
            raise InvalidPassword()
        return xprv

    def check_password(self, password):
        xpriv = self.get_master_private_key(self.root_name, password)
        xpub = self.master_public_keys[self.root_name]
        if deserialize_xkey(xpriv)[3] != deserialize_xkey(xpub)[3]:
            raise InvalidPassword()

    def add_master_public_key(self, name, xpub):
        if xpub in self.master_public_keys.values():
            raise BaseException('Duplicate master public key')
        self.master_public_keys[name] = xpub
        self.storage.put('master_public_keys', self.master_public_keys, True)

    def add_master_private_key(self, name, xpriv, password):
        self.master_private_keys[name] = pw_encode(xpriv, password)
        self.storage.put('master_private_keys', self.master_private_keys, True)

    def derive_xkeys(self, root, derivation, password):
        x = self.master_private_keys[root]
        root_xprv = pw_decode(x, password)
        xprv, xpub = bip32_private_derivation(root_xprv, root, derivation)
        return xpub, xprv

    def create_master_keys(self, password):
        seed = self.get_seed(password)
        self.add_cosigner_seed(seed, self.root_name, password)

    def add_cosigner_seed(self, seed, name, password, passphrase=''):
        # we don't store the seed, only the master xpriv
        xprv, xpub = bip32_root(self.mnemonic_to_seed(seed, passphrase))
        xprv, xpub = bip32_private_derivation(xprv, "m/", self.root_derivation)
        self.add_master_public_key(name, xpub)
        self.add_master_private_key(name, xprv, password)

    def add_cosigner_xpub(self, seed, name):
        # store only master xpub
        xprv, xpub = bip32_root(self.mnemonic_to_seed(seed,''))
        xprv, xpub = bip32_private_derivation(xprv, "m/", self.root_derivation)
        self.add_master_public_key(name, xpub)

    def mnemonic_to_seed(self, seed, password):
        return Mnemonic.mnemonic_to_seed(seed, password)

    def make_seed(self):
        lang = self.storage.config.get('language')
        return Mnemonic(lang).make_seed()

    def format_seed(self, seed):
        return NEW_SEED_VERSION, ' '.join(seed.split())


class BIP32_Simple_Wallet(BIP32_Wallet):
    # Wallet with a single BIP32 account, no seed
    # gap limit 20
    wallet_type = 'xpub'

    def create_xprv_wallet(self, xprv, password):
        xpub = bitcoin.xpub_from_xprv(xprv)
        account = BIP32_Account({'xpub':xpub})
        self.storage.put('seed_version', self.seed_version, True)
        self.add_master_private_key(self.root_name, xprv, password)
        self.add_master_public_key(self.root_name, xpub)
        self.add_account('0', account)
        self.use_encryption = (password != None)
        self.storage.put('use_encryption', self.use_encryption,True)

    def create_xpub_wallet(self, xpub):
        account = BIP32_Account({'xpub':xpub})
        self.storage.put('seed_version', self.seed_version, True)
        self.add_master_public_key(self.root_name, xpub)
        self.add_account('0', account)


class BIP32_HD_Wallet(BIP32_Wallet):
    # wallet that can create accounts
    def __init__(self, storage):
        self.next_account = storage.get('next_account2', None)
        BIP32_Wallet.__init__(self, storage)

    def can_create_accounts(self):
        return self.root_name in self.master_private_keys.keys()

    def addresses(self, b=True):
        l = BIP32_Wallet.addresses(self, b)
        if self.next_account:
            _, _, _, next_address = self.next_account
            if next_address not in l:
                l.append(next_address)
        return l

    def get_address_index(self, address):
        if self.next_account:
            next_id, next_xpub, next_pubkey, next_address = self.next_account
            if address == next_address:
                return next_id, (0,0)
        return BIP32_Wallet.get_address_index(self, address)

    def num_accounts(self):
        keys = []
        for k, v in self.accounts.items():
            if type(v) != BIP32_Account:
                continue
            keys.append(k)
        i = 0
        while True:
            account_id = '%d'%i
            if account_id not in keys:
                break
            i += 1
        return i

    def get_next_account(self, password):
        account_id = '%d'%self.num_accounts()
        derivation = self.root_name + "%d'"%int(account_id)
        xpub, xprv = self.derive_xkeys(self.root_name, derivation, password)
        self.add_master_public_key(derivation, xpub)
        if xprv:
            self.add_master_private_key(derivation, xprv, password)
        account = BIP32_Account({'xpub':xpub})
        addr, pubkey = account.first_address()
        self.add_address(addr)
        return account_id, xpub, pubkey, addr

    def create_main_account(self, password):
        # First check the password is valid (this raises if it isn't).
        self.check_password(password)
        assert self.num_accounts() == 0
        self.create_account('Main account', password)

    def create_account(self, name, password):
        account_id, xpub, _, _ = self.get_next_account(password)
        account = BIP32_Account({'xpub':xpub})
        self.add_account(account_id, account)
        self.set_label(account_id, name)
        # add address of the next account
        self.next_account = self.get_next_account(password)
        self.storage.put('next_account2', self.next_account)

    def account_is_pending(self, k):
        return type(self.accounts.get(k)) == PendingAccount

    def delete_pending_account(self, k):
        assert type(self.accounts.get(k)) == PendingAccount
        self.accounts.pop(k)
        self.save_accounts()

    def create_pending_account(self, name, password):
        if self.next_account is None:
            self.next_account = self.get_next_account(password)
            self.storage.put('next_account2', self.next_account)
        next_id, next_xpub, next_pubkey, next_address = self.next_account
        if name:
            self.set_label(next_id, name)
        self.accounts[next_id] = PendingAccount({'pending':True, 'address':next_address, 'pubkey':next_pubkey})
        self.save_accounts()

    def synchronize(self):
        # synchronize existing accounts
        BIP32_Wallet.synchronize(self)

        if self.next_account is None and not self.use_encryption:
            try:
                self.next_account = self.get_next_account(None)
                self.storage.put('next_account2', self.next_account)
            except:
                print_error('cannot get next account')
        # check pending account
        if self.next_account is not None:
            next_id, next_xpub, next_pubkey, next_address = self.next_account
            if self.address_is_old(next_address):
                print_error("creating account", next_id)
                self.add_account(next_id, BIP32_Account({'xpub':next_xpub}))
                # here the user should get a notification
                self.next_account = None
                self.storage.put('next_account2', self.next_account)
            elif self.history.get(next_address, []):
                if next_id not in self.accounts:
                    print_error("create pending account", next_id)
                    self.accounts[next_id] = PendingAccount({'pending':True, 'address':next_address, 'pubkey':next_pubkey})
                    self.save_accounts()



class NewWallet(BIP32_Wallet, Mnemonic):
    # Standard wallet
    root_derivation = "m/"
    wallet_type = 'standard'

    def create_main_account(self, password):
        xpub = self.master_public_keys.get("x/")
        account = BIP32_Account({'xpub':xpub})
        self.add_account('0', account)


class Wallet_2of2(BIP32_Wallet, Mnemonic):
    # Wallet with multisig addresses.
    root_name = "x1/"
    root_derivation = "m/"
    wallet_type = '2of2'

    def create_main_account(self, password):
        xpub1 = self.master_public_keys.get("x1/")
        xpub2 = self.master_public_keys.get("x2/")
        account = BIP32_Account_2of2({'xpub':xpub1, 'xpub2':xpub2})
        self.add_account('0', account)

    def get_master_public_keys(self):
        return self.master_public_keys

    def get_action(self):
        xpub1 = self.master_public_keys.get("x1/")
        xpub2 = self.master_public_keys.get("x2/")
        if xpub1 is None:
            return 'create_seed'
        if xpub2 is None:
            return 'add_cosigner'
        if not self.accounts:
            return 'create_accounts'



class Wallet_2of3(Wallet_2of2):
    # multisig 2 of 3
    wallet_type = '2of3'

    def create_main_account(self, password):
        xpub1 = self.master_public_keys.get("x1/")
        xpub2 = self.master_public_keys.get("x2/")
        xpub3 = self.master_public_keys.get("x3/")
        account = BIP32_Account_2of3({'xpub':xpub1, 'xpub2':xpub2, 'xpub3':xpub3})
        self.add_account('0', account)

    def get_action(self):
        xpub1 = self.master_public_keys.get("x1/")
        xpub2 = self.master_public_keys.get("x2/")
        xpub3 = self.master_public_keys.get("x3/")
        if xpub1 is None:
            return 'create_seed'
        if xpub2 is None or xpub3 is None:
            return 'add_two_cosigners'
        if not self.accounts:
            return 'create_accounts'


class OldWallet(Deterministic_Wallet):
    wallet_type = 'old'

    def __init__(self, storage):
        Deterministic_Wallet.__init__(self, storage)
        self.gap_limit = storage.get('gap_limit', 5)

    def make_seed(self):
        import old_mnemonic
        seed = random_seed(128)
        return ' '.join(old_mnemonic.mn_encode(seed))

    def format_seed(self, seed):
        import old_mnemonic
        # see if seed was entered as hex
        seed = seed.strip()
        try:
            assert seed
            seed.decode('hex')
            return OLD_SEED_VERSION, str(seed)
        except Exception:
            pass

        words = seed.split()
        seed = old_mnemonic.mn_decode(words)
        if not seed:
            raise Exception("Invalid seed")

        return OLD_SEED_VERSION, seed

    def create_master_keys(self, password):
        seed = self.get_seed(password)
        mpk = OldAccount.mpk_from_seed(seed)
        self.storage.put('master_public_key', mpk, True)

    def get_master_public_key(self):
        return self.storage.get("master_public_key")

    def get_master_public_keys(self):
        return {'Main Account':self.get_master_public_key()}

    def create_main_account(self, password):
        mpk = self.storage.get("master_public_key")
        self.create_account(mpk)

    def create_account(self, mpk):
        self.accounts['0'] = OldAccount({'mpk':mpk, 0:[], 1:[]})
        self.save_accounts()

    def create_watching_only_wallet(self, mpk):
        self.seed_version = OLD_SEED_VERSION
        self.storage.put('seed_version', self.seed_version, True)
        self.storage.put('master_public_key', mpk, True)
        self.create_account(mpk)

    def get_seed(self, password):
        seed = pw_decode(self.seed, password).encode('utf8')
        return seed

    def check_password(self, password):
        seed = self.get_seed(password)
        self.accounts['0'].check_seed(seed)

    def get_mnemonic(self, password):
        import old_mnemonic
        s = self.get_seed(password)
        return ' '.join(old_mnemonic.mn_encode(s))




wallet_types = [
    # category   type        description                   constructor
    ('standard', 'old',      ("Old wallet"),               OldWallet),
    ('standard', 'xpub',     ("BIP32 Import"),             BIP32_Simple_Wallet),
    ('standard', 'standard', ("Standard wallet"),          NewWallet),
    ('standard', 'imported', ("Imported wallet"),          Imported_Wallet),
    ('multisig', '2of2',     ("Multisig wallet (2 of 2)"), Wallet_2of2),
    ('multisig', '2of3',     ("Multisig wallet (2 of 3)"), Wallet_2of3)
]

# former WalletFactory
class Wallet(object):
    """The main wallet "entry point".
    This class is actually a factory that will return a wallet of the correct
    type when passed a WalletStorage instance."""

    def __new__(self, storage):

        seed_version = storage.get('seed_version')
        if not seed_version:
            seed_version = OLD_SEED_VERSION if len(storage.get('master_public_key','')) == 128 else NEW_SEED_VERSION

        if seed_version not in [OLD_SEED_VERSION, NEW_SEED_VERSION]:
            msg = "Your wallet has an unsupported seed version."
            msg += '\n\nWallet file: %s' % os.path.abspath(storage.path)
            if seed_version in [5, 7, 8, 9, 10]:
                msg += "\n\nTo open this wallet, try 'git checkout seed_v%d'"%seed_version
            if seed_version == 6:
                # version 1.9.8 created v6 wallets when an incorrect seed was entered in the restore dialog
                msg += '\n\nThis file was created because of a bug in version 1.9.8.'
                if storage.get('master_public_keys') is None and storage.get('master_private_keys') is None and storage.get('imported_keys') is None:
                    # pbkdf2 was not included with the binaries, and wallet creation aborted.
                    msg += "\nIt does not contain any keys, and can safely be removed."
                else:
                    # creation was complete if electrum was run from source
                    msg += "\nPlease open this file with Electrum 1.9.8, and move your coins to a new wallet."
            raise BaseException(msg)

        wallet_type = storage.get('wallet_type')
        if wallet_type:
            for cat, t, name, c in wallet_types:
                if t == wallet_type:
                    WalletClass = c
                    break
            else:
                raise BaseException('unknown wallet type', wallet_type)
        else:
            if seed_version == OLD_SEED_VERSION:
                WalletClass = OldWallet
            else:
                WalletClass = NewWallet

        return WalletClass(storage)

    @classmethod
    def is_seed(self, seed):
        if not seed:
            return False
        elif is_old_seed(seed):
            return True
        elif is_new_seed(seed):
            return True
        else:
            return False

    @classmethod
    def is_old_mpk(self, mpk):
        try:
            int(mpk, 16)
            assert len(mpk) == 128
            return True
        except:
            return False

    @classmethod
    def is_xpub(self, text):
        try:
            assert text[0:4] in ('xpub', 'Ltub')
            deserialize_xkey(text)
            return True
        except:
            return False

    @classmethod
    def is_xprv(self, text):
        try:
            assert text[0:4] in ('xprv', 'Ltpv')
            deserialize_xkey(text)
            return True
        except:
            return False

    @classmethod
    def is_address(self, text):
        if not text:
            return False
        for x in text.split():
            if not bitcoin.is_address(x):
                return False
        return True

    @classmethod
    def is_private_key(self, text):
        if not text:
            return False
        for x in text.split():
            if not bitcoin.is_private_key(x):
                return False
        return True

    @classmethod
    def from_seed(self, seed, password, storage):
        if is_old_seed(seed):
            klass = OldWallet
        elif is_new_seed(seed):
            klass = NewWallet
        w = klass(storage)
        w.add_seed(seed, password)
        w.create_master_keys(password)
        w.create_main_account(password)
        return w

    @classmethod
    def from_address(self, text, storage):
        w = Imported_Wallet(storage)
        for x in text.split():
            w.accounts[IMPORTED_ACCOUNT].add(x, None, None, None)
        w.save_accounts()
        return w

    @classmethod
    def from_private_key(self, text, password, storage):
        w = Imported_Wallet(storage)
        w.update_password(None, password)
        for x in text.split():
            w.import_key(x, password)
        return w

    @classmethod
    def from_old_mpk(self, mpk, storage):
        w = OldWallet(storage)
        w.seed = ''
        w.create_watching_only_wallet(mpk)
        return w

    @classmethod
    def from_xpub(self, xpub, storage):
        w = BIP32_Simple_Wallet(storage)
        w.create_xpub_wallet(xpub)
        return w

    @classmethod
    def from_xprv(self, xprv, password, storage):
        w = BIP32_Simple_Wallet(storage)
        w.create_xprv_wallet(xprv, password)
        return w

    @classmethod
    def from_multisig(klass, key_list, password, storage):
        if len(key_list) == 2:
            self = Wallet_2of2(storage)
        elif len(key_list) == 3:
            self = Wallet_2of3(storage)
        key_list = sorted(key_list, key = lambda x: klass.is_xpub(x))
        for i, text in enumerate(key_list):
            assert klass.is_seed(text) or klass.is_xprv(text) or klass.is_xpub(text)
            name = "x%d/"%(i+1)
            if klass.is_seed(text):
                if name == 'x1/':
                    self.add_seed(text, password)
                    self.create_master_keys(password)
                else:
                    self.add_cosigner_seed(text, name, password)
            elif klass.is_xprv(text):
                xpub = bitcoin.xpub_from_xprv(text)
                self.add_master_public_key(name, xpub)
                self.add_master_private_key(name, text, password)
            elif klass.is_xpub(text):
                self.add_master_public_key(name, text)
        self.use_encryption = (password != None)
        self.storage.put('use_encryption', self.use_encryption, True)
        self.create_main_account(password)
        return self<|MERGE_RESOLUTION|>--- conflicted
+++ resolved
@@ -817,11 +817,7 @@
     def estimated_fee(self, tx):
         estimated_size = len(tx.serialize(-1))/2
         fee = int(self.fee_per_kb*estimated_size/1000.)
-<<<<<<< HEAD
-        if fee < MIN_RELAY_TX_FEE: # tx.required_fee(self.verifier):
-=======
-        if fee < MIN_RELAY_TX_FEE: # and tx.requires_fee(self):
->>>>>>> 656560be
+        if fee < MIN_RELAY_TX_FEE: # tx.required_fee(self):
             fee = MIN_RELAY_TX_FEE
         return fee
 
