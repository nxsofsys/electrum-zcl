# -*- mode: python -*-

home = 'C:\\electrum\\'

# We don't put these files in to actually include them in the script but to make the Analysis method scan them for imports
<<<<<<< HEAD
a = Analysis(['electrum-ltc', 'gui/qt/main_window.py', 'gui/qt/lite_window.py', 'gui/text.py',
              'lib/util.py', 'lib/wallet.py', 'lib/simple_config.py',
              'lib/bitcoin.py', 'lib/blockchain.py'
=======
a = Analysis([home+'electrum',
              home+'gui/qt/main_window.py',
              home+'gui/qt/lite_window.py',
              home+'gui/text.py',
              home+'lib/util.py',
              home+'lib/wallet.py',
              home+'lib/simple_config.py',
              home+'lib/bitcoin.py',
              home+'lib/dnssec.py',
              home+'lib/commands.py',
              home+'packages/requests/utils.py'
>>>>>>> 47ae32a9
              ],
             pathex=['lib','gui','plugins','packages'],
             hiddenimports=['lib','gui'],
             hookspath=[])

##### include folder in distribution #######
def extra_datas(mydir):
    def rec_glob(p, files):
        import os
        import glob
        for d in glob.glob(p):
            if os.path.isfile(d):
                files.append(d)
            rec_glob("%s/*" % d, files)
    files = []
    rec_glob("%s/*" % mydir, files)
    extra_datas = []
    for f in files:
        d = f.split('\\')
        t = ''
        for a in d[2:]:
            if len(t)==0:
                t = a
            else:
                t = t+'\\'+a
        extra_datas.append((t, f, 'DATA'))

    return extra_datas
###########################################

# append dirs

# cacert.pem
a.datas += [ ('requests/cacert.pem', home+'packages/requests/cacert.pem', 'DATA') ]

# Py folders that are needed because of the magic import finding
a.datas += extra_datas(home+'gui')
a.datas += extra_datas(home+'lib')
a.datas += extra_datas(home+'plugins')
a.datas += extra_datas(home+'packages')

pyz = PYZ(a.pure)
exe = EXE(pyz,
          a.scripts,
          a.binaries,
          a.datas,
          name=os.path.join('build\\pyi.win32\\electrum-ltc', 'electrum-ltc.exe'),
          debug=False,
          strip=None,
          upx=False,
          icon=home+'icons/electrum.ico',
          console=False)
          # The console True makes an annoying black box pop up, but it does make Electrum output command line commands, with this turned off no output will be given but commands can still be used

coll = COLLECT(exe,
               a.binaries,
               a.zipfiles,
               a.datas,
               strip=None,
               upx=True,
               debug=False,
               icon=home+'icons/electrum.ico',
               console=False,
               name=os.path.join('dist', 'electrum-ltc'))
<|MERGE_RESOLUTION|>--- conflicted
+++ resolved
@@ -1,86 +1,80 @@
-# -*- mode: python -*-
-
-home = 'C:\\electrum\\'
-
-# We don't put these files in to actually include them in the script but to make the Analysis method scan them for imports
-<<<<<<< HEAD
-a = Analysis(['electrum-ltc', 'gui/qt/main_window.py', 'gui/qt/lite_window.py', 'gui/text.py',
-              'lib/util.py', 'lib/wallet.py', 'lib/simple_config.py',
-              'lib/bitcoin.py', 'lib/blockchain.py'
-=======
-a = Analysis([home+'electrum',
-              home+'gui/qt/main_window.py',
-              home+'gui/qt/lite_window.py',
-              home+'gui/text.py',
-              home+'lib/util.py',
-              home+'lib/wallet.py',
-              home+'lib/simple_config.py',
-              home+'lib/bitcoin.py',
-              home+'lib/dnssec.py',
-              home+'lib/commands.py',
+# -*- mode: python -*-
+
+home = 'C:\\electrum\\'
+
+# We don't put these files in to actually include them in the script but to make the Analysis method scan them for imports
+a = Analysis([home+'electrum-ltc',
+              home+'gui/qt/main_window.py',
+              home+'gui/qt/lite_window.py',
+              home+'gui/text.py',
+              home+'lib/util.py',
+              home+'lib/wallet.py',
+              home+'lib/simple_config.py',
+              home+'lib/bitcoin.py',
+              home+'lib/dnssec.py',
+              home+'lib/commands.py',
               home+'packages/requests/utils.py'
->>>>>>> 47ae32a9
-              ],
-             pathex=['lib','gui','plugins','packages'],
-             hiddenimports=['lib','gui'],
-             hookspath=[])
-
-##### include folder in distribution #######
-def extra_datas(mydir):
-    def rec_glob(p, files):
-        import os
-        import glob
-        for d in glob.glob(p):
-            if os.path.isfile(d):
-                files.append(d)
-            rec_glob("%s/*" % d, files)
-    files = []
-    rec_glob("%s/*" % mydir, files)
-    extra_datas = []
-    for f in files:
-        d = f.split('\\')
-        t = ''
-        for a in d[2:]:
-            if len(t)==0:
-                t = a
-            else:
-                t = t+'\\'+a
-        extra_datas.append((t, f, 'DATA'))
-
-    return extra_datas
-###########################################
-
-# append dirs
-
-# cacert.pem
-a.datas += [ ('requests/cacert.pem', home+'packages/requests/cacert.pem', 'DATA') ]
-
-# Py folders that are needed because of the magic import finding
-a.datas += extra_datas(home+'gui')
-a.datas += extra_datas(home+'lib')
-a.datas += extra_datas(home+'plugins')
-a.datas += extra_datas(home+'packages')
-
-pyz = PYZ(a.pure)
-exe = EXE(pyz,
-          a.scripts,
-          a.binaries,
-          a.datas,
-          name=os.path.join('build\\pyi.win32\\electrum-ltc', 'electrum-ltc.exe'),
-          debug=False,
-          strip=None,
-          upx=False,
-          icon=home+'icons/electrum.ico',
-          console=False)
-          # The console True makes an annoying black box pop up, but it does make Electrum output command line commands, with this turned off no output will be given but commands can still be used
-
-coll = COLLECT(exe,
-               a.binaries,
-               a.zipfiles,
-               a.datas,
-               strip=None,
-               upx=True,
-               debug=False,
-               icon=home+'icons/electrum.ico',
-               console=False,
-               name=os.path.join('dist', 'electrum-ltc'))
+              ],
+             pathex=['lib','gui','plugins','packages'],
+             hiddenimports=['lib','gui'],
+             hookspath=[])
+
+##### include folder in distribution #######
+def extra_datas(mydir):
+    def rec_glob(p, files):
+        import os
+        import glob
+        for d in glob.glob(p):
+            if os.path.isfile(d):
+                files.append(d)
+            rec_glob("%s/*" % d, files)
+    files = []
+    rec_glob("%s/*" % mydir, files)
+    extra_datas = []
+    for f in files:
+        d = f.split('\\')
+        t = ''
+        for a in d[2:]:
+            if len(t)==0:
+                t = a
+            else:
+                t = t+'\\'+a
+        extra_datas.append((t, f, 'DATA'))
+
+    return extra_datas
+###########################################
+
+# append dirs
+
+# cacert.pem
+a.datas += [ ('requests/cacert.pem', home+'packages/requests/cacert.pem', 'DATA') ]
+
+# Py folders that are needed because of the magic import finding
+a.datas += extra_datas(home+'gui')
+a.datas += extra_datas(home+'lib')
+a.datas += extra_datas(home+'plugins')
+a.datas += extra_datas(home+'packages')
+
+pyz = PYZ(a.pure)
+exe = EXE(pyz,
+          a.scripts,
+          a.binaries,
+          a.datas,
+          name=os.path.join('build\\pyi.win32\\electrum-ltc', 'electrum-ltc.exe'),
+          debug=False,
+          strip=None,
+          upx=False,
+          icon=home+'icons/electrum.ico',
+          console=False)
+          # The console True makes an annoying black box pop up, but it does make Electrum output command line commands, with this turned off no output will be given but commands can still be used
+
+coll = COLLECT(exe,
+               a.binaries,
+               a.zipfiles,
+               a.datas,
+               strip=None,
+               upx=True,
+               debug=False,
+               icon=home+'icons/electrum.ico',
+               console=False,
+               name=os.path.join('dist', 'electrum-ltc'))