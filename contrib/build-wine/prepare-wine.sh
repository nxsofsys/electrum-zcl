--- conflicted
+++ resolved
@@ -59,12 +59,6 @@
 wget -O setuptools.exe "$SETUPTOOLS_URL"
 wine setuptools.exe
 
-<<<<<<< HEAD
-# Install dependencies
-wine "$PYHOME\\Scripts\\easy_install.exe" ecdsa ltc_scrypt #zbar
-
-=======
->>>>>>> d48c2119
 # Install NSIS installer
 wget -q -O nsis.exe "$NSIS_URL"
 wine nsis.exe
