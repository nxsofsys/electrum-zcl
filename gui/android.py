--- conflicted
+++ resolved
@@ -22,15 +22,9 @@
 from __future__ import absolute_import
 import android
 
-<<<<<<< HEAD
 from electrum_ltc import SimpleConfig, Wallet, WalletStorage, format_satoshis
-from electrum_ltc.bitcoin import is_address
+from electrum_ltc.bitcoin import is_address, COIN
 from electrum_ltc import util
-=======
-from electrum import SimpleConfig, Wallet, WalletStorage, format_satoshis
-from electrum.bitcoin import is_address, COIN
-from electrum import util
->>>>>>> 832369d7
 from decimal import Decimal
 import datetime, re
 
