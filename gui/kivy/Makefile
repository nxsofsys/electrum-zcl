PYTHON = python
# needs kivy installed or in PYTHONPATH

.PHONY: theming apk clean

theming:
	$(PYTHON) -m kivy.atlas theming/light 1024 theming/light/*.png
apk:
	# running pre build setup
	@cp tools/buildozer.spec ../../buildozer.spec
<<<<<<< HEAD
	# rename electrum to main.py
	@mv ../../electrum-ltc ../../main.py
=======
	# copy electrum to main.py
	@cp ../../electrum ../../main.py
>>>>>>> 3746050f
	@-if [ ! -d "../../.buildozer" ];then \
		cd ../..; buildozer android debug;\
		cp -f gui/kivy/tools/blacklist.txt .buildozer/android/platform/python-for-android/src/blacklist.txt;\
		rm -rf ./.buildozer/android/platform/python-for-android/dist;\
	fi
	@-cd ../..; buildozer android debug deploy run
	@make clean
clean:
	# Cleaning up
	# rename main.py to electrum
<<<<<<< HEAD
	@-mv ../../main.py ../../electrum-ltc
=======
	@-rm ../../main.py
>>>>>>> 3746050f
	# remove buildozer.spec
	@-rm ../../buildozer.spec<|MERGE_RESOLUTION|>--- conflicted
+++ resolved
@@ -8,13 +8,8 @@
 apk:
 	# running pre build setup
 	@cp tools/buildozer.spec ../../buildozer.spec
-<<<<<<< HEAD
-	# rename electrum to main.py
-	@mv ../../electrum-ltc ../../main.py
-=======
 	# copy electrum to main.py
-	@cp ../../electrum ../../main.py
->>>>>>> 3746050f
+	@cp ../../electrum-ltc ../../main.py
 	@-if [ ! -d "../../.buildozer" ];then \
 		cd ../..; buildozer android debug;\
 		cp -f gui/kivy/tools/blacklist.txt .buildozer/android/platform/python-for-android/src/blacklist.txt;\
@@ -25,10 +20,6 @@
 clean:
 	# Cleaning up
 	# rename main.py to electrum
-<<<<<<< HEAD
-	@-mv ../../main.py ../../electrum-ltc
-=======
 	@-rm ../../main.py
->>>>>>> 3746050f
 	# remove buildozer.spec
 	@-rm ../../buildozer.spec