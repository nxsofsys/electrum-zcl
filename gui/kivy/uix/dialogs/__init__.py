from kivy.app import App
from kivy.clock import Clock
from kivy.factory import Factory
from kivy.properties import NumericProperty, StringProperty, BooleanProperty
from kivy.core.window import Window

<<<<<<< HEAD
from electrum_ltc.i18n import _
=======
from electrum_gui.kivy.i18n import _
>>>>>>> afbf766d



class AnimatedPopup(Factory.Popup):
    ''' An Animated Popup that animates in and out.
    '''

    anim_duration = NumericProperty(.36)
    '''Duration of animation to be used
    '''

    __events__ = ['on_activate', 'on_deactivate']


    def on_activate(self):
        '''Base function to be overridden on inherited classes.
        Called when the popup is done animating.
        '''
        pass

    def on_deactivate(self):
        '''Base function to be overridden on inherited classes.
        Called when the popup is done animating.
        '''
        pass

    def open(self):
        '''Do the initialization of incoming animation here.
        Override to set your custom animation.
        '''
        def on_complete(*l):
            self.dispatch('on_activate')

        self.opacity = 0
        super(AnimatedPopup, self).open()
        anim = Factory.Animation(opacity=1, d=self.anim_duration)
        anim.bind(on_complete=on_complete)
        anim.start(self)

    def dismiss(self):
        '''Do the initialization of incoming animation here.
        Override to set your custom animation.
        '''
        def on_complete(*l):
            super(AnimatedPopup, self).dismiss()
            self.dispatch('on_deactivate')

        anim = Factory.Animation(opacity=0, d=.25)
        anim.bind(on_complete=on_complete)
        anim.start(self)

class EventsDialog(Factory.Popup):
    ''' Abstract Popup that provides the following events
    .. events::
        `on_release`
        `on_press`
    '''

    __events__ = ('on_release', 'on_press')

    def __init__(self, **kwargs):
        super(EventsDialog, self).__init__(**kwargs)
        self._on_release = kwargs.get('on_release')

    def on_release(self, instance):
        pass

    def on_press(self, instance):
        pass

    def close(self):
        self._on_release = None
        self.dismiss()


class SelectionDialog(EventsDialog):

    def add_widget(self, widget, index=0):
        if self.content:
            self.content.add_widget(widget, index)
            return
        super(SelectionDialog, self).add_widget(widget)


class InfoBubble(Factory.Bubble):
    '''Bubble to be used to display short Help Information'''

    message = StringProperty(_('Nothing set !'))
    '''Message to be displayed; defaults to "nothing set"'''

    icon = StringProperty('')
    ''' Icon to be displayed along with the message defaults to ''

    :attr:`icon` is a  `StringProperty` defaults to `''`
    '''

    fs = BooleanProperty(False)
    ''' Show Bubble in half screen mode

    :attr:`fs` is a `BooleanProperty` defaults to `False`
    '''

    modal = BooleanProperty(False)
    ''' Allow bubble to be hidden on touch.

    :attr:`modal` is a `BooleanProperty` defauult to `False`.
    '''

    exit = BooleanProperty(False)
    '''Indicates whether to exit app after bubble is closed.

    :attr:`exit` is a `BooleanProperty` defaults to False.
    '''

    dim_background = BooleanProperty(False)
    ''' Indicates Whether to draw a background on the windows behind the bubble.

    :attr:`dim` is a `BooleanProperty` defaults to `False`.
    '''

    def on_touch_down(self, touch):
        if self.modal:
            return True
        self.hide()
        if self.collide_point(*touch.pos):
            return True

    def show(self, pos, duration, width=None, modal=False, exit=False):
        '''Animate the bubble into position'''
        self.modal, self.exit = modal, exit
        if width:
            self.width = width
        if self.modal:
            from kivy.uix.modalview import ModalView
            self._modal_view = m = ModalView(background_color=[.5, .5, .5, .2])
            Window.add_widget(m)
            m.add_widget(self)
        else:
            Window.add_widget(self)

        # wait for the bubble to adjust it's size according to text then animate
        Clock.schedule_once(lambda dt: self._show(pos, duration))

    def _show(self, pos, duration):

        def on_stop(*l):
            if duration:
                Clock.schedule_once(self.hide, duration + .5)

        self.opacity = 0
        arrow_pos = self.arrow_pos
        if arrow_pos[0] in ('l', 'r'):
            pos = pos[0], pos[1] - (self.height/2)
        else:
            pos = pos[0] - (self.width/2), pos[1]

        self.limit_to = Window

        anim = Factory.Animation(opacity=1, pos=pos, d=.32)
        anim.bind(on_complete=on_stop)
        anim.cancel_all(self)
        anim.start(self)


    def hide(self, now=False):
        ''' Auto fade out the Bubble
        '''
        def on_stop(*l):
            if self.modal:
                m = self._modal_view
                m.remove_widget(self)
                Window.remove_widget(m)
            Window.remove_widget(self)
            if self.exit:
                App.get_running_app().stop()
                import sys
                sys.exit()
        if now:
            return on_stop()

        anim = Factory.Animation(opacity=0, d=.25)
        anim.bind(on_complete=on_stop)
        anim.cancel_all(self)
        anim.start(self)<|MERGE_RESOLUTION|>--- conflicted
+++ resolved
@@ -4,11 +4,7 @@
 from kivy.properties import NumericProperty, StringProperty, BooleanProperty
 from kivy.core.window import Window
 
-<<<<<<< HEAD
-from electrum_ltc.i18n import _
-=======
-from electrum_gui.kivy.i18n import _
->>>>>>> afbf766d
+from electrum_ltc_gui.kivy.i18n import _
 
 
 
