--- conflicted
+++ resolved
@@ -10,11 +10,7 @@
 If something in included modules like kivy or any other module changes
 then you need to rebuild the distribution. To do so:
 
-<<<<<<< HEAD
-   `rm -rf electrum-ltc/.buildozer/android/platform/python-for-android/dist`
-=======
    `rm -rf .buildozer/android/platform/python-for-android/dist`
->>>>>>> 644cb871
 
 
 Note:
