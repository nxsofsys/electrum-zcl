import re
import sys
import time
import datetime
import traceback
from decimal import Decimal

import electrum_ltc as electrum
from electrum_ltc import WalletStorage, Wallet
from electrum_ltc.i18n import _, set_language
from electrum_ltc.contacts import Contacts
from electrum_ltc.util import profiler
from electrum_ltc.plugins import run_hook

from kivy.app import App
from kivy.core.window import Window
from kivy.logger import Logger
from kivy.utils import platform
from kivy.properties import (OptionProperty, AliasProperty, ObjectProperty,
                             StringProperty, ListProperty, BooleanProperty)
from kivy.cache import Cache
from kivy.clock import Clock
from kivy.factory import Factory
from kivy.metrics import inch, metrics
from kivy.lang import Builder

# lazy imports for factory so that widgets can be used in kv
Factory.register('InstallWizard',
                 module='electrum_ltc_gui.kivy.uix.dialogs.installwizard')
Factory.register('InfoBubble', module='electrum_ltc_gui.kivy.uix.dialogs')
Factory.register('ELTextInput', module='electrum_ltc_gui.kivy.uix.screens')

#from kivy.core.window import Window
#Window.softinput_mode = 'below_target'


# delayed imports: for startup speed on android
notification = app = ref = format_satoshis = None
util = False


# register widget cache for keeping memory down timeout to forever to cache
# the data
Cache.register('electrum_ltc_widgets', timeout=0)

from kivy.uix.screenmanager import Screen
from kivy.uix.tabbedpanel import TabbedPanel
from kivy.uix.label import Label
from kivy.uix.checkbox import CheckBox

Factory.register('TabbedCarousel', module='electrum_ltc_gui.kivy.uix.screens')



base_units = {'LTC':8, 'mLTC':5, 'uLTC':2}

class ElectrumWindow(App):

    electrum_config = ObjectProperty(None)

    def _get_bu(self):
        return self.electrum_config.get('base_unit', 'LTC')

    def _set_bu(self, value):
        assert value in base_units.keys()
        self.electrum_config.set_key('base_unit', value, True)
        self.update_status()
        if self.history_screen:
            self.history_screen.update()

    base_unit = AliasProperty(_get_bu, _set_bu)

    def _rotate_bu(self):
        keys = sorted(base_units.keys())
        self.base_unit = keys[ (keys.index(self.base_unit) + 1) % len(keys)]

    status = StringProperty(_('Not Connected'))

    def decimal_point(self):
        return base_units[self.base_unit]

    def _get_num_zeros(self):
        try:
            return self.electrum_config.get('num_zeros', 0)
        except AttributeError:
            return 0

    def _set_num_zeros(self):
        try:
            self.electrum_config.set_key('num_zeros', value, True)
        except AttributeError:
            Logger.error('Electrum: Config not available '
                         'While trying to save value to config')

    num_zeros = AliasProperty(_get_num_zeros , _set_num_zeros)
    '''Number of zeros used while representing the value in base_unit.
    '''

    def get_amount_text(self, amount_str, is_fiat):
        text = amount_str + ' ' + self.base_unit if amount_str else ''
        if text:
            amount = self.get_amount(text)
            x = run_hook('format_amount_and_units', amount)
            if x:
                text += ' / ' + x
        return text


    def get_amount(self, amount_str):
        a, u = amount_str.split()
        assert u == self.base_unit
        try:
            x = Decimal(a)
        except:
            return None
        p = pow(10, self.decimal_point())
        return int(p * x)


    hierarchy = ListProperty([])
    '''used to navigate with the back button.
    '''

    _orientation = OptionProperty('landscape',
                                 options=('landscape', 'portrait'))

    def _get_orientation(self):
        return self._orientation

    orientation = AliasProperty(_get_orientation,
                                None,
                                bind=('_orientation',))
    '''Tries to ascertain the kind of device the app is running on.
    Cane be one of `tablet` or `phone`.

    :data:`orientation` is a read only `AliasProperty` Defaults to 'landscape'
    '''

    _ui_mode = OptionProperty('phone', options=('tablet', 'phone'))

    def _get_ui_mode(self):
        return self._ui_mode

    ui_mode = AliasProperty(_get_ui_mode,
                            None,
                            bind=('_ui_mode',))
    '''Defines tries to ascertain the kind of device the app is running on.
    Cane be one of `tablet` or `phone`.

    :data:`ui_mode` is a read only `AliasProperty` Defaults to 'phone'
    '''

    url = StringProperty('', allownone=True)
    '''
    '''

    wallet = ObjectProperty(None)
    '''Holds the electrum wallet

    :attr:`wallet` is a `ObjectProperty` defaults to None.
    '''

    def __init__(self, **kwargs):
        # initialize variables
        self._clipboard = None
        self.info_bubble = None
        self.qrscanner = None
        self.nfcscanner = None
        self.tabs = None

        super(ElectrumWindow, self).__init__(**kwargs)

        title = _('Electrum-LTC App')
        self.electrum_config = config = kwargs.get('config', None)
        self.network = network = kwargs.get('network', None)
        self.plugins = kwargs.get('plugins', [])

        self.gui_object = kwargs.get('gui_object', None)

        #self.config = self.gui_object.config
        self.contacts = Contacts(self.electrum_config)

        self.bind(url=self.set_URI)
        # were we sent a url?
        url = self.electrum_config.get('url', None)
        if url:
            self.set_URI(url)

        # create triggers so as to minimize updation a max of 2 times a sec
        self._trigger_update_wallet =\
            Clock.create_trigger(self.update_wallet, .5)
        self._trigger_update_status =\
            Clock.create_trigger(self.update_status, .5)
        self._trigger_notify_transactions = \
            Clock.create_trigger(self.notify_transactions, 5)

<<<<<<< HEAD
    def set_url(self, url):
        print "set url", url
        url = electrum_ltc.util.parse_URI(url)
        self.send_screen.set_qr_data(url)
=======
    def set_URI(self, url):
        try:
            url = electrum.util.parse_URI(url)
        except:
            self.show_info("Invalid URI", url)
            return
        self.send_screen.set_URI(url)

    def send_from_clipboard(self, on_complete):
        if not self._clipboard:
            from kivy.core.clipboard import Clipboard
            self._clipboard = Clipboard
        contents = self._clipboard.get()
        try:
            uri = electrum.util.parse_URI(contents)
        except:
            self.show_info("Invalid URI", url)
            return
        on_complete(uri)

>>>>>>> f651742f

    def scan_qr(self, on_complete):
        from jnius import autoclass
        from android import activity
        PythonActivity = autoclass('org.renpy.android.PythonActivity')
        Intent = autoclass('android.content.Intent')
        intent = Intent("com.google.zxing.client.android.SCAN")
        intent.putExtra("SCAN_MODE", "QR_CODE_MODE")
        def on_qr_result(requestCode, resultCode, intent):
            if requestCode == 0:
                if resultCode == -1: # RESULT_OK:
                    contents = intent.getStringExtra("SCAN_RESULT")
                    if intent.getStringExtra("SCAN_RESULT_FORMAT") == 'QR_CODE':
                        try:
                            uri = electrum.util.parse_URI(contents)
                        except:
                            self.show_info("Invalid URI", url)
                            return
                        on_complete(uri)
        activity.bind(on_activity_result=on_qr_result)
        PythonActivity.mActivity.startActivityForResult(intent, 0)

    def show_plugins(self, plugins_list):
        def on_checkbox_active(cb, value):
            self.plugins.toggle_enabled(self.electrum_config, cb.name)
        for item in self.plugins.descriptions:
            if 'kivy' not in item.get('available_for', []):
                continue
            name = item.get('__name__')
            label = Label(text=item.get('fullname'), height='48db', size_hint=(1, None))
            plugins_list.add_widget(label)
            cb = CheckBox()
            cb.name = name
            p = self.plugins.get(name)
            cb.active = (p is not None) and p.is_enabled()
            cb.bind(active=on_checkbox_active)
            plugins_list.add_widget(cb)

    def build(self):
        return Builder.load_file('gui/kivy/main.kv')

    def _pause(self):
        if platform == 'android':
            # move activity to back
            from jnius import autoclass
            python_act = autoclass('org.renpy.android.PythonActivity')
            mActivity = python_act.mActivity
            mActivity.moveTaskToBack(True)

    def on_start(self):
        ''' This is the start point of the kivy ui
        '''
        Logger.info("dpi: {} {}".format(metrics.dpi, metrics.dpi_rounded))
        win = Window
        win.bind(size=self.on_size,
                    on_keyboard=self.on_keyboard)
        win.bind(on_key_down=self.on_key_down)

        # Register fonts without this you won't be able to use bold/italic...
        # inside markup.
        from kivy.core.text import Label
        Label.register('Roboto',
                   'data/fonts/Roboto.ttf',
                   'data/fonts/Roboto.ttf',
                   'data/fonts/Roboto-Bold.ttf',
                   'data/fonts/Roboto-Bold.ttf')

        if platform == 'android':
            # bind to keyboard height so we can get the window contents to
            # behave the way we want when the keyboard appears.
            win.bind(keyboard_height=self.on_keyboard_height)

        self.on_size(win, win.size)
        config = self.electrum_config
        storage = WalletStorage(config.get_wallet_path())

        Logger.info('Electrum: Check for existing wallet')

        if storage.file_exists:
            wallet = Wallet(storage)
            action = wallet.get_action()
        else:
            action = 'new'

        if action is not None:
            # start installation wizard
            Logger.debug('Electrum: Wallet not found. Launching install wizard')
            wizard = Factory.InstallWizard(config, self.network, storage)
            wizard.bind(on_wizard_complete=self.on_wizard_complete)
            wizard.run(action)
        else:
            wallet.start_threads(self.network)
            self.on_wizard_complete(None, wallet)

        self.on_resume()

    def on_stop(self):
        if self.wallet:
            self.wallet.stop_threads()

    def on_back(self):
        try:
            self.hierarchy.pop()()
        except IndexError:
            # capture back button and pause app.
            self._pause()


    def on_keyboard_height(self, window, height):
        win = window
        active_widg = win.children[0]
        if not issubclass(active_widg.__class__, Factory.Popup):
            try:
                active_widg = self.root.children[0]
            except IndexError:
                return

        try:
            fw = self._focused_widget
        except AttributeError:
            return
        if height > 0 and fw.to_window(*fw.pos)[1] > height:
            return
        Factory.Animation(y=win.keyboard_height, d=.1).start(active_widg)

    def on_key_down(self, instance, key, keycode, codepoint, modifiers):
        if 'ctrl' in modifiers:
            # q=24 w=25
            if keycode in (24, 25):
                self.stop()
            elif keycode == 27:
                # r=27
                # force update wallet
                self.update_wallet()
            elif keycode == 112:
                # pageup
                #TODO move to next tab
                pass
            elif keycode == 117:
                # pagedown
                #TODO move to prev tab
                pass
        #TODO: alt+tab_number to activate the particular tab

    def on_keyboard(self, instance, key, keycode, codepoint, modifiers):
        # override settings button
        if key in (319, 282): #f1/settings button on android
            self.gui.main_gui.toggle_settings(self)
            return True

    def on_wizard_complete(self, instance, wallet):
        if not wallet:
            Logger.debug('Electrum: No Wallet set/found. Exiting...')
            app = App.get_running_app()
            app.show_error('Electrum: No Wallet set/found. Exiting...',
                           exit=True)

        self.init_ui()
        self.load_wallet(wallet)

    def popup_dialog(self, name):
        popup = Builder.load_file('gui/kivy/uix/ui_screens/'+name+'.kv')
        popup.open()



    @profiler
    def init_ui(self):
        ''' Initialize The Ux part of electrum. This function performs the basic
        tasks of setting up the ui.
        '''
        from weakref import ref
        set_language(self.electrum_config.get('language'))

        self.funds_error = False
        # setup UX
        self.screens = {}

        #setup lazy imports for mainscreen
        Factory.register('AnimatedPopup',
                         module='electrum_ltc_gui.kivy.uix.dialogs')
        Factory.register('QRCodeWidget',
                         module='electrum_ltc_gui.kivy.uix.qrcodewidget')

        # preload widgets. Remove this if you want to load the widgets on demand
        #Cache.append('electrum_ltc_widgets', 'AnimatedPopup', Factory.AnimatedPopup())
        #Cache.append('electrum_ltc_widgets', 'QRCodeWidget', Factory.QRCodeWidget())

        # load and focus the ui
        self.root.manager = self.root.ids['manager']
        self.recent_activity_card = None
        self.history_screen = None
        self.contacts_screen = None

        self.icon = "icons/electrum-ltc.png"

        # connect callbacks
        if self.network:
            interests = ['updated', 'status', 'new_transaction']
            self.network.register_callback(self.on_network, interests)

        self.wallet = None

    def on_network(self, event, *args):
        if event == 'updated':
            self._trigger_update_wallet()
        elif event == 'status':
            self._trigger_update_status()
        elif event == 'new_transaction':
            self._trigger_notify_transactions(*args)

    @profiler
    def load_wallet(self, wallet):
        self.wallet = wallet
        self.current_account = self.wallet.storage.get('current_account', None)
        self.update_wallet()
        # Once GUI has been initialized check if we want to announce something
        # since the callback has been called before the GUI was initialized
        self.update_history_tab()
        self.notify_transactions()
        run_hook('load_wallet', wallet, self)

    def update_status(self, *dt):
        if not self.wallet:
            return

        unconfirmed = ''
        quote_text = ''

        if self.network is None or not self.network.is_running():
            text = _("Offline")

        elif self.network.is_connected():
            server_height = self.network.get_server_height()
            server_lag = self.network.get_local_height() - server_height
            if not self.wallet.up_to_date or server_height == 0:
                self.status = _("Synchronizing...")
            elif server_lag > 1:
                self.status = _("Server lagging (%d blocks)"%server_lag)
            else:
                c, u, x = self.wallet.get_account_balance(self.current_account)
                text = self.format_amount(c)
                if u:
                    unconfirmed =  " [%s unconfirmed]" %( self.format_amount(u, True).strip())
                if x:
                    unmatured =  " [%s unmatured]"%(self.format_amount(x, True).strip())
                #quote_text = self.create_quote_text(Decimal(c+u+x)/100000000, mode='symbol') or ''
                self.status = text.strip() + ' ' + self.base_unit
        else:
            self.status = _("Not connected")

        return

        print self.root.manager.ids

        #try:
        status_card = self.root.main_screen.ids.tabs.ids.\
                      screen_dashboard.ids.status_card
        #except AttributeError:
        #    return

        status_card.quote_text = quote_text.strip()
        status_card.uncomfirmed = unconfirmed.strip()


    def get_max_amount(self):
        from electrum_ltc.util import format_satoshis_plain
        inputs = self.wallet.get_spendable_coins(None)
        amount, fee = self.wallet.get_max_amount(self.electrum_config, inputs, None)
        return format_satoshis_plain(amount, self.decimal_point())

    def update_amount(self, amount, c):
        if c == '<':
            return amount[:-1]
        if c == '.' and amount == '':
            return '0.'
        if c == '0' and amount == '0':
            return '0'
        try:
            Decimal(amount+c)
            amount += c
        except:
            pass
        return amount

    def format_amount(self, x, is_diff=False, whitespaces=False):
        from electrum_ltc.util import format_satoshis
        return format_satoshis(x, is_diff, self.num_zeros,
                               self.decimal_point(), whitespaces)

    @profiler
    def update_wallet(self, *dt):
        self._trigger_update_status()
        if self.wallet.up_to_date or not self.network or not self.network.is_connected():
            self.update_history_tab()
            self.update_contacts_tab()


    @profiler
    def update_history_tab(self, see_all=False):
        if self.history_screen:
            self.history_screen.update(see_all)

    def update_contacts_tab(self):
        if self.contacts_screen:
            self.contacts_screen.update()


    @profiler
    def notify_transactions(self, *dt):
        '''
        '''
        if not self.network or not self.network.is_connected():
            return
        # temporarily disabled for merge
        return
        iface = self.network
        ptfn = iface.pending_transactions_for_notifications
        if len(ptfn) > 0:
            # Combine the transactions if there are more then three
            tx_amount = len(ptfn)
            if(tx_amount >= 3):
                total_amount = 0
                for tx in ptfn:
                    is_relevant, is_mine, v, fee = self.wallet.get_tx_value(tx)
                    if(v > 0):
                        total_amount += v
                self.notify(_("{txs}s new transactions received. Total amount"
                              "received in the new transactions {amount}s"
                              "{unit}s").format(txs=tx_amount,
                                    amount=self.format_amount(total_amount),
                                    unit=self.base_unit()))

                iface.pending_transactions_for_notifications = []
            else:
              for tx in iface.pending_transactions_for_notifications:
                  if tx:
                      iface.pending_transactions_for_notifications.remove(tx)
                      is_relevant, is_mine, v, fee = self.wallet.get_tx_value(tx)
                      if(v > 0):
                          self.notify(
                              _("{txs} new transaction received. {amount} {unit}").
                              format(txs=tx_amount, amount=self.format_amount(v),
                                     unit=self.base_unit))

    def copy(self, text):
        ''' Copy provided text to clipboard
        '''
        if not self._clipboard:
            from kivy.core.clipboard import Clipboard
            self._clipboard = Clipboard
        self._clipboard.put(text, 'text/plain')

    def notify(self, message):
        try:
            global notification, os
            if not notification:
                from plyer import notification
                import os
            icon = (os.path.dirname(os.path.realpath(__file__))
                    + '/../../' + self.icon)
            notification.notify('Electrum-LTC', message,
                            app_icon=icon, app_name='Electrum-LTC')
        except ImportError:
            Logger.Error('Notification: needs plyer; `sudo pip install plyer`')

    def on_pause(self):
        '''
        '''
        # pause nfc
        if self.qrscanner:
            self.qrscanner.stop()
        if self.nfcscanner:
            self.nfcscanner.nfc_disable()
        return True

    def on_resume(self):
        '''
        '''
        if self.qrscanner and qrscanner.get_parent_window():
            self.qrscanner.start()
        if self.nfcscanner:
            self.nfcscanner.nfc_enable()

    def on_size(self, instance, value):
        width, height = value
        self._orientation = 'landscape' if width > height else 'portrait'
        self._ui_mode = 'tablet' if min(width, height) > inch(3.51) else 'phone'
        #Logger.info("size: {} {}".format(width, height))
        #Logger.info('orientation: {}'.format(self._orientation))
        #Logger.info('ui_mode: {}'.format(self._ui_mode))

    def save_new_contact(self, address, label):
        address = unicode(address)
        label = unicode(label)
        global is_valid
        if not is_valid:
            from electrum_ltc.bitcoin import is_valid

        if is_valid(address):
            if label:
                self.set_label(address, text=label)
            self.wallet.add_contact(address)
            self.update_contacts_tab()
            self.update_history_tab()
        else:
            self.show_error(_('Invalid Address'))

    def send_payment(self, address, amount=0, label='', message=''):
        tabs = self.tabs
        screen_send = tabs.ids.screen_send

        if label and self.wallet.labels.get(address) != label:
            #if self.question('Give label "%s" to address %s ?'%(label,address)):
            if address not in self.wallet.addressbook and not self.wallet.  is_mine(address):
                self.wallet.addressbook.append(address)
            self.wallet.set_label(address, label)

        # switch_to the send screen
        tabs.ids.panel.switch_to(tabs.ids.tab_send)

        label = self.wallet.labels.get(address)
        m_addr = label + '  <'+ address +'>' if label else address

        # populate
        def set_address(*l):
            content = screen_send.ids
            content.payto_e.text = m_addr
            content.message_e.text = message
            if amount:
                content.amount_e.text = amount

        # wait for screen to load
        Clock.schedule_once(set_address, .5)

    def set_send(self, address, amount, label, message):
        self.send_payment(address, amount=amount, label=label, message=message)

    def prepare_for_payment_request(self):
        tabs = self.tabs
        screen_send = tabs.ids.screen_send

        # switch_to the send screen
        tabs.ids.panel.switch_to(tabs.ids.tab_send)

        content = screen_send.ids
        if content:
            self.set_frozen(content, False)
        screen_send.screen_label.text = _("please wait...")
        return True

    def payment_request_ok(self):
        tabs = self.tabs
        screen_send = tabs.ids.screen_send

        # switch_to the send screen
        tabs.ids.panel.switch_to(tabs.ids.tab_send)

        self.set_frozen(content, True)

        screen_send.ids.payto_e.text = self.gui_object.payment_request.domain
        screen_send.ids.amount_e.text = self.format_amount(self.gui_object.payment_request.get_amount())
        screen_send.ids.message_e.text = self.gui_object.payment_request.memo

        # wait for screen to load
        Clock.schedule_once(set_address, .5)

    def set_frozen(self, entry, frozen):
        if frozen:
            entry.disabled = True
            Factory.Animation(opacity=0).start(content)
        else:
            entry.disabled = False
            Factory.Animation(opacity=1).start(content)

    def payment_request_error(self):
        tabs = self.tabs
        screen_send = tabs.ids.screen_send

        # switch_to the send screen
        tabs.ids.panel.switch_to(tabs.ids.tab_send)

        self.do_clear()
        self.show_info(self.gui_object.payment_request.error)

    def show_error(self, error, width='200dp', pos=None, arrow_pos=None,
        exit=False, icon='atlas://gui/kivy/theming/light/error', duration=0,
        modal=False):
        ''' Show a error Message Bubble.
        '''
        self.show_info_bubble( text=error, icon=icon, width=width,
            pos=pos or Window.center, arrow_pos=arrow_pos, exit=exit,
            duration=duration, modal=modal)

    def show_info(self, error, width='200dp', pos=None, arrow_pos=None,
        exit=False, duration=0, modal=False):
        ''' Show a Info Message Bubble.
        '''
        self.show_error(error, icon='atlas://gui/kivy/theming/light/error',
            duration=duration, modal=modal, exit=exit, pos=pos,
            arrow_pos=arrow_pos)

    def show_info_bubble(self, text=_('Hello World'), pos=None, duration=0,
        arrow_pos='bottom_mid', width=None, icon='', modal=False, exit=False):
        '''Method to show a Information Bubble

        .. parameters::
            text: Message to be displayed
            pos: position for the bubble
            duration: duration the bubble remains on screen. 0 = click to hide
            width: width of the Bubble
            arrow_pos: arrow position for the bubble
        '''
        info_bubble = self.info_bubble
        if not info_bubble:
            info_bubble = self.info_bubble = Factory.InfoBubble()

        win = Window
        if info_bubble.parent:
            win.remove_widget(info_bubble
                                 if not info_bubble.modal else
                                 info_bubble._modal_view)

        if not arrow_pos:
            info_bubble.show_arrow = False
        else:
            info_bubble.show_arrow = True
            info_bubble.arrow_pos = arrow_pos
        img = info_bubble.ids.img
        if text == 'texture':
            # icon holds a texture not a source image
            # display the texture in full screen
            text = ''
            img.texture = icon
            info_bubble.fs = True
            info_bubble.show_arrow = False
            img.allow_stretch = True
            info_bubble.dim_background = True
            info_bubble.background_image = 'atlas://gui/kivy/theming/light/card'
        else:
            info_bubble.fs = False
            info_bubble.icon = icon
            #if img.texture and img._coreimage:
            #    img.reload()
            img.allow_stretch = False
            info_bubble.dim_background = False
            info_bubble.background_image = 'atlas://data/images/defaulttheme/bubble'
        info_bubble.message = text
        if not pos:
            pos = (win.center[0], win.center[1] - (info_bubble.height/2))
        info_bubble.show(pos, duration, width, modal=modal, exit=exit)

    def tx_dialog(self, tx_hash):
        popup = Builder.load_file('gui/kivy/uix/ui_screens/transaction.kv')
        popup.tx_hash = tx_hash
        popup.open()

    def amount_dialog(self, label, callback, show_max):
        popup = Builder.load_file('gui/kivy/uix/ui_screens/amount.kv')
        but_max = popup.ids.but_max
        if not show_max:
            but_max.disabled = True
            but_max.opacity = 0
        else:
            but_max.disabled = False
            but_max.opacity = 1

        if label.text != label.default_text:
            a, u = label.text.split()
            assert u == self.base_unit
            popup.ids.a.amount = a
        def cb():
            o = popup.ids.a.text
            label.text = o if o else label.default_text
            if callback:
                callback()
        popup.on_dismiss = cb
        popup.open()

    def password_dialog(self, f, args):
        if self.wallet.use_encryption:
            popup = Builder.load_file('gui/kivy/uix/ui_screens/password.kv')
            def callback():
                pw = popup.ids.text_input.text
                Clock.schedule_once(lambda x: apply(f, args + (pw,)), 0.5)
            popup.on_dismiss = callback
            popup.open()
        else:
            apply(f, args + (None,))<|MERGE_RESOLUTION|>--- conflicted
+++ resolved
@@ -194,12 +194,6 @@
         self._trigger_notify_transactions = \
             Clock.create_trigger(self.notify_transactions, 5)
 
-<<<<<<< HEAD
-    def set_url(self, url):
-        print "set url", url
-        url = electrum_ltc.util.parse_URI(url)
-        self.send_screen.set_qr_data(url)
-=======
     def set_URI(self, url):
         try:
             url = electrum.util.parse_URI(url)
@@ -220,7 +214,6 @@
             return
         on_complete(uri)
 
->>>>>>> f651742f
 
     def scan_qr(self, on_complete):
         from jnius import autoclass
