import re
import os
import sys
import time
import datetime
import traceback
from decimal import Decimal
import threading

import electrum_ltc as electrum
from electrum_ltc.bitcoin import TYPE_ADDRESS
from electrum_ltc import WalletStorage, Wallet
from electrum_ltc_gui.kivy.i18n import _
from electrum_ltc.contacts import Contacts
from electrum_ltc.paymentrequest import InvoiceStore
from electrum_ltc.util import profiler, InvalidPassword
from electrum_ltc.plugins import run_hook
from electrum_ltc.util import format_satoshis, format_satoshis_plain
from electrum_ltc.paymentrequest import PR_UNPAID, PR_PAID, PR_UNKNOWN, PR_EXPIRED

from kivy.app import App
from kivy.core.window import Window
from kivy.logger import Logger
from kivy.utils import platform
from kivy.properties import (OptionProperty, AliasProperty, ObjectProperty,
                             StringProperty, ListProperty, BooleanProperty)
from kivy.cache import Cache
from kivy.clock import Clock
from kivy.factory import Factory
from kivy.metrics import inch
from kivy.lang import Builder

# lazy imports for factory so that widgets can be used in kv
Factory.register('InstallWizard',
                 module='electrum_ltc_gui.kivy.uix.dialogs.installwizard')
Factory.register('InfoBubble', module='electrum_ltc_gui.kivy.uix.dialogs')
Factory.register('OutputList', module='electrum_ltc_gui.kivy.uix.dialogs')
Factory.register('OutputItem', module='electrum_ltc_gui.kivy.uix.dialogs')


#from kivy.core.window import Window
#Window.softinput_mode = 'below_target'


# delayed imports: for startup speed on android
notification = app = ref = None
util = False


# register widget cache for keeping memory down timeout to forever to cache
# the data
Cache.register('electrum_ltc_widgets', timeout=0)

from kivy.uix.screenmanager import Screen
from kivy.uix.tabbedpanel import TabbedPanel
from kivy.uix.label import Label
from kivy.uix.checkbox import CheckBox
from kivy.uix.switch import Switch
from kivy.core.clipboard import Clipboard

Factory.register('TabbedCarousel', module='electrum_ltc_gui.kivy.uix.screens')

# Register fonts without this you won't be able to use bold/italic...
# inside markup.
from kivy.core.text import Label
Label.register('Roboto',
               'gui/kivy/data/fonts/Roboto.ttf',
               'gui/kivy/data/fonts/Roboto.ttf',
               'gui/kivy/data/fonts/Roboto-Bold.ttf',
               'gui/kivy/data/fonts/Roboto-Bold.ttf')


from electrum_ltc.util import base_units


class ElectrumWindow(App):

    electrum_config = ObjectProperty(None)

    language = StringProperty('en')

    def set_URI(self, uri):
        self.switch_to('send')
        self.send_screen.set_URI(uri)

    def on_new_intent(self, intent):
        if intent.getScheme() != 'litecoin':
            return
        uri = intent.getDataString()
        self.set_URI(uri)

    def on_language(self, instance, language):
        Logger.info('language: {}'.format(language))
        _.switch_lang(language)

    def on_quotes(self, d):
        #Logger.info("on_quotes")
        pass

    def on_history(self, d):
        #Logger.info("on_history")
        if self.history_screen:
            Clock.schedule_once(lambda dt: self.history_screen.update())

    def _get_bu(self):
        return self.electrum_config.get('base_unit', 'LTC')

    def _set_bu(self, value):
        assert value in base_units.keys()
        self.electrum_config.set_key('base_unit', value, True)
        self.update_status()
        if self.history_screen:
            self.history_screen.update()

    base_unit = AliasProperty(_get_bu, _set_bu)
    status = StringProperty('')
    fiat_unit = StringProperty('')

    def on_fiat_unit(self, a, b):
        if self.history_screen:
            self.history_screen.update()

    def decimal_point(self):
        return base_units[self.base_unit]

    def btc_to_fiat(self, amount_str):
        if not amount_str:
            return ''
        rate = run_hook('exchange_rate')
        if not rate:
            return ''
        fiat_amount = self.get_amount(amount_str + ' ' + self.base_unit) * rate / pow(10, 8)
        return "{:.2f}".format(fiat_amount).rstrip('0').rstrip('.')

    def fiat_to_btc(self, fiat_amount):
        if not fiat_amount:
            return ''
        rate = run_hook('exchange_rate')
        if not rate:
            return ''
        satoshis = int(pow(10,8) * Decimal(fiat_amount) / Decimal(rate))
        return format_satoshis_plain(satoshis, self.decimal_point())

    def get_amount(self, amount_str):
        a, u = amount_str.split()
        assert u == self.base_unit
        try:
            x = Decimal(a)
        except:
            return None
        p = pow(10, self.decimal_point())
        return int(p * x)


    _orientation = OptionProperty('landscape',
                                 options=('landscape', 'portrait'))

    def _get_orientation(self):
        return self._orientation

    orientation = AliasProperty(_get_orientation,
                                None,
                                bind=('_orientation',))
    '''Tries to ascertain the kind of device the app is running on.
    Cane be one of `tablet` or `phone`.

    :data:`orientation` is a read only `AliasProperty` Defaults to 'landscape'
    '''

    _ui_mode = OptionProperty('phone', options=('tablet', 'phone'))

    def _get_ui_mode(self):
        return self._ui_mode

    ui_mode = AliasProperty(_get_ui_mode,
                            None,
                            bind=('_ui_mode',))
    '''Defines tries to ascertain the kind of device the app is running on.
    Cane be one of `tablet` or `phone`.

    :data:`ui_mode` is a read only `AliasProperty` Defaults to 'phone'
    '''

    def __init__(self, **kwargs):
        # initialize variables
        self._clipboard = Clipboard
        self.info_bubble = None
        self.nfcscanner = None
        self.tabs = None
        self.is_exit = False
        self.wallet = None

        super(ElectrumWindow, self).__init__(**kwargs)

        title = _('Electrum-LTC App')
        self.electrum_config = config = kwargs.get('config', None)
        self.language = config.get('language', 'en')
        self.network = network = kwargs.get('network', None)
        self.plugins = kwargs.get('plugins', [])

        self.gui_object = kwargs.get('gui_object', None)
        self.daemon = self.gui_object.daemon

        self.contacts = Contacts(self.electrum_config)
        self.invoices = InvoiceStore(self.electrum_config)

        # create triggers so as to minimize updation a max of 2 times a sec
        self._trigger_update_wallet =\
            Clock.create_trigger(self.update_wallet, .5)
        self._trigger_update_status =\
            Clock.create_trigger(self.update_status, .5)
        # cached dialogs
        self._settings_dialog = None
        self._password_dialog = None

    def wallet_name(self):
        return os.path.basename(self.wallet.storage.path) if self.wallet else ' '

    def on_pr(self, pr):
        if pr.verify(self.contacts):
            key = self.invoices.add(pr)
            if self.invoices_screen:
                self.invoices_screen.update()
            status = self.invoices.get_status(key)
            if status == PR_PAID:
                self.show_error("invoice already paid")
                self.send_screen.do_clear()
            else:
                if pr.has_expired():
                    self.show_error(_('Payment request has expired'))
                else:
                    self.switch_to('send')
                    self.send_screen.set_request(pr)
        else:
            self.show_error("invoice error:" + pr.error)
            self.send_screen.do_clear()

    def on_qr(self, data):
<<<<<<< HEAD
        from electrum_ltc.bitcoin import base_decode, is_address
=======
        from electrum.bitcoin import base_decode, is_address
        data = data.strip()
>>>>>>> 49ac8924
        if is_address(data):
            self.set_URI(data)
            return
        if data.startswith('litecoin:'):
            self.set_URI(data)
            return
        # try to decode transaction
        from electrum_ltc.transaction import Transaction
        try:
            text = base_decode(data, None, base=43).encode('hex')
            tx = Transaction(text)
            tx.deserialize()
        except:
            tx = None
        if tx:
            self.tx_dialog(tx)
            return
        # show error
        self.show_error("Unable to decode QR data")

    def update_tab(self, name):
        s = getattr(self, name + '_screen', None)
        if s:
            s.update()

    @profiler
    def update_tabs(self):
        for tab in ['invoices', 'send', 'history', 'receive', 'requests']:
            self.update_tab(tab)

    def switch_to(self, name):
        s = getattr(self, name + '_screen', None)
        if self.send_screen is None:
            s = self.tabs.ids[name + '_screen']
            s.load_screen()
        panel = self.tabs.ids.panel
        tab = self.tabs.ids[name + '_tab']
        panel.switch_to(tab)

    def show_request(self, addr):
        self.switch_to('receive')
        self.receive_screen.screen.address = addr

    def show_pr_details(self, req, status, is_invoice):
        from electrum_ltc.util import format_time
        requestor = req.get('requestor')
        exp = req.get('exp')
        memo = req.get('memo')
        amount = req.get('amount')
        popup = Builder.load_file('gui/kivy/uix/ui_screens/invoice.kv')
        popup.is_invoice = is_invoice
        popup.amount = amount
        popup.requestor = requestor if is_invoice else req.get('address')
        popup.exp = format_time(exp) if exp else ''
        popup.description = memo if memo else ''
        popup.signature = req.get('signature', '')
        popup.status = status
        txid = req.get('txid')
        popup.tx_hash = txid or ''
        popup.on_open = lambda: popup.ids.output_list.update(req.get('outputs', []))
        popup.open()

    def qr_dialog(self, title, data, show_text=False):
        from uix.dialogs.qr_dialog import QRDialog
        popup = QRDialog(title, data, show_text)
        popup.open()

    def scan_qr(self, on_complete):
        if platform != 'android':
            return
        from jnius import autoclass
        from android import activity
        PythonActivity = autoclass('org.renpy.android.PythonActivity')
        Intent = autoclass('android.content.Intent')
        intent = Intent("com.google.zxing.client.android.SCAN")
        intent.putExtra("SCAN_MODE", "QR_CODE_MODE")
        def on_qr_result(requestCode, resultCode, intent):
            if requestCode == 0:
                if resultCode == -1: # RESULT_OK:
                    contents = intent.getStringExtra("SCAN_RESULT")
                    if intent.getStringExtra("SCAN_RESULT_FORMAT") == 'QR_CODE':
                        on_complete(contents)
                    else:
                        self.show_error("wrong format " + intent.getStringExtra("SCAN_RESULT_FORMAT"))
        activity.bind(on_activity_result=on_qr_result)
        try:
            PythonActivity.mActivity.startActivityForResult(intent, 0)
        except:
            self.show_error(_('Could not start Barcode Scanner.') + ' ' + _('Please install the Barcode Scanner app from ZXing'))

    def scan_qr_zxing(self, on_complete):
        # uses zxing embedded lib
        if platform != 'android':
            return
        from jnius import autoclass
        from android import activity
        PythonActivity = autoclass('org.renpy.android.PythonActivity')
        IntentIntegrator = autoclass('com.google.zxing.integration.android.IntentIntegrator')
        integrator = IntentIntegrator(PythonActivity.mActivity)
        def on_qr_result(requestCode, resultCode, intent):
            if requestCode == 0:
                if resultCode == -1: # RESULT_OK:
                    contents = intent.getStringExtra("SCAN_RESULT")
                    if intent.getStringExtra("SCAN_RESULT_FORMAT") == 'QR_CODE':
                        on_complete(contents)
                    else:
                        self.show_error("wrong format " + intent.getStringExtra("SCAN_RESULT_FORMAT"))
        activity.bind(on_activity_result=on_qr_result)
        integrator.initiateScan()

    def do_share(self, data, title):
        if platform != 'android':
            return
        from jnius import autoclass, cast
        JS = autoclass('java.lang.String')
        Intent = autoclass('android.content.Intent')
        sendIntent = Intent()
        sendIntent.setAction(Intent.ACTION_SEND)
        sendIntent.setType("text/plain")
        sendIntent.putExtra(Intent.EXTRA_TEXT, JS(data))
        PythonActivity = autoclass('org.renpy.android.PythonActivity')
        currentActivity = cast('android.app.Activity', PythonActivity.mActivity)
        it = Intent.createChooser(sendIntent, cast('java.lang.CharSequence', JS(title)))
        currentActivity.startActivity(it)

    def build(self):
        return Builder.load_file('gui/kivy/main.kv')

    def _pause(self):
        if platform == 'android':
            # move activity to back
            from jnius import autoclass
            python_act = autoclass('org.renpy.android.PythonActivity')
            mActivity = python_act.mActivity
            mActivity.moveTaskToBack(True)

    def on_start(self):
        ''' This is the start point of the kivy ui
        '''
        import time
        Logger.info('Time to on_start: {} <<<<<<<<'.format(time.clock()))
        win = Window
        win.bind(size=self.on_size, on_keyboard=self.on_keyboard)
        win.bind(on_key_down=self.on_key_down)
        win.softinput_mode = 'below_target'
        self.on_size(win, win.size)
        self.init_ui()
        self.load_wallet_by_name(self.electrum_config.get_wallet_path())
        # init plugins
        run_hook('init_kivy', self)
        # default tab
        self.switch_to('history')
        # bind intent for bitcoin: URI scheme
        if platform == 'android':
            from android import activity
            from jnius import autoclass
            PythonActivity = autoclass('org.renpy.android.PythonActivity')
            mactivity = PythonActivity.mActivity
            self.on_new_intent(mactivity.getIntent())
            activity.bind(on_new_intent=self.on_new_intent)

        # URI passed in config
        uri = self.electrum_config.get('url')
        if uri:
            self.set_URI(uri)

    def get_wallet_path(self):
        if self.wallet:
            return self.wallet.storage.path
        else:
            return ''

    def on_wizard_complete(self, instance, wallet):
        if wallet:
            self.daemon.add_wallet(wallet)
            self.load_wallet(wallet)
        self.on_resume()

    def load_wallet_by_name(self, path):
        if not path:
            return
        wallet = self.daemon.load_wallet(path)
        if wallet:
            self.load_wallet(wallet)
            self.on_resume()
        else:
            Logger.debug('Electrum: Wallet not found. Launching install wizard')
            wizard = Factory.InstallWizard(self.electrum_config, self.network, path)
            wizard.bind(on_wizard_complete=self.on_wizard_complete)
            action = wizard.get_action()
            wizard.run(action)

    def on_stop(self):
        self.stop_wallet()

    def stop_wallet(self):
        if self.wallet:
            self.daemon.stop_wallet(self.wallet.storage.path)
            self.wallet = None

    def on_key_down(self, instance, key, keycode, codepoint, modifiers):
        if 'ctrl' in modifiers:
            # q=24 w=25
            if keycode in (24, 25):
                self.stop()
            elif keycode == 27:
                # r=27
                # force update wallet
                self.update_wallet()
            elif keycode == 112:
                # pageup
                #TODO move to next tab
                pass
            elif keycode == 117:
                # pagedown
                #TODO move to prev tab
                pass
        #TODO: alt+tab_number to activate the particular tab

    def on_keyboard(self, instance, key, keycode, codepoint, modifiers):
        if key == 27 and self.is_exit is False:
            self.is_exit = True
            self.show_info(_('Press again to exit'))
            return True
        # override settings button
        if key in (319, 282): #f1/settings button on android
            #self.gui.main_gui.toggle_settings(self)
            return True

    def settings_dialog(self):
        if self._settings_dialog is None:
            from uix.dialogs.settings import SettingsDialog
            self._settings_dialog = SettingsDialog(self)
        self._settings_dialog.update()
        self._settings_dialog.open()

    def popup_dialog(self, name):
        if name == 'settings':
            self.settings_dialog()
        elif name == 'wallets':
            from uix.dialogs.wallets import WalletDialog
            d = WalletDialog()
            d.open()
        else:
            popup = Builder.load_file('gui/kivy/uix/ui_screens/'+name+'.kv')
            popup.open()

    @profiler
    def init_ui(self):
        ''' Initialize The Ux part of electrum. This function performs the basic
        tasks of setting up the ui.
        '''
        from weakref import ref

        self.funds_error = False
        # setup UX
        self.screens = {}

        #setup lazy imports for mainscreen
        Factory.register('AnimatedPopup',
                         module='electrum_ltc_gui.kivy.uix.dialogs')
        Factory.register('QRCodeWidget',
                         module='electrum_ltc_gui.kivy.uix.qrcodewidget')

        # preload widgets. Remove this if you want to load the widgets on demand
        #Cache.append('electrum_ltc_widgets', 'AnimatedPopup', Factory.AnimatedPopup())
        #Cache.append('electrum_ltc_widgets', 'QRCodeWidget', Factory.QRCodeWidget())

        # load and focus the ui
        self.root.manager = self.root.ids['manager']

        self.history_screen = None
        self.contacts_screen = None
        self.send_screen = None
        self.invoices_screen = None
        self.receive_screen = None
        self.requests_screen = None

        self.icon = "icons/electrum-ltc.png"

        # connect callbacks
        if self.network:
            interests = ['updated', 'status', 'new_transaction', 'verified']
            self.network.register_callback(self.on_network, interests)

        self.tabs = self.root.ids['tabs']

    def on_network(self, event, *args):
        if event == 'updated':
            self._trigger_update_wallet()
        elif event == 'status':
            self._trigger_update_status()
        elif event == 'new_transaction':
            self._trigger_update_wallet()
        elif event == 'verified':
            self._trigger_update_wallet()

    @profiler
    def load_wallet(self, wallet):
        print "load wallet", wallet.storage.path

        self.stop_wallet()
        self.wallet = wallet
        self.current_account = self.wallet.storage.get('current_account', None)
        self.update_wallet()
        # Once GUI has been initialized check if we want to announce something
        # since the callback has been called before the GUI was initialized
        if self.receive_screen:
            self.receive_screen.clear()
        self.update_tabs()
        run_hook('load_wallet', wallet, self)

    def update_status(self, *dt):
        if not self.wallet:
            self.status = _("No Wallet")
            return
        if self.network is None or not self.network.is_running():
            self.status = _("Offline")
        elif self.network.is_connected():
            server_height = self.network.get_server_height()
            server_lag = self.network.get_local_height() - server_height
            if not self.wallet.up_to_date or server_height == 0:
                self.status = _("Synchronizing...")
            elif server_lag > 1:
                self.status = _("Server lagging (%d blocks)"%server_lag)
            else:
                c, u, x = self.wallet.get_account_balance(self.current_account)
                text = self.format_amount(c+x+u)
                self.status = str(text.strip() + ' ' + self.base_unit)
        else:
            self.status = _("Not connected")

    def get_max_amount(self):
        inputs = self.wallet.get_spendable_coins(None)
        addr = str(self.send_screen.screen.address) or self.wallet.dummy_address()
        amount, fee = self.wallet.get_max_amount(self.electrum_config, inputs, (TYPE_ADDRESS, addr), None)
        return format_satoshis_plain(amount, self.decimal_point())

    def format_amount(self, x, is_diff=False, whitespaces=False):
        return format_satoshis(x, is_diff, 0, self.decimal_point(), whitespaces)

    def format_amount_and_units(self, x):
        return format_satoshis_plain(x, self.decimal_point()) + ' ' + self.base_unit

    @profiler
    def update_wallet(self, *dt):
        self._trigger_update_status()
        if self.wallet and (self.wallet.up_to_date or not self.network or not self.network.is_connected()):
            self.update_tabs()

    def notify(self, message):
        try:
            global notification, os
            if not notification:
                from plyer import notification
            icon = (os.path.dirname(os.path.realpath(__file__))
                    + '/../../' + self.icon)
            notification.notify('Electrum-LTC', message,
                            app_icon=icon, app_name='Electrum-LTC')
        except ImportError:
            Logger.Error('Notification: needs plyer; `sudo pip install plyer`')

    def on_pause(self):
        # pause nfc
        if self.nfcscanner:
            self.nfcscanner.nfc_disable()
        return True

    def on_resume(self):
        if self.nfcscanner:
            self.nfcscanner.nfc_enable()

    def on_size(self, instance, value):
        width, height = value
        self._orientation = 'landscape' if width > height else 'portrait'
        self._ui_mode = 'tablet' if min(width, height) > inch(3.51) else 'phone'

    def on_ref_label(self, label, touch):
        if label.touched:
            label.touched = False
            self.qr_dialog(label.name, label.data, True)
        else:
            label.touched = True
            self._clipboard.copy(label.data)
            Clock.schedule_once(lambda dt: self.show_info(_('Text copied to clipboard.\nTap again to display it as QR code.')))

    def set_send(self, address, amount, label, message):
        self.send_payment(address, amount=amount, label=label, message=message)

    def show_error(self, error, width='200dp', pos=None, arrow_pos=None,
        exit=False, icon='atlas://gui/kivy/theming/light/error', duration=0,
        modal=False):
        ''' Show a error Message Bubble.
        '''
        self.show_info_bubble( text=error, icon=icon, width=width,
            pos=pos or Window.center, arrow_pos=arrow_pos, exit=exit,
            duration=duration, modal=modal)

    def show_info(self, error, width='200dp', pos=None, arrow_pos=None,
        exit=False, duration=0, modal=False):
        ''' Show a Info Message Bubble.
        '''
        self.show_error(error, icon='atlas://gui/kivy/theming/light/important',
            duration=duration, modal=modal, exit=exit, pos=pos,
            arrow_pos=arrow_pos)

    def show_info_bubble(self, text=_('Hello World'), pos=None, duration=0,
        arrow_pos='bottom_mid', width=None, icon='', modal=False, exit=False):
        '''Method to show a Information Bubble

        .. parameters::
            text: Message to be displayed
            pos: position for the bubble
            duration: duration the bubble remains on screen. 0 = click to hide
            width: width of the Bubble
            arrow_pos: arrow position for the bubble
        '''
        info_bubble = self.info_bubble
        if not info_bubble:
            info_bubble = self.info_bubble = Factory.InfoBubble()

        win = Window
        if info_bubble.parent:
            win.remove_widget(info_bubble
                                 if not info_bubble.modal else
                                 info_bubble._modal_view)

        if not arrow_pos:
            info_bubble.show_arrow = False
        else:
            info_bubble.show_arrow = True
            info_bubble.arrow_pos = arrow_pos
        img = info_bubble.ids.img
        if text == 'texture':
            # icon holds a texture not a source image
            # display the texture in full screen
            text = ''
            img.texture = icon
            info_bubble.fs = True
            info_bubble.show_arrow = False
            img.allow_stretch = True
            info_bubble.dim_background = True
            info_bubble.background_image = 'atlas://gui/kivy/theming/light/card'
        else:
            info_bubble.fs = False
            info_bubble.icon = icon
            #if img.texture and img._coreimage:
            #    img.reload()
            img.allow_stretch = False
            info_bubble.dim_background = False
            info_bubble.background_image = 'atlas://data/images/defaulttheme/bubble'
        info_bubble.message = text
        if not pos:
            pos = (win.center[0], win.center[1] - (info_bubble.height/2))
        info_bubble.show(pos, duration, width, modal=modal, exit=exit)

    def tx_dialog(self, tx):
        from uix.dialogs.tx_dialog import TxDialog
        d = TxDialog(self, tx)
        d.open()

    def sign_tx(self, *args):
        threading.Thread(target=self._sign_tx, args=args).start()

    def _sign_tx(self, tx, password, on_success, on_failure):
        try:
            self.wallet.sign_transaction(tx, password)
        except InvalidPassword:
            Clock.schedule_once(lambda dt: on_failure(_("Invalid PIN")))
            return
        Clock.schedule_once(lambda dt: on_success(tx))

    def _broadcast_thread(self, tx, on_complete):
        ok, txid = self.network.broadcast(tx)
        Clock.schedule_once(lambda dt: on_complete(ok, txid))

    def broadcast(self, tx, pr=None):
        def on_complete(ok, txid):
            self.show_info(txid)
            if ok and pr:
                pr.set_paid(tx.hash())
                self.invoices.save()
                self.update_tab('invoices')

        if self.network and self.network.is_connected():
            self.show_info(_('Sending'))
            threading.Thread(target=self._broadcast_thread, args=(tx, on_complete)).start()
        else:
            self.show_info(_('Cannot broadcast transaction') + ':\n' + _('Not connected'))

    def description_dialog(self, screen):
        from uix.dialogs.label_dialog import LabelDialog
        text = screen.message
        def callback(text):
            screen.message = text
        d = LabelDialog(_('Enter description'), text, callback)
        d.open()

    @profiler
    def amount_dialog(self, screen, show_max):
        from uix.dialogs.amount_dialog import AmountDialog
        amount = screen.amount
        if amount:
            amount, u = str(amount).split()
            assert u == self.base_unit
        def cb(amount):
            screen.amount = amount
        popup = AmountDialog(show_max, amount, cb)
        popup.open()

    def protected(self, msg, f, args):
        if self.wallet.use_encryption:
            self.password_dialog(msg, f, args)
        else:
            apply(f, args + (None,))

    def delete_wallet(self):
        from uix.dialogs.question import Question
        basename = os.path.basename(self.wallet.storage.path)
        d = Question(_('Delete wallet?') + '\n' + basename, self._delete_wallet)
        d.open()

    def _delete_wallet(self):
        basename = os.path.basename(self.wallet.storage.path)
        self.protected(_("Enter your PIN code to confirm deletion of %s") % basename, self.__delete_wallet, ())

    def __delete_wallet(self, pw):
        wallet_path = self.get_wallet_path()
        dirname = os.path.dirname(wallet_path)
        basename = os.path.basename(wallet_path)
        if self.wallet.use_encryption:
            try:
                self.wallet.check_password(pw)
            except:
                self.show_error("Invalid PIN")
                return
        self.stop_wallet()
        os.unlink(wallet_path)
        self.show_error("Wallet removed:" + basename)
        d = os.listdir(dirname)
        name = 'default_wallet'
        new_path = os.path.join(dirname, name)
        self.load_wallet_by_name(new_path)

    def show_seed(self, label):
        self.protected(_("Enter your PIN code in order to decrypt your seed"), self._show_seed, (label,))

    def _show_seed(self, label, password):
        if self.wallet.use_encryption and password is None:
            return
        try:
            seed = self.wallet.get_seed(password)
        except:
            self.show_error("Invalid PIN")
            return
        label.text = _('Seed') + ':\n' + seed

    def change_password(self, cb):
        if self.wallet.use_encryption:
            self.protected(_("Changing PIN code.") + '\n' + _("Enter your current PIN:"), self._change_password, (cb,))
        else:
            self._change_password(cb, None)

    def _change_password(self, cb, old_password):
        if self.wallet.use_encryption:
            if old_password is None:
                return
            try:
                self.wallet.check_password(old_password)
            except InvalidPassword:
                self.show_error("Invalid PIN")
                return
        self.password_dialog(_('Enter new PIN'), self._change_password2, (cb, old_password,))

    def _change_password2(self, cb, old_password, new_password):
        self.password_dialog(_('Confirm new PIN'), self._change_password3, (cb, old_password, new_password))

    def _change_password3(self, cb, old_password, new_password, confirmed_password):
        if new_password == confirmed_password:
            self.wallet.update_password(old_password, new_password)
            cb()
        else:
            self.show_error("PIN numbers do not match")

    def password_dialog(self, msg, f, args):
        def callback(pw):
            Clock.schedule_once(lambda x: apply(f, args + (pw,)), 0.1)
        if self._password_dialog is None:
            from uix.dialogs.password_dialog import PasswordDialog
            self._password_dialog = PasswordDialog()
        self._password_dialog.init(msg, callback)
        self._password_dialog.open()<|MERGE_RESOLUTION|>--- conflicted
+++ resolved
@@ -236,12 +236,8 @@
             self.send_screen.do_clear()
 
     def on_qr(self, data):
-<<<<<<< HEAD
         from electrum_ltc.bitcoin import base_decode, is_address
-=======
-        from electrum.bitcoin import base_decode, is_address
         data = data.strip()
->>>>>>> 49ac8924
         if is_address(data):
             self.set_URI(data)
             return
