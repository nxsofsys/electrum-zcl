--- conflicted
+++ resolved
@@ -5,23 +5,13 @@
 import traceback
 from decimal import Decimal
 
-<<<<<<< HEAD
 import electrum_ltc as electrum
 from electrum_ltc import WalletStorage, Wallet
 from electrum_ltc.i18n import _, set_language
 from electrum_ltc.contacts import Contacts
-from electrum_ltc.util import profiler
+from electrum_ltc.util import profiler, InvalidPassword
 from electrum_ltc.plugins import run_hook
 from electrum_ltc.util import format_satoshis, format_satoshis_plain
-=======
-import electrum
-from electrum import WalletStorage, Wallet
-from electrum.i18n import _, set_language
-from electrum.contacts import Contacts
-from electrum.util import profiler, InvalidPassword
-from electrum.plugins import run_hook
-from electrum.util import format_satoshis, format_satoshis_plain
->>>>>>> becfe13d
 
 from kivy.app import App
 from kivy.core.window import Window
