#!/usr/bin/env python
#
# Electrum - lightweight Bitcoin client
# Copyright (C) 2011 thomasv@gitorious
#
# This program is free software: you can redistribute it and/or modify
# it under the terms of the GNU General Public License as published by
# the Free Software Foundation, either version 3 of the License, or
# (at your option) any later version.
#
# This program is distributed in the hope that it will be useful,
# but WITHOUT ANY WARRANTY; without even the implied warranty of
# MERCHANTABILITY or FITNESS FOR A PARTICULAR PURPOSE. See the
# GNU General Public License for more details.
#
# You should have received a copy of the GNU General Public License
# along with this program. If not, see <http://www.gnu.org/licenses/>.


import datetime
import thread, time, ast, sys, re
import socket, traceback
import gi
gi.require_version('Gtk', '3.0')
from gi.repository import Gtk, Gdk, GObject, cairo
from decimal import Decimal
<<<<<<< HEAD
from electrum_ltc.util import print_error
from electrum_ltc.bitcoin import is_valid
from electrum_ltc import mnemonic, WalletStorage, Wallet
=======
from electrum.util import print_error
from electrum.bitcoin import is_valid
from electrum import WalletStorage, Wallet
>>>>>>> ee49d14b

Gdk.threads_init()
APP_NAME = "Electrum-LTC"
import platform
MONOSPACE_FONT = 'Lucida Console' if platform.system() == 'Windows' else 'monospace'

from electrum_ltc.util import format_satoshis, parse_URI
from electrum_ltc.network import DEFAULT_SERVERS
from electrum_ltc.bitcoin import MIN_RELAY_TX_FEE

def numbify(entry, is_int = False):
    text = entry.get_text().strip()
    chars = '0123456789'
    if not is_int: chars +='.'
    s = ''.join([i for i in text if i in chars])
    if not is_int:
        if '.' in s:
            p = s.find('.')
            s = s.replace('.','')
            s = s[:p] + '.' + s[p:p+8]
        try:
            amount = int( Decimal(s) * 100000000 )
        except Exception:
            amount = None
    else:
        try:
            amount = int( s )
        except Exception:
            amount = None
    entry.set_text(s)
    return amount




def show_seed_dialog(seed, parent):
    if not seed:
        show_message("No seed")
        return

    dialog = Gtk.MessageDialog(
        parent = parent,
        flags = Gtk.DialogFlags.MODAL, 
        buttons = Gtk.ButtonsType.OK, 
        message_format = "Your wallet generation seed is:\n\n" + '"' + seed + '"'\
            + "\n\nPlease keep it in a safe place; if you lose it, you will not be able to restore your wallet.\n\n" )
    dialog.set_title("Seed")
    dialog.show()
    dialog.run()
    dialog.destroy()

def restore_create_dialog():

    # ask if the user wants to create a new wallet, or recover from a seed. 
    # if he wants to recover, and nothing is found, do not create wallet
    dialog = Gtk.Dialog("electrum", parent=None, 
                        flags=Gtk.DialogFlags.MODAL,
                        buttons= ("create", 0, "restore",1, "cancel",2)  )

    label = Gtk.Label("Wallet file not found.\nDo you want to create a new wallet,\n or to restore an existing one?"  )
    label.show()
    dialog.vbox.pack_start(label, True, True, 0)
    dialog.show()
    r = dialog.run()
    dialog.destroy()

    if r==2: return False
    return 'restore' if r==1 else 'create'



def run_recovery_dialog():
    message = "Please enter your wallet seed or the corresponding mnemonic list of words, and the gap limit of your wallet."
    dialog = Gtk.MessageDialog(
        parent = None,
        flags = Gtk.DialogFlags.MODAL, 
        buttons = Gtk.ButtonsType.OK_CANCEL,
        message_format = message)

    vbox = dialog.vbox
    dialog.set_default_response(Gtk.ResponseType.OK)

    # ask seed, server and gap in the same dialog
    seed_box = Gtk.HBox()
    seed_label = Gtk.Label(label='Seed or mnemonic:')
    seed_label.set_size_request(150,-1)
    seed_box.pack_start(seed_label, False, False, 10)
    seed_label.show()
    seed_entry = Gtk.Entry()
    seed_entry.show()
    seed_entry.set_size_request(450,-1)
    seed_box.pack_start(seed_entry, False, False, 10)
    add_help_button(seed_box, '.')
    seed_box.show()
    vbox.pack_start(seed_box, False, False, 5)    

    dialog.show()
    r = dialog.run()
    seed = seed_entry.get_text()
    dialog.destroy()

    if r==Gtk.ResponseType.CANCEL:
        return False

    if Wallet.is_seed(seed):
        return seed

    show_message("no seed")
    return False



def run_settings_dialog(self):

    message = "Here are the settings of your wallet. For more explanations, click on the question mark buttons next to each input field."
        
    dialog = Gtk.MessageDialog(
        parent = self.window,
        flags = Gtk.DialogFlags.MODAL, 
        buttons = Gtk.ButtonsType.OK_CANCEL,
        message_format = message)

    image = Gtk.Image()
    image.set_from_stock(Gtk.STOCK_PREFERENCES, Gtk.IconSize.DIALOG)
    image.show()
    dialog.set_image(image)
    dialog.set_title("Settings")

    vbox = dialog.vbox
    dialog.set_default_response(Gtk.ResponseType.OK)

    fee = Gtk.HBox()
    fee_entry = Gtk.Entry()
    fee_label = Gtk.Label(label='Transaction fee:')
    fee_label.set_size_request(150,10)
    fee_label.show()
    fee.pack_start(fee_label,False, False, 10)
    fee_entry.set_text( str( Decimal(self.wallet.fee) /100000000 ) )
    fee_entry.connect('changed', numbify, False)
    fee_entry.show()
    fee.pack_start(fee_entry,False,False, 10)
    add_help_button(fee, 'Fee per kilobyte of transaction. Recommended value:0.0001')
    fee.show()
    vbox.pack_start(fee, False,False, 5)
            
    nz = Gtk.HBox()
    nz_entry = Gtk.Entry()
    nz_label = Gtk.Label(label='Display zeros:')
    nz_label.set_size_request(150,10)
    nz_label.show()
    nz.pack_start(nz_label,False, False, 10)
    nz_entry.set_text( str( self.num_zeros ))
    nz_entry.connect('changed', numbify, True)
    nz_entry.show()
    nz.pack_start(nz_entry,False,False, 10)
    add_help_button(nz, "Number of zeros displayed after the decimal point.\nFor example, if this number is 2, then '5.' is displayed as '5.00'")
    nz.show()
    vbox.pack_start(nz, False,False, 5)
            
    dialog.show()
    r = dialog.run()
    fee = fee_entry.get_text()
    nz = nz_entry.get_text()
        
    dialog.destroy()
    if r==Gtk.ResponseType.CANCEL:
        return

    try:
        fee = int( 100000000 * Decimal(fee) )
    except Exception:
        show_message("error")
        return
    self.wallet.set_fee(fee)

    try:
        nz = int( nz )
        if nz>8: nz = 8
    except Exception:
        show_message("error")
        return

    if self.num_zeros != nz:
        self.num_zeros = nz
        self.config.set_key('num_zeros',nz,True)
        self.update_history_tab()




def run_network_dialog( network, parent ):
    image = Gtk.Image()
    image.set_from_stock(Gtk.STOCK_NETWORK, Gtk.IconSize.DIALOG)
    host, port, protocol, proxy_config, auto_connect = network.get_parameters()
    server = "%s:%s:%s"%(host, port, protocol)
    if parent:
        if network.is_connected():
            status = "Connected to %s\n%d blocks"%(host, network.get_local_height())
        else:
            status = "Not connected"
    else:
        import random
        status = "Please choose a server.\nSelect cancel if you are offline."

    servers = network.get_servers()

    dialog = Gtk.MessageDialog( parent, Gtk.DialogFlags.MODAL | Gtk.DialogFlags.DESTROY_WITH_PARENT,
                                    Gtk.MessageType.QUESTION, Gtk.ButtonsType.OK_CANCEL, status)
    dialog.set_title("Server")
    dialog.set_image(image)
    image.show()
    
    vbox = dialog.vbox
    host_box = Gtk.HBox()
    host_label = Gtk.Label(label='Connect to:')
    host_label.set_size_request(100,-1)
    host_label.show()
    host_box.pack_start(host_label, False, False, 10)
    host_entry = Gtk.Entry()
    host_entry.set_size_request(200,-1)
    if network.is_connected():
        host_entry.set_text(server)
    else:
        host_entry.set_text("Not Connected")
    host_entry.show()
    host_box.pack_start(host_entry, False, False, 10)
    add_help_button(host_box, 'The name, port number and protocol of your Electrum server, separated by a colon. Example: "ecdsa.org:50002:s". Some servers allow you to connect through http (port 80) or https (port 443)')
    host_box.show()

    p_box = Gtk.HBox(False, 10)
    p_box.show()

    p_label = Gtk.Label(label='Protocol:')
    p_label.set_size_request(100,-1)
    p_label.show()
    p_box.pack_start(p_label, False, False, 10)

    combobox = Gtk.ComboBoxText()
    combobox.show()
    combobox.append_text("TCP")
    combobox.append_text("SSL")
    combobox.append_text("HTTP")
    combobox.append_text("HTTPS")

    p_box.pack_start(combobox, True, True, 0)

    def current_line():
        return unicode(host_entry.get_text()).split(':')

    def set_combobox(protocol):
        combobox.set_active('tshg'.index(protocol))

    def set_protocol(protocol):
        host = current_line()[0]
        pp = servers[host]
        if protocol not in pp.keys():
            protocol = pp.keys()[0]
            set_combobox(protocol)
        port = pp[protocol]
        host_entry.set_text( host + ':' + port + ':' + protocol)

    combobox.connect("changed", lambda x:set_protocol('tshg'[combobox.get_active()]))
    if network.is_connected():
        set_combobox(protocol)
        
    server_list = Gtk.ListStore(str)
    for host in servers.keys():
        server_list.append([host])
    
    treeview = Gtk.TreeView(model=server_list)
    treeview.show()

    label = 'Active Servers' if network.is_connected() else 'Default Servers'
    tvcolumn = Gtk.TreeViewColumn(label)
    treeview.append_column(tvcolumn)
    cell = Gtk.CellRendererText()
    tvcolumn.pack_start(cell, False)
    tvcolumn.add_attribute(cell, 'text', 0)

    vbox.pack_start(host_box, False,False, 5)
    vbox.pack_start(p_box, True, True, 0)

    #scroll = Gtk.ScrolledWindow()
    #scroll.set_policy(Gtk.PolicyType.AUTOMATIC, Gtk.PolicyType.ALWAYS)
    #scroll.add_with_viewport(treeview)
    #scroll.show()
    #vbox.pack_start(scroll, True)
    vbox.pack_start(treeview, True, True, 0)

    def my_treeview_cb(treeview):
        path, view_column = treeview.get_cursor()
        host = server_list.get_value( server_list.get_iter(path), 0)

        pp = servers[host]
        if 't' in pp.keys():
            protocol = 't'
        else:
            protocol = pp.keys()[0]
        port = pp[protocol]
        host_entry.set_text( host + ':' + port + ':' + protocol)
        set_combobox(protocol)

    treeview.connect('cursor-changed', my_treeview_cb)

    dialog.show_all()
    r = dialog.run()
    server = host_entry.get_text()
    dialog.destroy()

    if r==Gtk.ResponseType.CANCEL:
        return False

    try:
        host, port, protocol = server.split(':')
    except Exception:
        show_message("error:" + server)
        return False

    network.set_parameters(host, port, protocol, proxy_config, auto_connect)





def show_message(message, parent=None):
    dialog = Gtk.MessageDialog(
        parent = parent,
        flags = Gtk.DialogFlags.MODAL, 
        buttons = Gtk.ButtonsType.CLOSE, 
        message_format = message )
    dialog.show()
    dialog.run()
    dialog.destroy()

def password_line(label):
    password = Gtk.HBox()
    password_label = Gtk.Label(label=label)
    password_label.set_size_request(120,10)
    password_label.show()
    password.pack_start(password_label,False, False, 10)
    password_entry = Gtk.Entry()
    password_entry.set_size_request(300,-1)
    password_entry.set_visibility(False)
    password_entry.show()
    password.pack_start(password_entry,False,False, 10)
    password.show()
    return password, password_entry

def password_dialog(parent):
    dialog = Gtk.MessageDialog( parent, Gtk.DialogFlags.MODAL | Gtk.DialogFlags.DESTROY_WITH_PARENT,
                                Gtk.MessageType.QUESTION, Gtk.ButtonsType.OK_CANCEL,  "Please enter your password.")
    dialog.get_image().set_visible(False)
    current_pw, current_pw_entry = password_line('Password:')
    current_pw_entry.connect("activate", lambda entry, dialog, response: dialog.response(response), dialog, Gtk.ResponseType.OK)
    dialog.vbox.pack_start(current_pw, False, True, 0)
    dialog.show()
    result = dialog.run()
    pw = current_pw_entry.get_text()
    dialog.destroy()
    if result != Gtk.ResponseType.CANCEL: return pw


def change_password_dialog(is_encrypted, parent):

    if parent:
        msg = 'Your wallet is encrypted. Use this dialog to change the password. To disable wallet encryption, enter an empty new password.' if is_encrypted else 'Your wallet keys are not encrypted'
    else:
        msg = "Please choose a password to encrypt your wallet keys"

    dialog = Gtk.MessageDialog( parent, Gtk.DialogFlags.MODAL | Gtk.DialogFlags.DESTROY_WITH_PARENT, Gtk.MessageType.QUESTION, Gtk.ButtonsType.OK_CANCEL, msg)
    dialog.set_title("Change password")
    image = Gtk.Image()
    image.set_from_stock(Gtk.STOCK_DIALOG_AUTHENTICATION, Gtk.IconSize.DIALOG)
    image.show()
    dialog.set_image(image)

    if is_encrypted:
        current_pw, current_pw_entry = password_line('Current password:')
        dialog.vbox.pack_start(current_pw, False, True, 0)

    password, password_entry = password_line('New password:')
    dialog.vbox.pack_start(password, False, True, 5)
    password2, password2_entry = password_line('Confirm password:')
    dialog.vbox.pack_start(password2, False, True, 5)

    dialog.show()
    result = dialog.run()
    password = current_pw_entry.get_text() if is_encrypted else None
    new_password = password_entry.get_text()
    new_password2 = password2_entry.get_text()
    dialog.destroy()
    if result == Gtk.ResponseType.CANCEL: 
        return

    if new_password != new_password2:
        show_message("passwords do not match")
        return change_password_dialog(is_encrypted, parent)

    if not new_password:
        new_password = None

    return True, password, new_password



def add_help_button(hbox, message):
    button = Gtk.Button('?')
    button.connect("clicked", lambda x: show_message(message))
    button.show()
    hbox.pack_start(button,False, False, 0)


class ElectrumWindow:

    def show_message(self, msg):
        show_message(msg, self.window)

    def on_key(self, w, event):
        if Gdk.ModifierType.CONTROL_MASK & event.state and event.keyval in [113,119]:
            Gtk.main_quit()
        return True

    def __init__(self, wallet, config, network):
        self.config = config
        self.wallet = wallet
        self.network = network
        self.funds_error = False # True if not enough funds
        self.num_zeros = int(self.config.get('num_zeros',0))
        self.window = Gtk.Window(Gtk.WindowType.TOPLEVEL)
        self.window.connect('key-press-event', self.on_key)
        title = 'Electrum-LTC ' + self.wallet.electrum_version + '  -  ' + self.config.path
        if not self.wallet.seed: title += ' [seedless]'
        self.window.set_title(title)
        self.window.connect("destroy", Gtk.main_quit)
        self.window.set_border_width(0)
        #self.window.connect('mykeypress', Gtk.main_quit)
        self.window.set_default_size(720, 350)
        self.wallet_updated = False

        vbox = Gtk.VBox()

        self.notebook = Gtk.Notebook()
        self.create_history_tab()
        if self.wallet.seed:
            self.create_send_tab()
        self.create_recv_tab()
        self.create_book_tab()
        self.create_about_tab()
        self.notebook.show()
        vbox.pack_start(self.notebook, True, True, 2)
        
        self.status_bar = Gtk.Statusbar()
        vbox.pack_start(self.status_bar, False, False, 0)

        self.status_image = Gtk.Image()
        self.status_image.set_from_stock(Gtk.STOCK_NO, Gtk.IconSize.MENU)
        self.status_image.set_alignment(True, 0.5  )
        self.status_image.show()

        self.network_button = Gtk.Button()
        self.network_button.connect("clicked", lambda x: run_network_dialog(self.network, self.window) )
        self.network_button.add(self.status_image)
        self.network_button.set_relief(Gtk.ReliefStyle.NONE)
        self.network_button.show()
        self.status_bar.pack_end(self.network_button, False, False, 0)

        if self.wallet.seed:
            def seedb(w, wallet):
                if wallet.use_encryption:
                    password = password_dialog(self.window)
                    if not password: return
                else: password = None
                seed = wallet.get_mnemonic(password)
                show_seed_dialog(seed, self.window)
            button = Gtk.Button('S')
            button.connect("clicked", seedb, self.wallet )
            button.set_relief(Gtk.ReliefStyle.NONE)
            button.show()
            self.status_bar.pack_end(button,False, False, 0)

        settings_icon = Gtk.Image()
        settings_icon.set_from_stock(Gtk.STOCK_PREFERENCES, Gtk.IconSize.MENU)
        settings_icon.set_alignment(0.5, 0.5)
        settings_icon.set_size_request(16,16 )
        settings_icon.show()

        prefs_button = Gtk.Button()
        prefs_button.connect("clicked", lambda x: run_settings_dialog(self) )
        prefs_button.add(settings_icon)
        prefs_button.set_tooltip_text("Settings")
        prefs_button.set_relief(Gtk.ReliefStyle.NONE)
        prefs_button.show()
        self.status_bar.pack_end(prefs_button,False,False, 0)

        self.pw_icon = Gtk.Image()
        self.pw_icon.set_from_stock(Gtk.STOCK_DIALOG_AUTHENTICATION, Gtk.IconSize.MENU)
        self.pw_icon.set_alignment(0.5, 0.5)
        self.pw_icon.set_size_request(16,16 )
        self.pw_icon.show()

        if self.wallet.seed:

            if self.wallet.use_encryption:
                self.pw_icon.set_tooltip_text('Wallet is encrypted')
            else:
                self.pw_icon.set_tooltip_text('Wallet is unencrypted')

            password_button = Gtk.Button()
            password_button.connect("clicked", self.do_update_password, self.wallet)
            password_button.add(self.pw_icon)
            password_button.set_relief(Gtk.ReliefStyle.NONE)
            password_button.show()
            self.status_bar.pack_end(password_button,False,False, 0)

        self.window.add(vbox)
        self.window.show_all()
        #self.fee_box.hide()

        self.context_id = self.status_bar.get_context_id("statusbar")
        self.update_status_bar()

        self.network.register_callback('updated', self.update_callback)


        def update_status_bar_thread():
            while True:
                GObject.idle_add( self.update_status_bar )
                time.sleep(0.5)


        def check_recipient_thread():
            old_r = ''
            while True:
                time.sleep(0.5)
                if self.payto_entry.is_focus():
                    continue
                r = self.payto_entry.get_text()
                if r != old_r:
                    old_r = r
                    r = r.strip()
                    if re.match('^(|([\w\-\.]+)@)((\w[\w\-]+\.)+[\w\-]+)$', r):
                        try:
                            to_address = self.wallet.get_alias(r, interactive=False)
                        except Exception:
                            continue
                        if to_address:
                            s = r + ' <' + to_address + '>'
                            GObject.idle_add( lambda: self.payto_entry.set_text(s) )
                

        thread.start_new_thread(update_status_bar_thread, ())
        if self.wallet.seed:
            thread.start_new_thread(check_recipient_thread, ())
        self.notebook.set_current_page(0)

    def update_callback(self):
        self.wallet_updated = True

    def do_update_password(self, button, wallet):
        if not wallet.seed:
            show_message("No seed")
            return

        res = change_password_dialog(wallet.use_encryption, self.window)
        if res:
            _, password, new_password = res

            try:
                wallet.get_seed(password)
            except Exception:
                show_message("Incorrect password")
                return

            wallet.update_password(password, new_password)

            if wallet.use_encryption:
                self.pw_icon.set_tooltip_text('Wallet is encrypted')
            else:
                self.pw_icon.set_tooltip_text('Wallet is unencrypted')


    def add_tab(self, page, name):
        tab_label = Gtk.Label(label=name)
        tab_label.show()
        self.notebook.append_page(page, tab_label)


    def create_send_tab(self):
        
        page = vbox = Gtk.VBox()
        page.show()

        payto = Gtk.HBox()
        payto_label = Gtk.Label(label='Pay to:')
        payto_label.set_size_request(100,-1)
        payto.pack_start(payto_label, False, False, 0)
        payto_entry = Gtk.Entry()
        payto_entry.set_size_request(450, 26)
        payto.pack_start(payto_entry, False, False, 0)
        vbox.pack_start(payto, False, False, 5)

        message = Gtk.HBox()
        message_label = Gtk.Label(label='Description:')
        message_label.set_size_request(100,-1)
        message.pack_start(message_label, False, False, 0)
        message_entry = Gtk.Entry()
        message_entry.set_size_request(450, 26)
        message.pack_start(message_entry, False, False, 0)
        vbox.pack_start(message, False, False, 5)

        amount_box = Gtk.HBox()
        amount_label = Gtk.Label(label='Amount:')
        amount_label.set_size_request(100,-1)
        amount_box.pack_start(amount_label, False, False, 0)
        amount_entry = Gtk.Entry()
        amount_entry.set_size_request(120, -1)
        amount_box.pack_start(amount_entry, False, False, 0)
        vbox.pack_start(amount_box, False, False, 5)

        self.fee_box = fee_box = Gtk.HBox()
        fee_label = Gtk.Label(label='Fee:')
        fee_label.set_size_request(100,-1)
        fee_box.pack_start(fee_label, False, False, 0)
        fee_entry = Gtk.Entry()
        fee_entry.set_size_request(60, 26)
        fee_box.pack_start(fee_entry, False, False, 0)
        vbox.pack_start(fee_box, False, False, 5)

        end_box = Gtk.HBox()
        empty_label = Gtk.Label(label='')
        empty_label.set_size_request(100,-1)
        end_box.pack_start(empty_label, False, False, 0)
        send_button = Gtk.Button("Send")
        send_button.show()
        end_box.pack_start(send_button, False, False, 0)
        clear_button = Gtk.Button("Clear")
        clear_button.show()
        end_box.pack_start(clear_button, False, False, 15)
        send_button.connect("clicked", self.do_send, (payto_entry, message_entry, amount_entry, fee_entry))
        clear_button.connect("clicked", self.do_clear, (payto_entry, message_entry, amount_entry, fee_entry))

        vbox.pack_start(end_box, False, False, 5)

        # display this line only if there is a signature
        payto_sig = Gtk.HBox()
        payto_sig_id = Gtk.Label(label='')
        payto_sig.pack_start(payto_sig_id, False, False, 0)
        vbox.pack_start(payto_sig, True, True, 5)
        

        self.user_fee = False

        def entry_changed( entry, is_fee ):
            self.funds_error = False
            amount = numbify(amount_entry)
            fee = numbify(fee_entry)
            if not is_fee: fee = None
            if amount is None:
                return
            #assume two outputs - one for change
            inputs, total, fee = self.wallet.choose_tx_inputs( amount, fee, 2 )
            if not is_fee:
                fee_entry.set_text( str( Decimal( fee ) / 100000000 ) )
                self.fee_box.show()
            if inputs:
                amount_entry.modify_text(Gtk.StateType.NORMAL, Gdk.color_parse("#000000"))
                fee_entry.modify_text(Gtk.StateType.NORMAL, Gdk.color_parse("#000000"))
                send_button.set_sensitive(True)
            else:
                send_button.set_sensitive(False)
                amount_entry.modify_text(Gtk.StateType.NORMAL, Gdk.color_parse("#cc0000"))
                fee_entry.modify_text(Gtk.StateType.NORMAL, Gdk.color_parse("#cc0000"))
                self.funds_error = True

        amount_entry.connect('changed', entry_changed, False)
        fee_entry.connect('changed', entry_changed, True)        

        self.payto_entry = payto_entry
        self.payto_fee_entry = fee_entry
        self.payto_sig_id = payto_sig_id
        self.payto_sig = payto_sig
        self.amount_entry = amount_entry
        self.message_entry = message_entry
        self.add_tab(page, 'Send')

    def set_frozen(self,entry,frozen):
        if frozen:
            entry.set_editable(False)
            entry.set_has_frame(False)
            entry.modify_base(Gtk.StateType.NORMAL, Gdk.color_parse("#eeeeee"))
        else:
            entry.set_editable(True)
            entry.set_has_frame(True)
            entry.modify_base(Gtk.StateType.NORMAL, Gdk.color_parse("#ffffff"))

    def set_url(self, url):
        payto, amount, label, message, payment_request = parse_URI(url)
        self.notebook.set_current_page(1)
        self.payto_entry.set_text(payto)
        self.message_entry.set_text(message)
        self.amount_entry.set_text(amount)
        self.payto_sig.set_visible(False)

    def create_about_tab(self):
        from gi.repository import Pango
        page = Gtk.VBox()
        page.show()
        tv = Gtk.TextView()
        tv.set_editable(False)
        tv.set_cursor_visible(False)
        tv.modify_font(Pango.FontDescription(MONOSPACE_FONT))
        scroll = Gtk.ScrolledWindow()
        scroll.add(tv)
        page.pack_start(scroll, True, True, 0)
        self.info = tv.get_buffer()
        self.add_tab(page, 'Wall')

    def do_clear(self, w, data):
        self.payto_sig.set_visible(False)
        self.payto_fee_entry.set_text('')
        for entry in [self.payto_entry,self.amount_entry,self.message_entry]:
            self.set_frozen(entry,False)
            entry.set_text('')

    def question(self,msg):
        dialog = Gtk.MessageDialog( self.window, Gtk.DialogFlags.MODAL | Gtk.DialogFlags.DESTROY_WITH_PARENT, Gtk.MessageType.QUESTION, Gtk.ButtonsType.OK_CANCEL, msg)
        dialog.show()
        result = dialog.run()
        dialog.destroy()
        return result == Gtk.ResponseType.OK

    def do_send(self, w, data):
        payto_entry, label_entry, amount_entry, fee_entry = data
        label = label_entry.get_text()
        r = payto_entry.get_text()
        r = r.strip()

        m1 = re.match('^(|([\w\-\.]+)@)((\w[\w\-]+\.)+[\w\-]+)$', r)
        m2 = re.match('(|([\w\-\.]+)@)((\w[\w\-]+\.)+[\w\-]+) \<([1-9A-HJ-NP-Za-km-z]{26,})\>', r)
        
        if m1:
            to_address = self.wallet.get_alias(r, True, self.show_message, self.question)
            if not to_address:
                return
            else:
                self.update_sending_tab()

        elif m2:
            to_address = m2.group(5)
        else:
            to_address = r

        if not is_valid(to_address):
            self.show_message( "invalid litecoin address:\n"+to_address)
            return

        try:
            amount = int( Decimal(amount_entry.get_text()) * 100000000 )
        except Exception:
            self.show_message( "invalid amount")
            return
        try:
            fee = int( Decimal(fee_entry.get_text()) * 100000000 )
        except Exception:
            self.show_message( "invalid fee")
            return

        if self.wallet.use_encryption:
            password = password_dialog(self.window)
            if not password:
                return
        else:
            password = None

        try:
            tx = self.wallet.mktx( [(to_address, amount)], password, fee )
        except Exception as e:
            self.show_message(str(e))
            return

        if fee < tx.required_fee(self.wallet.verifier):
            self.show_message( "This transaction requires a higher fee, or it will not be propagated by the network." )
            return

            
        if label: 
            self.wallet.labels[tx.hash()] = label

        status, msg = self.wallet.sendtx( tx )
        if status:
            self.show_message( "payment sent.\n" + msg )
            payto_entry.set_text("")
            label_entry.set_text("")
            amount_entry.set_text("")
            fee_entry.set_text("")
            #self.fee_box.hide()
            self.update_sending_tab()
        else:
            self.show_message( msg )


    def treeview_button_press(self, treeview, event):
        if event.type == Gdk.EventType.DOUBLE_BUTTON_PRESS:
            c = treeview.get_cursor()[0]
            if treeview == self.history_treeview:
                tx_details = self.history_list.get_value( self.history_list.get_iter(c), 8)
                self.show_message(tx_details)
            elif treeview == self.contacts_treeview:
                m = self.addressbook_list.get_value( self.addressbook_list.get_iter(c), 0)
                #a = self.wallet.aliases.get(m)
                #if a:
                #    if a[0] in self.wallet.authorities.keys():
                #        s = self.wallet.authorities.get(a[0])
                #    else:
                #        s = "self-signed"
                #    msg = 'Alias: '+ m + '\nTarget address: '+ a[1] + '\n\nSigned by: ' + s + '\nSigning address:' + a[0]
                #    self.show_message(msg)
            

    def treeview_key_press(self, treeview, event):
        c = treeview.get_cursor()[0]
        if event.keyval == Gdk.KEY_Up:
            if c and c[0] == 0:
                treeview.parent.grab_focus()
                treeview.set_cursor((0,))
        elif event.keyval == Gdk.KEY_Return:
            if treeview == self.history_treeview:
                tx_details = self.history_list.get_value( self.history_list.get_iter(c), 8)
                self.show_message(tx_details)
            elif treeview == self.contacts_treeview:
                m = self.addressbook_list.get_value( self.addressbook_list.get_iter(c), 0)
                #a = self.wallet.aliases.get(m)
                #if a:
                #    if a[0] in self.wallet.authorities.keys():
                #        s = self.wallet.authorities.get(a[0])
                #    else:
                #        s = "self"
                #    msg = 'Alias:'+ m + '\n\nTarget: '+ a[1] + '\nSigned by: ' + s + '\nSigning address:' + a[0]
                #    self.show_message(msg)

        return False

    def create_history_tab(self):

        self.history_list = Gtk.ListStore(str, str, str, str, 'gboolean',  str, str, str, str)
        treeview = Gtk.TreeView(model=self.history_list)
        self.history_treeview = treeview
        treeview.set_tooltip_column(7)
        treeview.show()
        treeview.connect('key-press-event', self.treeview_key_press)
        treeview.connect('button-press-event', self.treeview_button_press)

        tvcolumn = Gtk.TreeViewColumn('')
        treeview.append_column(tvcolumn)
        cell = Gtk.CellRendererPixbuf()
        tvcolumn.pack_start(cell, False)
        tvcolumn.set_attributes(cell, stock_id=1)

        tvcolumn = Gtk.TreeViewColumn('Date')
        treeview.append_column(tvcolumn)
        cell = Gtk.CellRendererText()
        tvcolumn.pack_start(cell, False)
        tvcolumn.add_attribute(cell, 'text', 2)

        tvcolumn = Gtk.TreeViewColumn('Description')
        treeview.append_column(tvcolumn)
        cell = Gtk.CellRendererText()
        cell.set_property('foreground', 'grey')
        cell.set_property('family', MONOSPACE_FONT)
        cell.set_property('editable', True)
        def edited_cb(cell, path, new_text, h_list):
            tx = h_list.get_value( h_list.get_iter(path), 0)
            self.wallet.set_label(tx,new_text)
            self.update_history_tab()
        cell.connect('edited', edited_cb, self.history_list)
        def editing_started(cell, entry, path, h_list):
            tx = h_list.get_value( h_list.get_iter(path), 0)
            if not self.wallet.labels.get(tx): entry.set_text('')
        cell.connect('editing-started', editing_started, self.history_list)
        tvcolumn.set_expand(True)
        tvcolumn.pack_start(cell, True)
        tvcolumn.set_attributes(cell, text=3, foreground_set = 4)

        tvcolumn = Gtk.TreeViewColumn('Amount')
        treeview.append_column(tvcolumn)
        cell = Gtk.CellRendererText()
        cell.set_alignment(1, 0.5)
        cell.set_property('family', MONOSPACE_FONT)
        tvcolumn.pack_start(cell, False)
        tvcolumn.add_attribute(cell, 'text', 5)

        tvcolumn = Gtk.TreeViewColumn('Balance')
        treeview.append_column(tvcolumn)
        cell = Gtk.CellRendererText()
        cell.set_alignment(1, 0.5)
        cell.set_property('family', MONOSPACE_FONT)
        tvcolumn.pack_start(cell, False)
        tvcolumn.add_attribute(cell, 'text', 6)

        tvcolumn = Gtk.TreeViewColumn('Tooltip')
        treeview.append_column(tvcolumn)
        cell = Gtk.CellRendererText()
        tvcolumn.pack_start(cell, False)
        tvcolumn.add_attribute(cell, 'text', 7)
        tvcolumn.set_visible(False)

        scroll = Gtk.ScrolledWindow()
        scroll.set_policy(Gtk.PolicyType.NEVER, Gtk.PolicyType.AUTOMATIC)
        scroll.add(treeview)

        self.add_tab(scroll, 'History')
        self.update_history_tab()


    def create_recv_tab(self):
        self.recv_list = Gtk.ListStore(str, str, str, str, str)
        self.add_tab( self.make_address_list(True), 'Receive')
        self.update_receiving_tab()

    def create_book_tab(self):
        self.addressbook_list = Gtk.ListStore(str, str, str)
        self.add_tab( self.make_address_list(False), 'Contacts')
        self.update_sending_tab()

    def make_address_list(self, is_recv):
        liststore = self.recv_list if is_recv else self.addressbook_list
        treeview = Gtk.TreeView(model= liststore)
        treeview.connect('key-press-event', self.treeview_key_press)
        treeview.connect('button-press-event', self.treeview_button_press)
        treeview.show()
        if not is_recv:
            self.contacts_treeview = treeview

        tvcolumn = Gtk.TreeViewColumn('Address')
        treeview.append_column(tvcolumn)
        cell = Gtk.CellRendererText()
        cell.set_property('family', MONOSPACE_FONT)
        tvcolumn.pack_start(cell, True)
        tvcolumn.add_attribute(cell, 'text', 0)

        tvcolumn = Gtk.TreeViewColumn('Label')
        tvcolumn.set_expand(True)
        treeview.append_column(tvcolumn)
        cell = Gtk.CellRendererText()
        cell.set_property('editable', True)
        def edited_cb2(cell, path, new_text, liststore):
            address = liststore.get_value( liststore.get_iter(path), 0)
            self.wallet.set_label(address, new_text)
            self.update_receiving_tab()
            self.update_sending_tab()
            self.update_history_tab()
        cell.connect('edited', edited_cb2, liststore)
        tvcolumn.pack_start(cell, True)
        tvcolumn.add_attribute(cell, 'text', 1)

        tvcolumn = Gtk.TreeViewColumn('Tx')
        treeview.append_column(tvcolumn)
        cell = Gtk.CellRendererText()
        tvcolumn.pack_start(cell, True)
        tvcolumn.add_attribute(cell, 'text', 2)

        if is_recv:
            tvcolumn = Gtk.TreeViewColumn('Balance')
            treeview.append_column(tvcolumn)
            cell = Gtk.CellRendererText()
            tvcolumn.pack_start(cell, True)
            tvcolumn.add_attribute(cell, 'text', 3)
            tvcolumn = Gtk.TreeViewColumn('Type')
            treeview.append_column(tvcolumn)
            cell = Gtk.CellRendererText()
            tvcolumn.pack_start(cell, True)
            tvcolumn.add_attribute(cell, 'text', 4)

        scroll = Gtk.ScrolledWindow()
        scroll.set_policy(Gtk.PolicyType.AUTOMATIC, Gtk.PolicyType.AUTOMATIC)
        scroll.add(treeview)

        hbox = Gtk.HBox()
        if not is_recv:
            button = Gtk.Button("New")
            button.connect("clicked", self.newaddress_dialog)
            button.show()
            hbox.pack_start(button,False, False, 0)

        def showqrcode(w, treeview, liststore):
            import qrcode
            path, col = treeview.get_cursor()
            if not path: return
            address = liststore.get_value(liststore.get_iter(path), 0)
            qr = qrcode.QRCode()
            qr.add_data(address)
            boxsize = 7
            matrix = qr.get_matrix()
            boxcount_row = len(matrix)
            size = (boxcount_row + 4) * boxsize
            def area_expose_cb(area, cr):
                style = area.get_style()
                Gdk.cairo_set_source_color(cr, style.white)
                cr.rectangle(0, 0, size, size)
                cr.fill()
                Gdk.cairo_set_source_color(cr, style.black)
                for r in range(boxcount_row):
                    for c in range(boxcount_row):
                        if matrix[r][c]:
                            cr.rectangle((c + 2) * boxsize, (r + 2) * boxsize, boxsize, boxsize)
                            cr.fill()
            area = Gtk.DrawingArea()
            area.set_size_request(size, size)
            area.connect("draw", area_expose_cb)
            area.show()
            dialog = Gtk.Dialog(address, parent=self.window, flags=Gtk.DialogFlags.MODAL, buttons = ("ok",1))
            dialog.vbox.add(area)
            dialog.run()
            dialog.destroy()

        button = Gtk.Button("QR")
        button.connect("clicked", showqrcode, treeview, liststore)
        button.show()
        hbox.pack_start(button,False, False, 0)

        button = Gtk.Button("Copy to clipboard")
        def copy2clipboard(w, treeview, liststore):
            import platform
            path, col =  treeview.get_cursor()
            if path:
                address =  liststore.get_value( liststore.get_iter(path), 0)
                if platform.system() == 'Windows':
                    from Tkinter import Tk
                    r = Tk()
                    r.withdraw()
                    r.clipboard_clear()
                    r.clipboard_append( address )
                    r.destroy()
                else:
                    atom = Gdk.atom_intern('CLIPBOARD', True)
                    c = Gtk.Clipboard.get(atom)
                    c.set_text( address, len(address) )
        button.connect("clicked", copy2clipboard, treeview, liststore)
        button.show()
        hbox.pack_start(button,False, False, 0)

        if is_recv:
            button = Gtk.Button("Freeze")
            def freeze_address(w, treeview, liststore, wallet):
                path, col = treeview.get_cursor()
                if path:
                    address = liststore.get_value( liststore.get_iter(path), 0)
                    if address in wallet.frozen_addresses:
                        wallet.unfreeze(address)
                    else:
                        wallet.freeze(address)
                    self.update_receiving_tab()
            button.connect("clicked", freeze_address, treeview, liststore, self.wallet)
            button.show()
            hbox.pack_start(button,False, False, 0)

        if not is_recv:
            button = Gtk.Button("Pay to")
            def payto(w, treeview, liststore):
                path, col =  treeview.get_cursor()
                if path:
                    address =  liststore.get_value( liststore.get_iter(path), 0)
                    self.payto_entry.set_text( address )
                    self.notebook.set_current_page(1)
                    self.amount_entry.grab_focus()

            button.connect("clicked", payto, treeview, liststore)
            button.show()
            hbox.pack_start(button,False, False, 0)

        vbox = Gtk.VBox()
        vbox.pack_start(scroll,True, True, 0)
        vbox.pack_start(hbox, False, False, 0)
        return vbox

    def update_status_bar(self):

        if self.funds_error:
            text = "Not enough funds"
        elif self.network.is_connected():
            host, port, _,_,_ = self.network.get_parameters()
            port = int(port)
            height = self.network.get_local_height()
            self.network_button.set_tooltip_text("Connected to %s:%d.\n%d blocks"%(host, port, height))
            if not self.wallet.up_to_date:
                self.status_image.set_from_stock(Gtk.STOCK_REFRESH, Gtk.IconSize.MENU)
                text = "Synchronizing..."
            else:
                self.status_image.set_from_stock(Gtk.STOCK_YES, Gtk.IconSize.MENU)
                c, u = self.wallet.get_balance()
                text =  "Balance: %s "%( format_satoshis(c,False,self.num_zeros) )
                if u: text +=  "[%s unconfirmed]"%( format_satoshis(u,True,self.num_zeros).strip() )
        else:
            self.status_image.set_from_stock(Gtk.STOCK_NO, Gtk.IconSize.MENU)
            self.network_button.set_tooltip_text("Not connected.")
            text = "Not connected"

        self.status_bar.pop(self.context_id) 
        self.status_bar.push(self.context_id, text)

        if self.wallet.up_to_date and self.wallet_updated:
            self.update_history_tab()
            self.update_receiving_tab()
            # addressbook too...
            self.info.set_text( self.network.banner )
            self.wallet_updated = False

    def update_receiving_tab(self):
        self.recv_list.clear()
        for address in self.wallet.addresses(True):
            Type = "R"
            c = u = 0
            if self.wallet.is_change(address): Type = "C"
            if address in self.wallet.imported_keys.keys():
                Type = "I"
            c, u = self.wallet.get_addr_balance(address)
            if address in self.wallet.frozen_addresses: Type = Type + "F"
            label = self.wallet.labels.get(address)
            h = self.wallet.history.get(address,[])
            n = len(h)
            tx = "0" if n==0 else "%d"%n
            self.recv_list.append((address, label, tx, format_satoshis(c,False,self.num_zeros), Type ))

    def update_sending_tab(self):
        # detect addresses that are not mine in history, add them here...
        self.addressbook_list.clear()
        #for alias, v in self.wallet.aliases.items():
        #    s, target = v
        #    label = self.wallet.labels.get(alias)
        #    self.addressbook_list.append((alias, label, '-'))
            
        for address in self.wallet.addressbook:
            label = self.wallet.labels.get(address)
            n = self.wallet.get_num_tx(address)
            self.addressbook_list.append((address, label, "%d"%n))

    def update_history_tab(self):
        cursor = self.history_treeview.get_cursor()[0]
        self.history_list.clear()

        for item in self.wallet.get_tx_history():
            tx_hash, conf, is_mine, value, fee, balance, timestamp = item
            if conf > 0:
                try:
                    time_str = datetime.datetime.fromtimestamp( timestamp).isoformat(' ')[:-3]
                except Exception:
                    time_str = "------"
                conf_icon = Gtk.STOCK_APPLY
            elif conf == -1:
                time_str = 'unverified'
                conf_icon = None
            else:
                time_str = 'pending'
                conf_icon = Gtk.STOCK_EXECUTE

            label, is_default_label = self.wallet.get_label(tx_hash)
            tooltip = tx_hash + "\n%d confirmations"%conf if tx_hash else ''
            details = self.get_tx_details(tx_hash)

            self.history_list.prepend( [tx_hash, conf_icon, time_str, label, is_default_label,
                                        format_satoshis(value,True,self.num_zeros, whitespaces=True),
                                        format_satoshis(balance,False,self.num_zeros, whitespaces=True), tooltip, details] )
        if cursor: self.history_treeview.set_cursor( cursor )


    def get_tx_details(self, tx_hash):
        import datetime
        if not tx_hash: return ''
        tx = self.wallet.transactions.get(tx_hash)
        is_relevant, is_mine, v, fee = self.wallet.get_tx_value(tx)
        conf, timestamp = self.wallet.verifier.get_confirmations(tx_hash)

        if timestamp:
            time_str = datetime.datetime.fromtimestamp(timestamp).isoformat(' ')[:-3]
        else:
            time_str = 'pending'

        inputs = map(lambda x: x.get('address'), tx.inputs)
        outputs = map(lambda x: x[0], tx.get_outputs())
        tx_details = "Transaction Details" +"\n\n" \
            + "Transaction ID:\n" + tx_hash + "\n\n" \
            + "Status: %d confirmations\n"%conf
        if is_mine:
            if fee: 
                tx_details += "Amount sent: %s\n"% format_satoshis(v-fee, False) \
                              + "Transaction fee: %s\n"% format_satoshis(fee, False)
            else:
                tx_details += "Amount sent: %s\n"% format_satoshis(v, False) \
                              + "Transaction fee: unknown\n"
        else:
            tx_details += "Amount received: %s\n"% format_satoshis(v, False) \

        tx_details += "Date: %s\n\n"%time_str \
            + "Inputs:\n-"+ '\n-'.join(inputs) + "\n\n" \
            + "Outputs:\n-"+ '\n-'.join(outputs)

        return tx_details



    def newaddress_dialog(self, w):

        title = "New Contact" 
        dialog = Gtk.Dialog(title, parent=self.window, 
                            flags=Gtk.DialogFlags.MODAL,
                            buttons= ("cancel", 0, "ok",1)  )
        dialog.show()

        label = Gtk.HBox()
        label_label = Gtk.Label(label='Label:')
        label_label.set_size_request(120,10)
        label_label.show()
        label.pack_start(label_label, True, True, 0)
        label_entry = Gtk.Entry()
        label_entry.show()
        label.pack_start(label_entry, True, True, 0)
        label.show()
        dialog.vbox.pack_start(label, False, True, 5)

        address = Gtk.HBox()
        address_label = Gtk.Label(label='Address:')
        address_label.set_size_request(120,10)
        address_label.show()
        address.pack_start(address_label, True, True, 0)
        address_entry = Gtk.Entry()
        address_entry.show()
        address.pack_start(address_entry, True, True, 0)
        address.show()
        dialog.vbox.pack_start(address, False, True, 5)
        
        result = dialog.run()
        address = address_entry.get_text()
        label = label_entry.get_text()
        dialog.destroy()

        if result == 1:
            if is_valid(address):
                self.wallet.add_contact(address,label)
                self.update_sending_tab()
            else:
                errorDialog = Gtk.MessageDialog(
                    parent=self.window,
                    flags=Gtk.DialogFlags.MODAL, 
                    buttons= Gtk.ButtonsType.CLOSE, 
                    message_format = "Invalid address")
                errorDialog.show()
                errorDialog.run()
                errorDialog.destroy()

    

class ElectrumGui():

    def __init__(self, config, network):
        self.network = network
        self.config = config


    def main(self, url=None):

        storage = WalletStorage(self.config)
        if not storage.file_exists:
            action = self.restore_or_create()
            if not action:
                exit()
            self.wallet = wallet = Wallet(storage)
            gap = self.config.get('gap_limit', 5)
            if gap != 5:
                wallet.gap_limit = gap
                wallet.storage.put('gap_limit', gap, True)

            if action == 'create':
                seed = wallet.make_seed()
                show_seed_dialog(seed, None)
                r = change_password_dialog(False, None)
                password = r[2] if r else None
                wallet.add_seed(seed, password)
                wallet.create_master_keys(password)
                wallet.create_main_account(password)
                wallet.synchronize()  # generate first addresses offline

            elif action == 'restore':
                seed = self.seed_dialog()
                if not seed:
                    exit()
                r = change_password_dialog(False, None)
                password = r[2] if r else None
                wallet.add_seed(seed, password)
                wallet.create_master_keys(password)
                wallet.create_main_account(password)
                
            else:
                exit()
        else:
            self.wallet = Wallet(storage)
            action = None

        self.wallet.start_threads(self.network)

        if action == 'restore':
            self.restore_wallet(wallet)

        w = ElectrumWindow(self.wallet, self.config, self.network)
        if url: w.set_url(url)
        Gtk.main()

    def restore_or_create(self):
        return restore_create_dialog()

    def seed_dialog(self):
        return run_recovery_dialog()

    def network_dialog(self):
        return run_network_dialog( self.network, parent=None )


    def restore_wallet(self, wallet):

        dialog = Gtk.MessageDialog(
            parent = None,
            flags = Gtk.DialogFlags.MODAL, 
            buttons = Gtk.ButtonsType.CANCEL, 
            message_format = "Please wait..."  )
        dialog.show()

        def recover_thread( wallet, dialog ):
            wallet.restore(lambda x:x)
            GObject.idle_add( dialog.destroy )

        thread.start_new_thread( recover_thread, ( wallet, dialog ) )
        r = dialog.run()
        dialog.destroy()
        if r==Gtk.ResponseType.CANCEL: return False
        if not wallet.is_found():
            show_message("No transactions found for this seed")

        return True<|MERGE_RESOLUTION|>--- conflicted
+++ resolved
@@ -24,15 +24,9 @@
 gi.require_version('Gtk', '3.0')
 from gi.repository import Gtk, Gdk, GObject, cairo
 from decimal import Decimal
-<<<<<<< HEAD
 from electrum_ltc.util import print_error
 from electrum_ltc.bitcoin import is_valid
-from electrum_ltc import mnemonic, WalletStorage, Wallet
-=======
-from electrum.util import print_error
-from electrum.bitcoin import is_valid
-from electrum import WalletStorage, Wallet
->>>>>>> ee49d14b
+from electrum_ltc import WalletStorage, Wallet
 
 Gdk.threads_init()
 APP_NAME = "Electrum-LTC"
