#!/usr/bin/env python
#
# Electrum - lightweight Bitcoin client
# Copyright (C) 2013 ecdsa@github
#
# Permission is hereby granted, free of charge, to any person
# obtaining a copy of this software and associated documentation files
# (the "Software"), to deal in the Software without restriction,
# including without limitation the rights to use, copy, modify, merge,
# publish, distribute, sublicense, and/or sell copies of the Software,
# and to permit persons to whom the Software is furnished to do so,
# subject to the following conditions:
#
# The above copyright notice and this permission notice shall be
# included in all copies or substantial portions of the Software.
#
# THE SOFTWARE IS PROVIDED "AS IS", WITHOUT WARRANTY OF ANY KIND,
# EXPRESS OR IMPLIED, INCLUDING BUT NOT LIMITED TO THE WARRANTIES OF
# MERCHANTABILITY, FITNESS FOR A PARTICULAR PURPOSE AND
# NONINFRINGEMENT. IN NO EVENT SHALL THE AUTHORS OR COPYRIGHT HOLDERS
# BE LIABLE FOR ANY CLAIM, DAMAGES OR OTHER LIABILITY, WHETHER IN AN
# ACTION OF CONTRACT, TORT OR OTHERWISE, ARISING FROM, OUT OF OR IN
# CONNECTION WITH THE SOFTWARE OR THE USE OR OTHER DEALINGS IN THE
# SOFTWARE.

from PyQt4.QtGui import *
from PyQt4.QtCore import *
from electrum_ltc.i18n import _

from util import *
from qrtextedit import ShowQRTextEdit, ScanQRTextEdit


def seed_warning_msg(seed):
    return ''.join([
        "<p>",
        _("Please save these %d words on paper (order is important). "),
        _("This seed will allow you to recover your wallet in case "
          "of computer failure."),
        "</p>",
        "<b>" + _("WARNING") + ":</b>",
        "<ul>",
        "<li>" + _("Never disclose your seed.") + "</li>",
        "<li>" + _("Never type it on a website.") + "</li>",
        "<li>" + _("Do not store it electronically.") + "</li>",
        "</ul>"
    ]) % len(seed.split())



class SeedLayout(QVBoxLayout):
    #options
    is_bip39 = False
    is_ext = False

    def seed_options(self):
        dialog = QDialog()
        vbox = QVBoxLayout(dialog)
        if 'ext' in self.options:
            cb_ext = QCheckBox(_('Extend this seed with custom words'))
            cb_ext.setChecked(self.is_ext)
            vbox.addWidget(cb_ext)
        if 'bip39' in self.options:
            def f(b):
                self.is_seed = (lambda x: bool(x)) if b else self.saved_is_seed
                self.on_edit()
                self.is_bip39 = b
                if b:
                    msg = ' '.join([
<<<<<<< HEAD
                        '<b>' + _('Warning') + '</b>' + ': ',
                        _('BIP39 seeds may not be supported in the future.'),
                        '<br/><br/>',
                        _('As technology matures, Litecoin address generation may change.'),
                        _('However, BIP39 seeds do not include a version number.'),
                        _('As a result, it is not possible to infer your wallet type from a BIP39 seed.'),
=======
                        '<b>' + _('Warning') + ': BIP39 seeds are dangerous!' + '</b><br/><br/>',
                        _('BIP39 seeds can be imported in Electrum so that users can access funds locked in other wallets.'),
                        _('However, BIP39 seeds do not include a version number, which compromises compatibility with future wallet software.'),
>>>>>>> c6e09a60
                        '<br/><br/>',
                        _('We do not guarantee that BIP39 imports will always be supported in Electrum.'),
                        _('In addition, Electrum does not verify the checksum of BIP39 seeds; make sure you type your seed correctly.'),
                    ])
                else:
                    msg = ''
                self.seed_warning.setText(msg)
            cb_bip39 = QCheckBox(_('BIP39 seed'))
            cb_bip39.toggled.connect(f)
            cb_bip39.setChecked(self.is_bip39)
            vbox.addWidget(cb_bip39)
        vbox.addLayout(Buttons(OkButton(dialog)))
        if not dialog.exec_():
            return None
        self.is_ext = cb_ext.isChecked() if 'ext' in self.options else False
        self.is_bip39 = cb_bip39.isChecked() if 'bip39' in self.options else False


    def __init__(self, seed=None, title=None, icon=True, msg=None, options=None, is_seed=None, passphrase=None, parent=None):
        QVBoxLayout.__init__(self)
        self.parent = parent
        self.options = options
        if title:
            self.addWidget(WWLabel(title))
        if seed:
            self.seed_e = ShowQRTextEdit()
            self.seed_e.setText(seed)
        else:
            self.seed_e = ScanQRTextEdit()
            self.seed_e.setTabChangesFocus(True)
            self.is_seed = is_seed
            self.saved_is_seed = self.is_seed
            self.seed_e.textChanged.connect(self.on_edit)
        self.seed_e.setMaximumHeight(75)
        hbox = QHBoxLayout()
        if icon:
            logo = QLabel()
            logo.setPixmap(QPixmap(":icons/seed.png").scaledToWidth(64))
            logo.setMaximumWidth(60)
            hbox.addWidget(logo)
        hbox.addWidget(self.seed_e)
        self.addLayout(hbox)
        hbox = QHBoxLayout()
        hbox.addStretch(1)
        self.seed_type_label = QLabel('')
        hbox.addWidget(self.seed_type_label)
        if options:
            opt_button = EnterButton(_('Options'), self.seed_options)
            hbox.addWidget(opt_button)
            self.addLayout(hbox)
        if passphrase:
            hbox = QHBoxLayout()
            passphrase_e = QLineEdit()
            passphrase_e.setText(passphrase)
            passphrase_e.setReadOnly(True)
            hbox.addWidget(QLabel(_("Your seed extension is") + ':'))
            hbox.addWidget(passphrase_e)
            self.addLayout(hbox)
        self.addStretch(1)
        self.seed_warning = WWLabel('')
        if msg:
            self.seed_warning.setText(seed_warning_msg(seed))
        self.addWidget(self.seed_warning)

    def get_seed(self):
        text = unicode(self.seed_e.text())
        return ' '.join(text.split())

    def on_edit(self):
        from electrum_ltc.bitcoin import seed_type
        s = self.get_seed()
        b = self.is_seed(s)
        if not self.is_bip39:
            t = seed_type(s)
            label = _('Seed Type') + ': ' + t if t else ''
        else:
            from electrum.keystore import bip39_is_checksum_valid
            is_checksum, is_wordlist = bip39_is_checksum_valid(s)
            status = ('checksum: ' + ('ok' if is_checksum else 'failed')) if is_wordlist else 'unknown wordlist'
            label = 'BIP39' + ' (%s)'%status
        self.seed_type_label.setText(label)
        self.parent.next_button.setEnabled(b)



class KeysLayout(QVBoxLayout):
    def __init__(self, parent=None, title=None, is_valid=None):
        QVBoxLayout.__init__(self)
        self.parent = parent
        self.is_valid = is_valid
        self.text_e = ScanQRTextEdit()
        self.text_e.textChanged.connect(self.on_edit)
        self.addWidget(WWLabel(title))
        self.addWidget(self.text_e)

    def get_text(self):
        return unicode(self.text_e.text())

    def on_edit(self):
        b = self.is_valid(self.get_text())
        self.parent.next_button.setEnabled(b)


class SeedDialog(WindowModalDialog):

    def __init__(self, parent, seed, passphrase):
        WindowModalDialog.__init__(self, parent, ('Electrum-LTC - ' + _('Seed')))
        self.setMinimumWidth(400)
        vbox = QVBoxLayout(self)
        title =  _("Your wallet generation seed is:")
        slayout = SeedLayout(title=title, seed=seed, msg=True, passphrase=passphrase)
        vbox.addLayout(slayout)
        vbox.addLayout(Buttons(CloseButton(self)))<|MERGE_RESOLUTION|>--- conflicted
+++ resolved
@@ -67,18 +67,9 @@
                 self.is_bip39 = b
                 if b:
                     msg = ' '.join([
-<<<<<<< HEAD
-                        '<b>' + _('Warning') + '</b>' + ': ',
-                        _('BIP39 seeds may not be supported in the future.'),
-                        '<br/><br/>',
-                        _('As technology matures, Litecoin address generation may change.'),
-                        _('However, BIP39 seeds do not include a version number.'),
-                        _('As a result, it is not possible to infer your wallet type from a BIP39 seed.'),
-=======
                         '<b>' + _('Warning') + ': BIP39 seeds are dangerous!' + '</b><br/><br/>',
                         _('BIP39 seeds can be imported in Electrum so that users can access funds locked in other wallets.'),
                         _('However, BIP39 seeds do not include a version number, which compromises compatibility with future wallet software.'),
->>>>>>> c6e09a60
                         '<br/><br/>',
                         _('We do not guarantee that BIP39 imports will always be supported in Electrum.'),
                         _('In addition, Electrum does not verify the checksum of BIP39 seeds; make sure you type your seed correctly.'),
@@ -155,7 +146,7 @@
             t = seed_type(s)
             label = _('Seed Type') + ': ' + t if t else ''
         else:
-            from electrum.keystore import bip39_is_checksum_valid
+            from electrum_ltc.keystore import bip39_is_checksum_valid
             is_checksum, is_wordlist = bip39_is_checksum_valid(s)
             status = ('checksum: ' + ('ok' if is_checksum else 'failed')) if is_wordlist else 'unknown wordlist'
             label = 'BIP39' + ' (%s)'%status
