--- conflicted
+++ resolved
@@ -26,15 +26,9 @@
 from PyQt4.QtGui import *
 from PyQt4.QtCore import *
 
-<<<<<<< HEAD
 from electrum_ltc.i18n import _
-from electrum_ltc import DEFAULT_PORTS
+from electrum_ltc.network import DEFAULT_PORTS
 from electrum_ltc.network import serialize_server, deserialize_server
-=======
-from electrum.i18n import _
-from electrum.network import DEFAULT_PORTS
-from electrum.network import serialize_server, deserialize_server
->>>>>>> f50111f1
 
 from util import *
 
