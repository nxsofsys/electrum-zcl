from PyQt4.QtGui import *
from PyQt4.QtCore import *
import PyQt4.QtCore as QtCore

<<<<<<< HEAD
from electrum_ltc.i18n import _
from electrum_ltc import Wallet, Wallet_2of3
=======
from electrum.i18n import _
from electrum import Wallet, Wallet_2of2, Wallet_2of3
import electrum.bitcoin as bitcoin
>>>>>>> 9196e9fe

import seed_dialog
from network_dialog import NetworkDialog
from util import *
from amountedit import AmountEdit

import sys
import threading
from electrum_ltc.plugins import run_hook


MSG_ENTER_ANYTHING    = _("Please enter a wallet seed, a master public key, a list of Bitcoin addresses, or a list of private keys")
MSG_ENTER_MPK         = _("Please enter your master public key")
MSG_ENTER_SEED_OR_MPK = _("Please enter a wallet seed, or master public key")
MSG_VERIFY_SEED       = _("Your seed is important!") + "\n" + _("To make sure that you have properly saved your seed, please retype it here.")


class InstallWizard(QDialog):

    def __init__(self, config, network, storage):
        QDialog.__init__(self)
        self.config = config
        self.network = network
        self.storage = storage
        self.setMinimumSize(575, 400)
        self.setWindowTitle('Electrum')
        self.connect(self, QtCore.SIGNAL('accept'), self.accept)

        self.stack = QStackedLayout()
        self.setLayout(self.stack)


    def set_layout(self, layout):
        w = QWidget()
        w.setLayout(layout)
        self.stack.setCurrentIndex(self.stack.addWidget(w))


    def restore_or_create(self):

        grid = QGridLayout()
        grid.setSpacing(5)

        msg = _("Electrum could not find an existing wallet.") + "\n\n" \
            + _("What do you want to do?") + "\n"
        label = QLabel(msg)
        label.setWordWrap(True)
        grid.addWidget(label, 0, 0)

        gb = QGroupBox()

        b1 = QRadioButton(gb)
        b1.setText(_("Create new wallet"))
        b1.setChecked(True)

        b2 = QRadioButton(gb)
        b2.setText(_("Restore an existing wallet"))

        grid.addWidget(b1,1,0)
        grid.addWidget(b2,2,0)

        vbox = QVBoxLayout()
        self.set_layout(vbox)

        vbox.addLayout(grid)
        vbox.addStretch(1)
        vbox.addLayout(ok_cancel_buttons(self, _('Next')))

        if not self.exec_():
            return
        
        return 'create' if b1.isChecked() else 'restore'



    def verify_seed(self, seed, sid):
        r = self.enter_seed_dialog(MSG_VERIFY_SEED, sid)
        if not r:
            return

        if r != seed:
            QMessageBox.warning(None, _('Error'), _('Incorrect seed'), _('OK'))
            return False
        else:
            return True


    def get_seed_text(self, seed_e):
        text = unicode(seed_e.toPlainText()).strip()
        text = ' '.join(text.split())
        return text


    def is_seed(self, seed_e):
        text = self.get_seed_text(seed_e)
        return Wallet.is_seed(text) or Wallet.is_mpk(text) or Wallet.is_address(text) or Wallet.is_private_key(text)


    def enter_seed_dialog(self, msg, sid):
        vbox, seed_e = seed_dialog.enter_seed_box(msg, sid)
        vbox.addStretch(1)
        hbox, button = ok_cancel_buttons2(self, _('Next'))
        vbox.addLayout(hbox)
        button.setEnabled(False)
        seed_e.textChanged.connect(lambda: button.setEnabled(self.is_seed(seed_e)))
        self.set_layout(vbox)
        if not self.exec_():
            return
        return self.get_seed_text(seed_e)


    def double_seed_dialog(self):
        vbox = QVBoxLayout()
        vbox1, seed_e1 = seed_dialog.enter_seed_box(MSG_ENTER_SEED_OR_MPK, 'hot')
        vbox2, seed_e2 = seed_dialog.enter_seed_box(MSG_ENTER_SEED_OR_MPK, 'cold')
        vbox.addLayout(vbox1)
        vbox.addLayout(vbox2)
        vbox.addStretch(1)
        hbox, button = ok_cancel_buttons2(self, _('Next'))
        vbox.addLayout(hbox)
        button.setEnabled(False)
        f = lambda: button.setEnabled(self.is_seed(seed_e1) and self.is_seed(seed_e2))
        seed_e1.textChanged.connect(f)
        seed_e2.textChanged.connect(f)
        self.set_layout(vbox)
        if not self.exec_():
            return 
        return self.get_seed_text(seed_e1), self.get_seed_text(seed_e2)




    def waiting_dialog(self, task, msg= _("Electrum is generating your addresses, please wait.")):
        def target():
            task()
            self.emit(QtCore.SIGNAL('accept'))

        vbox = QVBoxLayout()
        self.waiting_label = QLabel(msg)
        vbox.addWidget(self.waiting_label)
        self.set_layout(vbox)
        t = threading.Thread(target = target)
        t.start()
        self.exec_()




    def network_dialog(self):
        
        grid = QGridLayout()
        grid.setSpacing(5)

        label = QLabel(_("Electrum communicates with remote servers to get information about your transactions and addresses. The servers all fulfil the same purpose only differing in hardware. In most cases you simply want to let Electrum pick one at random if you have a preference though feel free to select a server manually.") + "\n\n" \
                      + _("How do you want to connect to a server:")+" ")
        label.setWordWrap(True)
        grid.addWidget(label, 0, 0)

        gb = QGroupBox()

        b1 = QRadioButton(gb)
        b1.setText(_("Auto connect"))
        b1.setChecked(True)

        b2 = QRadioButton(gb)
        b2.setText(_("Select server manually"))

        #b3 = QRadioButton(gb)
        #b3.setText(_("Stay offline"))

        grid.addWidget(b1,1,0)
        grid.addWidget(b2,2,0)
        #grid.addWidget(b3,3,0)

        vbox = QVBoxLayout()
        vbox.addLayout(grid)

        vbox.addStretch(1)
        vbox.addLayout(ok_cancel_buttons(self, _('Next')))

        self.set_layout(vbox)
        if not self.exec_():
            return
        
        if b2.isChecked():
            return NetworkDialog(self.network, self.config, None).do_exec()

        elif b1.isChecked():
            self.config.set_key('auto_cycle', True, True)
            return

        else:
            self.config.set_key("server", None, True)
            self.config.set_key('auto_cycle', False, True)
            return
        

    def show_message(self, msg, icon=None):
        vbox = QVBoxLayout()
        self.set_layout(vbox)
        if icon:
            logo = QLabel()
            logo.setPixmap(icon)
            vbox.addWidget(logo)
        vbox.addWidget(QLabel(msg))
        vbox.addStretch(1)
        vbox.addLayout(close_button(self, _('Next')))
        if not self.exec_(): 
            return None


    def question(self, msg, icon=None):
        vbox = QVBoxLayout()
        self.set_layout(vbox)
        if icon:
            logo = QLabel()
            logo.setPixmap(icon)
            vbox.addWidget(logo)
        vbox.addWidget(QLabel(msg))
        vbox.addStretch(1)
        vbox.addLayout(ok_cancel_buttons(self, _('OK')))
        if not self.exec_(): 
            return None
        return True


    def show_seed(self, seed, sid):
        vbox = seed_dialog.show_seed_box(seed, sid)
        vbox.addLayout(ok_cancel_buttons(self, _("Next")))
        self.set_layout(vbox)
        return self.exec_()


    def password_dialog(self):
        msg = _("Please choose a password to encrypt your wallet keys.")+'\n'\
              +_("Leave these fields empty if you want to disable encryption.")
        from password_dialog import make_password_dialog, run_password_dialog
        self.set_layout( make_password_dialog(self, None, msg) )
        return run_password_dialog(self, None, self)[2]


    def choose_wallet_type(self):
        grid = QGridLayout()
        grid.setSpacing(5)

        msg = _("Choose your wallet.")
        label = QLabel(msg)
        label.setWordWrap(True)
        grid.addWidget(label, 0, 0)

        gb = QGroupBox()

        b1 = QRadioButton(gb)
        b1.setText(_("Standard wallet"))
        b1.setChecked(True)

        b2 = QRadioButton(gb)
        b2.setText(_("Wallet with two-factor authentication (plugin)"))

        b3 = QRadioButton(gb)
        b3.setText(_("Multisig wallet (paired manually)"))

        grid.addWidget(b1,1,0)
        grid.addWidget(b2,2,0)
        grid.addWidget(b3,3,0)

        vbox = QVBoxLayout()

        vbox.addLayout(grid)
        vbox.addStretch(1)
        vbox.addLayout(ok_cancel_buttons(self, _('Next')))

        self.set_layout(vbox)
        if not self.exec_():
            return
        
        if b1.isChecked():
            return 'standard'
        elif b2.isChecked():
            return 'multisig_plugin'
        elif b3.isChecked():
            return 'multisig_manual'


    def run(self, action):

        if action == 'new':
            action = self.restore_or_create()

        if action is None: 
            return

        if action == 'create':
            t = self.choose_wallet_type()
            if not t:
                return 

            if t == 'multisig_plugin':
                action = 'create_2of3_1'
            if t == 'multisig_manual':
                action = 'create_2of2_1'

        if action in ['create']:
            wallet = Wallet(self.storage)
        elif action in ['create_2of2_1','create_2of2_2']:
            wallet = Wallet_2of2(self.storage)


        if action == 'create':
            seed = wallet.make_seed()
            if not self.show_seed(seed, None):
                return
            if not self.verify_seed(seed, None):
                return
            password = self.password_dialog()
            wallet.add_seed(seed, password)
            wallet.create_accounts(password)
            self.waiting_dialog(wallet.synchronize)


        if action == 'create_2of3_1':
            run_hook('create_cold_seed', self.storage, self)
            return


        if action in ['create_2of2_1', 'create_2of3_2']:
            msg = _('You are about to create the hot seed of a multisig wallet')
            if not self.question(msg):
                return
            seed = wallet.make_seed()
            if not self.show_seed(seed, 'hot'):
                return
            if not self.verify_seed(seed, 'hot'):
                return
            password = self.password_dialog()
            wallet.add_seed(seed, password)
            if action == 'create_2of2_1':
                # display mpk
                action = 'create_2of2_2'
            else:
                action = 'create_2of3_3'

        if action == 'create_2of2_2':
            xpub = self.enter_seed_dialog(MSG_ENTER_MPK, 'cold')
            if not Wallet.is_mpk(xpub):
                return
            wallet.add_master_public_key("cold/", xpub)
            wallet.create_account()
            self.waiting_dialog(wallet.synchronize)


        if action == 'create_2of3_3':
            run_hook('create_remote_key', wallet, self)
            if not wallet.master_public_keys.get("remote/"):
                return
            wallet.create_account()
            self.waiting_dialog(wallet.synchronize)


        if action == 'restore':
            t = self.choose_wallet_type()
            if not t: 
                return

            if t == 'standard':
                text = self.enter_seed_dialog(MSG_ENTER_ANYTHING, None)
                if not text:
                    return
                if Wallet.is_seed(text):
                    password = self.password_dialog()
                    wallet = Wallet.from_seed(text, self.storage)
                    wallet.add_seed(text, password)
                    wallet.create_accounts(password)
                elif Wallet.is_mpk(text):
                    wallet = Wallet.from_mpk(text, self.storage)
                elif Wallet.is_address(text):
                    wallet = Wallet.from_address(text, self.storage)
                elif Wallet.is_private_key(text):
                    wallet = Wallet.from_private_key(text, self.storage)
                else:
                    raise

            elif t in ['multisig_plugin', 'multisig_manual']:
                r = self.double_seed_dialog()
                if not r: 
                    return
                text1, text2 = r
                password = self.password_dialog()
                if t == 'multisig_manual':
                    wallet = Wallet_2of2(self.storage)
                else:
                    wallet = Wallet_2of3(self.storage)

                if Wallet.is_seed(text1):
                    wallet.add_seed(text1, password)
                    if Wallet.is_seed(text2):
                        wallet.add_cold_seed(text2, password)
                    else:
                        wallet.add_master_public_key("cold/", text2)

                elif Wallet.is_mpk(text1):
                    if Wallet.is_seed(text2):
                        wallet.add_seed(text2, password)
                        wallet.add_master_public_key("cold/", text1)
                    else:
                        wallet.add_master_public_key("m/", text1)
                        wallet.add_master_public_key("cold/", text2)

                if t == '2of3':
                    run_hook('restore_third_key', wallet, self)

                wallet.create_account()

            else:
                raise


                
        #if not self.config.get('server'):
        if self.network:
            if self.network.interfaces:
                self.network_dialog()
            else:
                QMessageBox.information(None, _('Warning'), _('You are offline'), _('OK'))
                self.network.stop()
                self.network = None

        # start wallet threads
        wallet.start_threads(self.network)

        if action == 'restore':

            self.waiting_dialog(lambda: wallet.restore(self.waiting_label.setText))

            if self.network:
                if wallet.is_found():
                    QMessageBox.information(None, _('Information'), _("Recovery successful"), _('OK'))
                else:
                    QMessageBox.information(None, _('Information'), _("No transactions found for this seed"), _('OK'))
            else:
                QMessageBox.information(None, _('Information'), _("This wallet was restored offline. It may contain more addresses than displayed."), _('OK'))

        return wallet<|MERGE_RESOLUTION|>--- conflicted
+++ resolved
@@ -2,14 +2,9 @@
 from PyQt4.QtCore import *
 import PyQt4.QtCore as QtCore
 
-<<<<<<< HEAD
 from electrum_ltc.i18n import _
-from electrum_ltc import Wallet, Wallet_2of3
-=======
-from electrum.i18n import _
-from electrum import Wallet, Wallet_2of2, Wallet_2of3
-import electrum.bitcoin as bitcoin
->>>>>>> 9196e9fe
+from electrum_ltc import Wallet, Wallet_2of2, Wallet_2of3
+import electrum_ltc.bitcoin as bitcoin
 
 import seed_dialog
 from network_dialog import NetworkDialog
@@ -21,7 +16,7 @@
 from electrum_ltc.plugins import run_hook
 
 
-MSG_ENTER_ANYTHING    = _("Please enter a wallet seed, a master public key, a list of Bitcoin addresses, or a list of private keys")
+MSG_ENTER_ANYTHING    = _("Please enter a wallet seed, a master public key, a list of Litecoin addresses, or a list of private keys")
 MSG_ENTER_MPK         = _("Please enter your master public key")
 MSG_ENTER_SEED_OR_MPK = _("Please enter a wallet seed, or master public key")
 MSG_VERIFY_SEED       = _("Your seed is important!") + "\n" + _("To make sure that you have properly saved your seed, please retype it here.")
