--- conflicted
+++ resolved
@@ -98,12 +98,7 @@
     def __init__(self, config, app, plugins, storage):
         BaseWizard.__init__(self, config, storage)
         QDialog.__init__(self, None)
-<<<<<<< HEAD
-
         self.setWindowTitle('Electrum-LTC  -  ' + _('Install Wizard'))
-=======
-        self.setWindowTitle('Electrum  -  ' + _('Install Wizard'))
->>>>>>> 568c14ca
         self.app = app
         self.config = config
         # Set for base base class
