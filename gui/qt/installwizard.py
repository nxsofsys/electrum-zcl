--- conflicted
+++ resolved
@@ -5,19 +5,11 @@
 from PyQt4.QtCore import *
 import PyQt4.QtCore as QtCore
 
-<<<<<<< HEAD
 import electrum_ltc as electrum
-from electrum_ltc.wallet import Wallet
-from electrum_ltc.util import UserCancelled
+from electrum_ltc.wallet import Wallet, WalletStorage
+from electrum_ltc.util import UserCancelled, InvalidPassword
 from electrum_ltc.base_wizard import BaseWizard
 from electrum_ltc.i18n import _
-=======
-import electrum
-from electrum.wallet import Wallet, WalletStorage
-from electrum.util import UserCancelled, InvalidPassword
-from electrum.base_wizard import BaseWizard
-from electrum.i18n import _
->>>>>>> e83d2b87
 
 from seed_dialog import SeedLayout, KeysLayout
 from network_dialog import NetworkChoiceLayout
