#!/usr/bin/env python
#
# Electrum - lightweight Bitcoin client
# Copyright (C) 2012 thomasv@gitorious
#
# This program is free software: you can redistribute it and/or modify
# it under the terms of the GNU General Public License as published by
# the Free Software Foundation, either version 3 of the License, or
# (at your option) any later version.
#
# This program is distributed in the hope that it will be useful,
# but WITHOUT ANY WARRANTY; without even the implied warranty of
# MERCHANTABILITY or FITNESS FOR A PARTICULAR PURPOSE. See the
# GNU General Public License for more details.
#
# You should have received a copy of the GNU General Public License
# along with this program. If not, see <http://www.gnu.org/licenses/>.

import sys, time, datetime, re, threading
from electrum_ltc.i18n import _, set_language
from electrum_ltc.util import print_error, print_msg
import os.path, json, ast, traceback
import webbrowser
import shutil
import StringIO


import PyQt4
from PyQt4.QtGui import *
from PyQt4.QtCore import *
import PyQt4.QtCore as QtCore

from electrum_ltc.bitcoin import MIN_RELAY_TX_FEE, is_valid
from electrum_ltc.plugins import run_hook

import icons_rc

from electrum_ltc.wallet import format_satoshis
from electrum_ltc import Transaction
from electrum_ltc import mnemonic
from electrum_ltc import util, bitcoin, commands, Interface, Wallet
from electrum_ltc import SimpleConfig, Wallet, WalletStorage


from electrum_ltc import bmp, pyqrnative

from amountedit import AmountEdit
from network_dialog import NetworkDialog
from qrcodewidget import QRCodeWidget

from decimal import Decimal

import platform
import httplib
import socket
import webbrowser
import csv

if platform.system() == 'Windows':
    MONOSPACE_FONT = 'Lucida Console'
elif platform.system() == 'Darwin':
    MONOSPACE_FONT = 'Monaco'
else:
    MONOSPACE_FONT = 'monospace'

from electrum_ltc import ELECTRUM_VERSION
import re

from util import *






class StatusBarButton(QPushButton):
    def __init__(self, icon, tooltip, func):
        QPushButton.__init__(self, icon, '')
        self.setToolTip(tooltip)
        self.setFlat(True)
        self.setMaximumWidth(25)
        self.clicked.connect(func)
        self.func = func
        self.setIconSize(QSize(25,25))

    def keyPressEvent(self, e):
        if e.key() == QtCore.Qt.Key_Return:
            apply(self.func,())










default_column_widths = { "history":[40,140,350,140], "contacts":[350,330], "receive": [370,200,130] }

class ElectrumWindow(QMainWindow):
<<<<<<< HEAD
    def build_menu(self):
        m = QMenu()
        m.addAction(_("Show/Hide"), self.show_or_hide)
        m.addSeparator()
        m.addAction(_("Exit Electrum-LTC"), self.close)
        self.tray.setContextMenu(m)

    def show_or_hide(self):
        self.tray_activated(QSystemTrayIcon.DoubleClick)

    def tray_activated(self, reason):
        if reason == QSystemTrayIcon.DoubleClick:
            if self.isMinimized() or self.isHidden():
                self.show()
                self.raise_()
            else:
                self.hide()
=======
>>>>>>> 9723a5e9



    def __init__(self, config, network, gui_object):
        QMainWindow.__init__(self)

        self.config = config
        self.network = network
        self.tray = gui_object.tray
        self.go_lite = gui_object.go_lite
        self.lite = None

<<<<<<< HEAD
        if sys.platform == 'darwin':
          self.icon = QIcon(":icons/electrum_dark_icon.png")
          #self.icon = QIcon(":icons/lock.png")
        else:
          self.icon = QIcon(':icons/electrum_light_icon.png')

        self.tray = QSystemTrayIcon(self.icon, self)
        self.tray.setToolTip('Electrum-LTC')
        self.tray.activated.connect(self.tray_activated)

        self.build_menu()
        self.tray.show()
=======
>>>>>>> 9723a5e9
        self.create_status_bar()
        self.need_update = threading.Event()

        self.decimal_point = config.get('decimal_point', 5)
        self.num_zeros     = int(config.get('num_zeros',0))

        set_language(config.get('language'))

        self.funds_error = False
        self.completions = QStringListModel()

        self.tabs = tabs = QTabWidget(self)
        self.column_widths = self.config.get("column_widths_2", default_column_widths )
        tabs.addTab(self.create_history_tab(), _('History') )
        tabs.addTab(self.create_send_tab(), _('Send') )
        tabs.addTab(self.create_receive_tab(), _('Receive') )
        tabs.addTab(self.create_contacts_tab(), _('Contacts') )
        tabs.addTab(self.create_console_tab(), _('Console') )
        tabs.setMinimumSize(600, 400)
        tabs.setSizePolicy(QSizePolicy.Expanding, QSizePolicy.Expanding)
        self.setCentralWidget(tabs)

        g = self.config.get("winpos-qt",[100, 100, 840, 400])
        self.setGeometry(g[0], g[1], g[2], g[3])

        self.setWindowIcon(QIcon(":icons/electrum-ltc.png"))
        self.init_menubar()

        QShortcut(QKeySequence("Ctrl+W"), self, self.close)
        QShortcut(QKeySequence("Ctrl+Q"), self, self.close)
        QShortcut(QKeySequence("Ctrl+R"), self, self.update_wallet)
        QShortcut(QKeySequence("Ctrl+PgUp"), self, lambda: tabs.setCurrentIndex( (tabs.currentIndex() - 1 )%tabs.count() ))
        QShortcut(QKeySequence("Ctrl+PgDown"), self, lambda: tabs.setCurrentIndex( (tabs.currentIndex() + 1 )%tabs.count() ))

        for i in range(tabs.count()):
            QShortcut(QKeySequence("Alt+" + str(i + 1)), self, lambda i=i: tabs.setCurrentIndex(i))

        self.connect(self, QtCore.SIGNAL('update_status'), self.update_status)
        self.connect(self, QtCore.SIGNAL('banner_signal'), lambda: self.console.showMessage(self.network.banner) )
        self.connect(self, QtCore.SIGNAL('transaction_signal'), lambda: self.notify_transactions() )
        self.connect(self, QtCore.SIGNAL('send_tx2'), self.send_tx2)
        self.connect(self, QtCore.SIGNAL('send_tx3'), self.send_tx3)

        self.history_list.setFocus(True)

        # network callbacks
        if self.network:
            self.network.register_callback('updated', lambda: self.need_update.set())
            self.network.register_callback('banner', lambda: self.emit(QtCore.SIGNAL('banner_signal')))
            self.network.register_callback('disconnected', lambda: self.emit(QtCore.SIGNAL('update_status')))
            self.network.register_callback('disconnecting', lambda: self.emit(QtCore.SIGNAL('update_status')))
            self.network.register_callback('new_transaction', lambda: self.emit(QtCore.SIGNAL('transaction_signal')))

            # set initial message
            self.console.showMessage(self.network.banner)

        self.wallet = None


    def update_account_selector(self):
        # account selector
        accounts = self.wallet.get_account_names()
        self.account_selector.clear()
        if len(accounts) > 1:
            self.account_selector.addItems([_("All accounts")] + accounts.values())
            self.account_selector.setCurrentIndex(0)
            self.account_selector.show()
        else:
            self.account_selector.hide()


    def load_wallet(self, wallet):
        import electrum_ltc as electrum
        self.wallet = wallet
        self.accounts_expanded = self.wallet.storage.get('accounts_expanded',{})
        self.current_account = self.wallet.storage.get("current_account", None)

        title = 'Electrum-LTC ' + self.wallet.electrum_version + '  -  ' + self.wallet.storage.path
        if self.wallet.is_watching_only(): title += ' [%s]' % (_('watching only'))
        self.setWindowTitle( title )
        self.update_wallet()
        # Once GUI has been initialized check if we want to announce something since the callback has been called before the GUI was initialized
        self.notify_transactions()
        self.update_account_selector()
        self.new_account.setEnabled(self.wallet.can_create_accounts())
        self.update_lock_icon()
        self.update_buttons_on_seed()
        self.update_console()

        run_hook('load_wallet', wallet)


    def open_wallet(self):
        wallet_folder = self.wallet.storage.path
        filename = unicode( QFileDialog.getOpenFileName(self, "Select your wallet file", wallet_folder) )
        if not filename:
            return

        storage = WalletStorage({'wallet_path': filename})
        if not storage.file_exists:
            self.show_message("file not found "+ filename)
            return

        self.wallet.stop_threads()

        # create new wallet
        wallet = Wallet(storage)
        wallet.start_threads(self.network)

        self.load_wallet(wallet)



    def backup_wallet(self):
        import shutil
        path = self.wallet.storage.path
        wallet_folder = os.path.dirname(path)
        filename = unicode( QFileDialog.getSaveFileName(self, _('Enter a filename for the copy of your wallet'), wallet_folder) )
        if not filename:
            return

        new_path = os.path.join(wallet_folder, filename)
        if new_path != path:
            try:
                shutil.copy2(path, new_path)
                QMessageBox.information(None,"Wallet backup created", _("A copy of your wallet file was created in")+" '%s'" % str(new_path))
            except (IOError, os.error), reason:
                QMessageBox.critical(None,"Unable to create backup", _("Electrum was unable to copy your wallet file to the specified location.")+"\n" + str(reason))


    def new_wallet(self):
        import installwizard

        wallet_folder = os.path.dirname(self.wallet.storage.path)
        filename = unicode( QFileDialog.getSaveFileName(self, _('Enter a new file name'), wallet_folder) )
        if not filename:
            return
        filename = os.path.join(wallet_folder, filename)

        storage = WalletStorage({'wallet_path': filename})
        if storage.file_exists:
            QMessageBox.critical(None, "Error", _("File exists"))
            return

        wizard = installwizard.InstallWizard(self.config, self.network, storage)
        wallet = wizard.run()
        if wallet:
            self.load_wallet(wallet)



    def init_menubar(self):
        menubar = QMenuBar()

        file_menu = menubar.addMenu(_("&File"))
        file_menu.addAction(_("&Open"), self.open_wallet).setShortcut(QKeySequence.Open)
        file_menu.addAction(_("&New/Restore"), self.new_wallet).setShortcut(QKeySequence.New)
        file_menu.addAction(_("&Save Copy"), self.backup_wallet).setShortcut(QKeySequence.SaveAs)
        file_menu.addAction(_("&Quit"), self.close)

        wallet_menu = menubar.addMenu(_("&Wallet"))
        wallet_menu.addAction(_("&New contact"), self.new_contact_dialog)
        self.new_account = wallet_menu.addAction(_("&New account"), self.new_account_dialog)

        wallet_menu.addSeparator()

        wallet_menu.addAction(_("&Password"), self.change_password_dialog)
        wallet_menu.addAction(_("&Seed"), self.show_seed_dialog)
        wallet_menu.addAction(_("&Master Public Keys"), self.show_master_public_keys)

        wallet_menu.addSeparator()
        labels_menu = wallet_menu.addMenu(_("&Labels"))
        labels_menu.addAction(_("&Import"), self.do_import_labels)
        labels_menu.addAction(_("&Export"), self.do_export_labels)

        keys_menu = wallet_menu.addMenu(_("&Private keys"))
        keys_menu.addAction(_("&Import"), self.do_import_privkey)
        keys_menu.addAction(_("&Export"), self.do_export_privkeys)

        wallet_menu.addAction(_("&Export History"), self.do_export_history)

        tools_menu = menubar.addMenu(_("&Tools"))

        # Settings / Preferences are all reserved keywords in OSX using this as work around
        tools_menu.addAction(_("Electrum preferences") if sys.platform == 'darwin' else _("Preferences"), self.settings_dialog)
        tools_menu.addAction(_("&Network"), self.run_network_dialog)
        tools_menu.addAction(_("&Plugins"), self.plugins_dialog)
        tools_menu.addSeparator()
        tools_menu.addAction(_("&Sign/verify message"), self.sign_verify_message)
        #tools_menu.addAction(_("&Encrypt/decrypt message"), self.encrypt_message)
        tools_menu.addSeparator()

        csv_transaction_menu = tools_menu.addMenu(_("&Create transaction"))
        csv_transaction_menu.addAction(_("&From CSV file"), self.do_process_from_csv_file)
        csv_transaction_menu.addAction(_("&From CSV text"), self.do_process_from_csv_text)

        raw_transaction_menu = tools_menu.addMenu(_("&Load transaction"))
        raw_transaction_menu.addAction(_("&From file"), self.do_process_from_file)
        raw_transaction_menu.addAction(_("&From text"), self.do_process_from_text)
        raw_transaction_menu.addAction(_("&From the blockchain"), self.do_process_from_txid)

        help_menu = menubar.addMenu(_("&Help"))
        help_menu.addAction(_("&About"), self.show_about)
        help_menu.addAction(_("&Official website"), lambda: webbrowser.open("http://electrum-ltc.org"))
        help_menu.addSeparator()
        help_menu.addAction(_("&Documentation"), lambda: webbrowser.open("http://electrum-ltc.org/documentation.html")).setShortcut(QKeySequence.HelpContents)
        help_menu.addAction(_("&Report Bug"), self.show_report_bug)

        self.setMenuBar(menubar)

    def show_about(self):
        QMessageBox.about(self, "Electrum-LTC",
            _("Version")+" %s" % (self.wallet.electrum_version) + "\n\n" + _("Electrum's focus is speed, with low resource usage and simplifying Litecoin. You do not need to perform regular backups, because your wallet can be recovered from a secret phrase that you can memorize or write on paper. Startup times are instant because it operates in conjunction with high-performance servers that handle the most complicated parts of the Litecoin system."))

    def show_report_bug(self):
        QMessageBox.information(self, "Electrum-LTC - " + _("Reporting Bugs"),
            _("Please report any bugs as issues on github:")+" <a href=\"https://github.com/pooler/electrum-ltc/issues\">https://github.com/pooler/electrum-ltc/issues</a>")


    def notify_transactions(self):
        if not self.network or not self.network.is_connected():
            return

        print_error("Notifying GUI")
        if len(self.network.pending_transactions_for_notifications) > 0:
            # Combine the transactions if there are more then three
            tx_amount = len(self.network.pending_transactions_for_notifications)
            if(tx_amount >= 3):
                total_amount = 0
                for tx in self.network.pending_transactions_for_notifications:
                    is_relevant, is_mine, v, fee = self.wallet.get_tx_value(tx)
                    if(v > 0):
                        total_amount += v

                self.notify(_("%(txs)s new transactions received. Total amount received in the new transactions %(amount)s %(unit)s") \
                                % { 'txs' : tx_amount, 'amount' : self.format_amount(total_amount), 'unit' : self.base_unit()})

                self.network.pending_transactions_for_notifications = []
            else:
              for tx in self.network.pending_transactions_for_notifications:
                  if tx:
                      self.network.pending_transactions_for_notifications.remove(tx)
                      is_relevant, is_mine, v, fee = self.wallet.get_tx_value(tx)
                      if(v > 0):
                          self.notify(_("New transaction received. %(amount)s %(unit)s") % { 'amount' : self.format_amount(v), 'unit' : self.base_unit()})

    def notify(self, message):
        self.tray.showMessage("Electrum-LTC", message, QSystemTrayIcon.Information, 20000)



    # custom wrappers for getOpenFileName and getSaveFileName, that remember the path selected by the user
    def getOpenFileName(self, title, filter = ""):
        directory = self.config.get('io_dir', os.path.expanduser('~'))
        fileName = unicode( QFileDialog.getOpenFileName(self, title, directory, filter) )
        if fileName and directory != os.path.dirname(fileName):
            self.config.set_key('io_dir', os.path.dirname(fileName), True)
        return fileName

    def getSaveFileName(self, title, filename, filter = ""):
        directory = self.config.get('io_dir', os.path.expanduser('~'))
        path = os.path.join( directory, filename )
        fileName = unicode( QFileDialog.getSaveFileName(self, title, path, filter) )
        if fileName and directory != os.path.dirname(fileName):
            self.config.set_key('io_dir', os.path.dirname(fileName), True)
        return fileName

    def close(self):
        QMainWindow.close(self)
        run_hook('close_main_window')

    def connect_slots(self, sender):
        self.connect(sender, QtCore.SIGNAL('timersignal'), self.timer_actions)
        self.previous_payto_e=''

    def timer_actions(self):
        if self.need_update.is_set():
            self.update_wallet()
            self.need_update.clear()
        run_hook('timer_actions')

    def format_amount(self, x, is_diff=False, whitespaces=False):
        return format_satoshis(x, is_diff, self.num_zeros, self.decimal_point, whitespaces)

    def read_amount(self, x):
        if x in['.', '']: return None
        p = pow(10, self.decimal_point)
        return int( p * Decimal(x) )

    def base_unit(self):
        assert self.decimal_point in [5,8]
        return "LTC" if self.decimal_point == 8 else "mLTC"


    def update_status(self):
        if self.network is None or not self.network.is_running():
            text = _("Offline")
            icon = QIcon(":icons/status_disconnected.png")

        elif self.network.is_connected():
            if not self.wallet.up_to_date:
                text = _("Synchronizing...")
                icon = QIcon(":icons/status_waiting.png")
            elif self.network.server_lag > 1:
                text = _("Server is lagging (%d blocks)"%self.network.server_lag)
                icon = QIcon(":icons/status_lagging.png")
            else:
                c, u = self.wallet.get_account_balance(self.current_account)
                text =  _( "Balance" ) + ": %s "%( self.format_amount(c) ) + self.base_unit()
                if u: text +=  " [%s unconfirmed]"%( self.format_amount(u,True).strip() )

                # append fiat balance and price from exchange rate plugin
                r = {}
                run_hook('get_fiat_status_text', c+u, r)
                quote = r.get(0)
                if quote:
                    text += "%s"%quote

                self.tray.setToolTip(text)
                icon = QIcon(":icons/status_connected.png")
        else:
            text = _("Not connected")
            icon = QIcon(":icons/status_disconnected.png")

        self.balance_label.setText(text)
        self.status_button.setIcon( icon )


    def update_wallet(self):
        self.update_status()
        if self.wallet.up_to_date or not self.network or not self.network.is_connected():
            self.update_history_tab()
            self.update_receive_tab()
            self.update_contacts_tab()
            self.update_completions()


    def create_history_tab(self):
        self.history_list = l = MyTreeWidget(self)
        l.setColumnCount(5)
        for i,width in enumerate(self.column_widths['history']):
            l.setColumnWidth(i, width)
        l.setHeaderLabels( [ '', _('Date'), _('Description') , _('Amount'), _('Balance')] )
        self.connect(l, SIGNAL('itemDoubleClicked(QTreeWidgetItem*, int)'), self.tx_label_clicked)
        self.connect(l, SIGNAL('itemChanged(QTreeWidgetItem*, int)'), self.tx_label_changed)

        l.customContextMenuRequested.connect(self.create_history_menu)
        return l


    def create_history_menu(self, position):
        self.history_list.selectedIndexes()
        item = self.history_list.currentItem()
        be = self.config.get('block_explorer', 'Blockchain.info')
        if be == 'Blockchain.info':
            block_explorer = 'https://blockchain.info/tx/'
        elif be == 'Blockr.io':
            block_explorer = 'https://blockr.io/tx/info/'
        elif be == 'Insight.is':
            block_explorer = 'http://live.insight.is/tx/'
        if not item: return
        tx_hash = str(item.data(0, Qt.UserRole).toString())
        if not tx_hash: return
        menu = QMenu()
        menu.addAction(_("Copy ID to Clipboard"), lambda: self.app.clipboard().setText(tx_hash))
        menu.addAction(_("Details"), lambda: self.show_transaction(self.wallet.transactions.get(tx_hash)))
        menu.addAction(_("Edit description"), lambda: self.tx_label_clicked(item,2))
<<<<<<< HEAD
        menu.addAction(_("View on explorer.litecoin.net"), lambda: webbrowser.open("http://explorer.litecoin.net/tx/" + tx_hash))
        menu.addAction(_("View on block-explorer.com"), lambda: webbrowser.open("http://block-explorer.com/tx/" + tx_hash))
=======
        menu.addAction(_("View on block explorer"), lambda: webbrowser.open(block_explorer + tx_hash))
>>>>>>> 9723a5e9
        menu.exec_(self.contacts_list.viewport().mapToGlobal(position))


    def show_transaction(self, tx):
        import transaction_dialog
        d = transaction_dialog.TxDialog(tx, self)
        d.exec_()

    def tx_label_clicked(self, item, column):
        if column==2 and item.isSelected():
            self.is_edit=True
            item.setFlags(Qt.ItemIsEditable|Qt.ItemIsSelectable | Qt.ItemIsUserCheckable | Qt.ItemIsEnabled | Qt.ItemIsDragEnabled)
            self.history_list.editItem( item, column )
            item.setFlags(Qt.ItemIsSelectable | Qt.ItemIsUserCheckable | Qt.ItemIsEnabled | Qt.ItemIsDragEnabled)
            self.is_edit=False

    def tx_label_changed(self, item, column):
        if self.is_edit:
            return
        self.is_edit=True
        tx_hash = str(item.data(0, Qt.UserRole).toString())
        tx = self.wallet.transactions.get(tx_hash)
        text = unicode( item.text(2) )
        self.wallet.set_label(tx_hash, text)
        if text:
            item.setForeground(2, QBrush(QColor('black')))
        else:
            text = self.wallet.get_default_label(tx_hash)
            item.setText(2, text)
            item.setForeground(2, QBrush(QColor('gray')))
        self.is_edit=False


    def edit_label(self, is_recv):
        l = self.receive_list if is_recv else self.contacts_list
        item = l.currentItem()
        item.setFlags(Qt.ItemIsEditable|Qt.ItemIsSelectable | Qt.ItemIsUserCheckable | Qt.ItemIsEnabled | Qt.ItemIsDragEnabled)
        l.editItem( item, 1 )
        item.setFlags(Qt.ItemIsSelectable | Qt.ItemIsUserCheckable | Qt.ItemIsEnabled | Qt.ItemIsDragEnabled)



    def address_label_clicked(self, item, column, l, column_addr, column_label):
        if column == column_label and item.isSelected():
            is_editable = item.data(0, 32).toBool()
            if not is_editable:
                return
            addr = unicode( item.text(column_addr) )
            label = unicode( item.text(column_label) )
            item.setFlags(Qt.ItemIsEditable|Qt.ItemIsSelectable | Qt.ItemIsUserCheckable | Qt.ItemIsEnabled | Qt.ItemIsDragEnabled)
            l.editItem( item, column )
            item.setFlags(Qt.ItemIsSelectable | Qt.ItemIsUserCheckable | Qt.ItemIsEnabled | Qt.ItemIsDragEnabled)


    def address_label_changed(self, item, column, l, column_addr, column_label):
        if column == column_label:
            addr = unicode( item.text(column_addr) )
            text = unicode( item.text(column_label) )
            is_editable = item.data(0, 32).toBool()
            if not is_editable:
                return

            changed = self.wallet.set_label(addr, text)
            if changed:
                self.update_history_tab()
                self.update_completions()

            self.current_item_changed(item)

        run_hook('item_changed', item, column)


    def current_item_changed(self, a):
        run_hook('current_item_changed', a)



    def update_history_tab(self):

        self.history_list.clear()
        for item in self.wallet.get_tx_history(self.current_account):
            tx_hash, conf, is_mine, value, fee, balance, timestamp = item
            time_str = _("unknown")
            if conf > 0:
                try:
                    time_str = datetime.datetime.fromtimestamp( timestamp).isoformat(' ')[:-3]
                except Exception:
                    time_str = _("error")

            if conf == -1:
                time_str = 'unverified'
                icon = QIcon(":icons/unconfirmed.png")
            elif conf == 0:
                time_str = 'pending'
                icon = QIcon(":icons/unconfirmed.png")
            elif conf < 6:
                icon = QIcon(":icons/clock%d.png"%conf)
            else:
                icon = QIcon(":icons/confirmed.png")

            if value is not None:
                v_str = self.format_amount(value, True, whitespaces=True)
            else:
                v_str = '--'

            balance_str = self.format_amount(balance, whitespaces=True)

            if tx_hash:
                label, is_default_label = self.wallet.get_label(tx_hash)
            else:
                label = _('Pruned transaction outputs')
                is_default_label = False

            item = QTreeWidgetItem( [ '', time_str, label, v_str, balance_str] )
            item.setFont(2, QFont(MONOSPACE_FONT))
            item.setFont(3, QFont(MONOSPACE_FONT))
            item.setFont(4, QFont(MONOSPACE_FONT))
            if value < 0:
                item.setForeground(3, QBrush(QColor("#BC1E1E")))
            if tx_hash:
                item.setData(0, Qt.UserRole, tx_hash)
                item.setToolTip(0, "%d %s\nTxId:%s" % (conf, _('Confirmations'), tx_hash) )
            if is_default_label:
                item.setForeground(2, QBrush(QColor('grey')))

            item.setIcon(0, icon)
            self.history_list.insertTopLevelItem(0,item)


        self.history_list.setCurrentItem(self.history_list.topLevelItem(0))
        run_hook('history_tab_update')


    def create_send_tab(self):
        w = QWidget()

        grid = QGridLayout()
        grid.setSpacing(8)
        grid.setColumnMinimumWidth(3,300)
        grid.setColumnStretch(5,1)


        self.payto_e = QLineEdit()
        grid.addWidget(QLabel(_('Pay to')), 1, 0)
        grid.addWidget(self.payto_e, 1, 1, 1, 3)

        grid.addWidget(HelpButton(_('Recipient of the funds.') + '\n\n' + _('You may enter a Litecoin address, a label from your list of contacts (a list of completions will be proposed), or an alias (email-like address that forwards to a Litecoin address)')), 1, 4)

        completer = QCompleter()
        completer.setCaseSensitivity(False)
        self.payto_e.setCompleter(completer)
        completer.setModel(self.completions)

        self.message_e = QLineEdit()
        grid.addWidget(QLabel(_('Description')), 2, 0)
        grid.addWidget(self.message_e, 2, 1, 1, 3)
        grid.addWidget(HelpButton(_('Description of the transaction (not mandatory).') + '\n\n' + _('The description is not sent to the recipient of the funds. It is stored in your wallet file, and displayed in the \'History\' tab.')), 2, 4)

        self.from_label = QLabel(_('From'))
        grid.addWidget(self.from_label, 3, 0)
        self.from_list = QTreeWidget(self)
        self.from_list.setColumnCount(2)
        self.from_list.setColumnWidth(0, 350)
        self.from_list.setColumnWidth(1, 50)
        self.from_list.setHeaderHidden (True)
        self.from_list.setMaximumHeight(80)
        grid.addWidget(self.from_list, 3, 1, 1, 3)
        self.set_pay_from([])

        self.amount_e = AmountEdit(self.base_unit)
        grid.addWidget(QLabel(_('Amount')), 4, 0)
        grid.addWidget(self.amount_e, 4, 1, 1, 2)
        grid.addWidget(HelpButton(
                _('Amount to be sent.') + '\n\n' \
                    + _('The amount will be displayed in red if you do not have enough funds in your wallet. Note that if you have frozen some of your addresses, the available funds will be lower than your total balance.') \
                    + '\n\n' + _('Keyboard shortcut: type "!" to send all your coins.')), 4, 3)

        self.fee_e = AmountEdit(self.base_unit)
        grid.addWidget(QLabel(_('Fee')), 5, 0)
        grid.addWidget(self.fee_e, 5, 1, 1, 2)
        grid.addWidget(HelpButton(
                _('Litecoin transactions are in general not free. A transaction fee is paid by the sender of the funds.') + '\n\n'\
                    + _('The amount of fee can be decided freely by the sender. However, transactions with low fees take more time to be processed.') + '\n\n'\
                    + _('A suggested fee is automatically added to this field. You may override it. The suggested fee increases with the size of the transaction.')), 5, 3)

        run_hook('exchange_rate_button', grid)

        self.send_button = EnterButton(_("Send"), self.do_send)
        grid.addWidget(self.send_button, 6, 1)

        b = EnterButton(_("Clear"),self.do_clear)
        grid.addWidget(b, 6, 2)

        self.payto_sig = QLabel('')
        grid.addWidget(self.payto_sig, 7, 0, 1, 4)

        QShortcut(QKeySequence("Up"), w, w.focusPreviousChild)
        QShortcut(QKeySequence("Down"), w, w.focusNextChild)
        w.setLayout(grid)

        w2 = QWidget()
        vbox = QVBoxLayout()
        vbox.addWidget(w)
        vbox.addStretch(1)
        w2.setLayout(vbox)

        def entry_changed( is_fee ):
            self.funds_error = False

            if self.amount_e.is_shortcut:
                self.amount_e.is_shortcut = False
                sendable = self.get_sendable_balance()
                # there is only one output because we are completely spending inputs
                inputs, total, fee = self.wallet.choose_tx_inputs( sendable, 0, 1, self.get_payment_sources())
                fee = self.wallet.estimated_fee(inputs, 1)
                amount = total - fee
                self.amount_e.setText( self.format_amount(amount) )
                self.fee_e.setText( self.format_amount( fee ) )
                return

            amount = self.read_amount(str(self.amount_e.text()))
            fee = self.read_amount(str(self.fee_e.text()))

            if not is_fee: fee = None
            if amount is None:
                return
            # assume that there will be 2 outputs (one for change)
            inputs, total, fee = self.wallet.choose_tx_inputs(amount, fee, 2, self.get_payment_sources())
            if not is_fee:
                self.fee_e.setText( self.format_amount( fee ) )
            if inputs:
                palette = QPalette()
                palette.setColor(self.amount_e.foregroundRole(), QColor('black'))
                text = ""
            else:
                palette = QPalette()
                palette.setColor(self.amount_e.foregroundRole(), QColor('red'))
                self.funds_error = True
                text = _( "Not enough funds" )
                c, u = self.wallet.get_frozen_balance()
                if c+u: text += ' (' + self.format_amount(c+u).strip() + ' ' + self.base_unit() + ' ' +_("are frozen") + ')'

            self.statusBar().showMessage(text)
            self.amount_e.setPalette(palette)
            self.fee_e.setPalette(palette)

        self.amount_e.textChanged.connect(lambda: entry_changed(False) )
        self.fee_e.textChanged.connect(lambda: entry_changed(True) )

        run_hook('create_send_tab', grid)
        return w2


    def set_pay_from(self, l):
        self.pay_from = l
        self.from_list.clear()
        self.from_label.setHidden(len(self.pay_from) == 0)
        self.from_list.setHidden(len(self.pay_from) == 0)
        for addr in self.pay_from:
            c, u = self.wallet.get_addr_balance(addr)
            balance = self.format_amount(c + u)
            self.from_list.addTopLevelItem(QTreeWidgetItem( [addr, balance] ))


    def update_completions(self):
        l = []
        for addr,label in self.wallet.labels.items():
            if addr in self.wallet.addressbook:
                l.append( label + '  <' + addr + '>')

        run_hook('update_completions', l)
        self.completions.setStringList(l)


    def protected(func):
        return lambda s, *args: s.do_protect(func, args)


    def do_send(self):

        label = unicode( self.message_e.text() )
        r = unicode( self.payto_e.text() )
        r = r.strip()

        # label or alias, with address in brackets
        m = re.match('(.*?)\s*\<([1-9A-HJ-NP-Za-km-z]{26,})\>', r)
        to_address = m.group(2) if m else r

        if not is_valid(to_address):
            QMessageBox.warning(self, _('Error'), _('Invalid Litecoin Address') + ':\n' + to_address, _('OK'))
            return

        try:
            amount = self.read_amount(unicode( self.amount_e.text()))
        except Exception:
            QMessageBox.warning(self, _('Error'), _('Invalid Amount'), _('OK'))
            return
        try:
            fee = self.read_amount(unicode( self.fee_e.text()))
        except Exception:
            QMessageBox.warning(self, _('Error'), _('Invalid Fee'), _('OK'))
            return

        confirm_amount = self.config.get('confirm_amount', 100000000)
        if amount >= confirm_amount:
            if not self.question(_("send %(amount)s to %(address)s?")%{ 'amount' : self.format_amount(amount) + ' '+ self.base_unit(), 'address' : to_address}):
                return
            
        confirm_fee = self.config.get('confirm_fee', 1000000)
        if fee >= confirm_fee:
            if not self.question(_("The fee for this transaction seems unusually high.\nAre you really sure you want to pay %(fee)s in fees?")%{ 'fee' : self.format_amount(fee) + ' '+ self.base_unit()}):
                return

        self.send_tx(to_address, amount, fee, label)


    def waiting_dialog(self, message):
        d = QDialog(self)
        d.setWindowTitle('Please wait')
        l = QLabel(message)
        vbox = QVBoxLayout(d)
        vbox.addWidget(l)
        d.show()
        return d


    @protected
    def send_tx(self, to_address, amount, fee, label, password):

        # first, create an unsigned tx 
        domain = self.get_payment_sources()
        outputs = [(to_address, amount)]
        try:
            tx = self.wallet.make_unsigned_transaction(outputs, fee, None, domain)
            tx.error = None
        except Exception as e:
            traceback.print_exc(file=sys.stdout)
            self.show_message(str(e))
            return

        # call hook to see if plugin needs gui interaction
        run_hook('send_tx', tx)

        # sign the tx
        def sign_thread():
            time.sleep(0.1)
            keypairs = {}
            self.wallet.add_keypairs_from_wallet(tx, keypairs, password)
            self.wallet.sign_transaction(tx, keypairs, password)
            self.signed_tx_data = (tx, fee, label)
            self.emit(SIGNAL('send_tx2'))
        self.tx_wait_dialog = self.waiting_dialog('Signing..')
        threading.Thread(target=sign_thread).start()

        # add recipient to addressbook
        if to_address not in self.wallet.addressbook and not self.wallet.is_mine(to_address):
            self.wallet.addressbook.append(to_address)


    def send_tx2(self):
        tx, fee, label = self.signed_tx_data
        self.tx_wait_dialog.accept()
        
        if tx.error:
            self.show_message(tx.error)
            return

        if fee < tx.required_fee(self.wallet.verifier):
            QMessageBox.warning(self, _('Error'), _("This transaction requires a higher fee, or it will not be propagated by the network."), _('OK'))
            return

        if label:
            self.wallet.set_label(tx.hash(), label)

        if not tx.is_complete():
            self.show_transaction(tx)
            return

        # broadcast the tx
        def broadcast_thread():
            self.tx_broadcast_result =  self.wallet.sendtx(tx)
            self.emit(SIGNAL('send_tx3'))
        self.tx_broadcast_dialog = self.waiting_dialog('Broadcasting..')
        threading.Thread(target=broadcast_thread).start()


    def send_tx3(self):
        self.tx_broadcast_dialog.accept()
        status, msg = self.tx_broadcast_result
        if status:
            QMessageBox.information(self, '', _('Payment sent.') + '\n' + msg, _('OK'))
            self.do_clear()
            self.update_contacts_tab()
        else:
            QMessageBox.warning(self, _('Error'), msg, _('OK'))






    def set_url(self, url):
        try:
            address, amount, label, message, signature, identity, url = util.parse_url(url)
        except Exception:
            QMessageBox.warning(self, _('Error'), _('Invalid litecoin URL'), _('OK'))
            return

        try:
            if amount and self.base_unit() == 'mLTC': amount = str( 1000* Decimal(amount))
            elif amount: amount = str(Decimal(amount))
        except Exception:
            amount = "0.0"
            QMessageBox.warning(self, _('Error'), _('Invalid Amount'), _('OK'))

        if self.mini:
            self.mini.set_payment_fields(address, amount)

        if label and self.wallet.labels.get(address) != label:
            if self.question('Give label "%s" to address %s ?'%(label,address)):
                if address not in self.wallet.addressbook and not self.wallet.is_mine(address):
                    self.wallet.addressbook.append(address)
                self.wallet.set_label(address, label)

        run_hook('set_url', url, self.show_message, self.question)

        self.tabs.setCurrentIndex(1)
        label = self.wallet.labels.get(address)
        m_addr = label + '  <'+ address +'>' if label else address
        self.payto_e.setText(m_addr)

        self.message_e.setText(message)
        if amount:
            self.amount_e.setText(amount)

        if identity:
            self.set_frozen(self.payto_e,True)
            self.set_frozen(self.amount_e,True)
            self.set_frozen(self.message_e,True)
            self.payto_sig.setText( '      '+_('The litecoin URI was signed by')+' ' + identity )
        else:
            self.payto_sig.setVisible(False)

    def do_clear(self):
        self.payto_sig.setVisible(False)
        for e in [self.payto_e, self.message_e, self.amount_e, self.fee_e]:
            e.setText('')
            self.set_frozen(e,False)

        self.set_pay_from([])
        self.update_status()

    def set_frozen(self,entry,frozen):
        if frozen:
            entry.setReadOnly(True)
            entry.setFrame(False)
            palette = QPalette()
            palette.setColor(entry.backgroundRole(), QColor('lightgray'))
            entry.setPalette(palette)
        else:
            entry.setReadOnly(False)
            entry.setFrame(True)
            palette = QPalette()
            palette.setColor(entry.backgroundRole(), QColor('white'))
            entry.setPalette(palette)


    def set_addrs_frozen(self,addrs,freeze):
        for addr in addrs:
            if not addr: continue
            if addr in self.wallet.frozen_addresses and not freeze:
                self.wallet.unfreeze(addr)
            elif addr not in self.wallet.frozen_addresses and freeze:
                self.wallet.freeze(addr)
        self.update_receive_tab()



    def create_list_tab(self, headers):
        "generic tab creation method"
        l = MyTreeWidget(self)
        l.setColumnCount( len(headers) )
        l.setHeaderLabels( headers )

        w = QWidget()
        vbox = QVBoxLayout()
        w.setLayout(vbox)

        vbox.setMargin(0)
        vbox.setSpacing(0)
        vbox.addWidget(l)
        buttons = QWidget()
        vbox.addWidget(buttons)

        hbox = QHBoxLayout()
        hbox.setMargin(0)
        hbox.setSpacing(0)
        buttons.setLayout(hbox)

        return l,w,hbox


    def create_receive_tab(self):
        l,w,hbox = self.create_list_tab([ _('Address'), _('Label'), _('Balance'), _('Tx')])
        l.setContextMenuPolicy(Qt.CustomContextMenu)
        l.customContextMenuRequested.connect(self.create_receive_menu)
        l.setSelectionMode(QAbstractItemView.ExtendedSelection)
        self.connect(l, SIGNAL('itemDoubleClicked(QTreeWidgetItem*, int)'), lambda a, b: self.address_label_clicked(a,b,l,0,1))
        self.connect(l, SIGNAL('itemChanged(QTreeWidgetItem*, int)'), lambda a,b: self.address_label_changed(a,b,l,0,1))
        self.connect(l, SIGNAL('currentItemChanged(QTreeWidgetItem*, QTreeWidgetItem*)'), lambda a,b: self.current_item_changed(a))
        self.receive_list = l
        self.receive_buttons_hbox = hbox
        hbox.addStretch(1)
        return w




    def save_column_widths(self):
        self.column_widths["receive"] = []
        for i in range(self.receive_list.columnCount() -1):
            self.column_widths["receive"].append(self.receive_list.columnWidth(i))

        self.column_widths["history"] = []
        for i in range(self.history_list.columnCount() - 1):
            self.column_widths["history"].append(self.history_list.columnWidth(i))

        self.column_widths["contacts"] = []
        for i in range(self.contacts_list.columnCount() - 1):
            self.column_widths["contacts"].append(self.contacts_list.columnWidth(i))

        self.config.set_key("column_widths_2", self.column_widths, True)


    def create_contacts_tab(self):
        l,w,hbox = self.create_list_tab([_('Address'), _('Label'), _('Tx')])
        l.setContextMenuPolicy(Qt.CustomContextMenu)
        l.customContextMenuRequested.connect(self.create_contact_menu)
        for i,width in enumerate(self.column_widths['contacts']):
            l.setColumnWidth(i, width)

        self.connect(l, SIGNAL('itemDoubleClicked(QTreeWidgetItem*, int)'), lambda a, b: self.address_label_clicked(a,b,l,0,1))
        self.connect(l, SIGNAL('itemChanged(QTreeWidgetItem*, int)'), lambda a,b: self.address_label_changed(a,b,l,0,1))
        self.contacts_list = l
        self.contacts_buttons_hbox = hbox
        hbox.addStretch(1)
        return w


    def delete_imported_key(self, addr):
        if self.question(_("Do you want to remove")+" %s "%addr +_("from your wallet?")):
            self.wallet.delete_imported_key(addr)
            self.update_receive_tab()
            self.update_history_tab()

    def edit_account_label(self, k):
        text, ok = QInputDialog.getText(self, _('Rename account'), _('Name') + ':', text = self.wallet.labels.get(k,''))
        if ok:
            label = unicode(text)
            self.wallet.set_label(k,label)
            self.update_receive_tab()

    def account_set_expanded(self, item, k, b):
        item.setExpanded(b)
        self.accounts_expanded[k] = b

    def create_account_menu(self, position, k, item):
        menu = QMenu()
        if item.isExpanded():
            menu.addAction(_("Minimize"), lambda: self.account_set_expanded(item, k, False))
        else:
            menu.addAction(_("Maximize"), lambda: self.account_set_expanded(item, k, True))
        menu.addAction(_("Rename"), lambda: self.edit_account_label(k))
        if self.wallet.seed_version > 4:
            menu.addAction(_("View details"), lambda: self.show_account_details(k))
        if self.wallet.account_is_pending(k):
            menu.addAction(_("Delete"), lambda: self.delete_pending_account(k))
        menu.exec_(self.receive_list.viewport().mapToGlobal(position))

    def delete_pending_account(self, k):
        self.wallet.delete_pending_account(k)
        self.update_receive_tab()

    def create_receive_menu(self, position):
        # fixme: this function apparently has a side effect.
        # if it is not called the menu pops up several times
        #self.receive_list.selectedIndexes()

        selected = self.receive_list.selectedItems()
        multi_select = len(selected) > 1
        addrs = [unicode(item.text(0)) for item in selected]
        if not multi_select:
            item = self.receive_list.itemAt(position)
            if not item: return

            addr = addrs[0]
            if not is_valid(addr):
                k = str(item.data(0,32).toString())
                if k:
                    self.create_account_menu(position, k, item)
                else:
                    item.setExpanded(not item.isExpanded())
                return

        menu = QMenu()
        if not multi_select:
            menu.addAction(_("Copy to clipboard"), lambda: self.app.clipboard().setText(addr))
            menu.addAction(_("QR code"), lambda: self.show_qrcode("litecoin:" + addr, _("Address")) )
            menu.addAction(_("Edit label"), lambda: self.edit_label(True))
            menu.addAction(_("Public keys"), lambda: self.show_public_keys(addr))
            if self.wallet.seed:
                menu.addAction(_("Private key"), lambda: self.show_private_key(addr))
                menu.addAction(_("Sign/verify message"), lambda: self.sign_verify_message(addr))
                #menu.addAction(_("Encrypt/decrypt message"), lambda: self.encrypt_message(addr))
            if addr in self.wallet.imported_keys:
                menu.addAction(_("Remove from wallet"), lambda: self.delete_imported_key(addr))

        if any(addr not in self.wallet.frozen_addresses for addr in addrs):
            menu.addAction(_("Freeze"), lambda: self.set_addrs_frozen(addrs, True))
        if any(addr in self.wallet.frozen_addresses for addr in addrs):
            menu.addAction(_("Unfreeze"), lambda: self.set_addrs_frozen(addrs, False))

        if any(addr not in self.wallet.frozen_addresses for addr in addrs):
            menu.addAction(_("Send From"), lambda: self.send_from_addresses(addrs))

        run_hook('receive_menu', menu, addrs)
        menu.exec_(self.receive_list.viewport().mapToGlobal(position))


    def get_sendable_balance(self):
        return sum(sum(self.wallet.get_addr_balance(a)) for a in self.get_payment_sources())


    def get_payment_sources(self):
        if self.pay_from:
            return self.pay_from
        else:
            return self.wallet.get_account_addresses(self.current_account)


    def send_from_addresses(self, addrs):
        self.set_pay_from( addrs )
        self.tabs.setCurrentIndex(1)


    def payto(self, addr):
        if not addr: return
        label = self.wallet.labels.get(addr)
        m_addr = label + '  <' + addr + '>' if label else addr
        self.tabs.setCurrentIndex(1)
        self.payto_e.setText(m_addr)
        self.amount_e.setFocus()


    def delete_contact(self, x):
        if self.question(_("Do you want to remove")+" %s "%x +_("from your list of contacts?")):
            self.wallet.delete_contact(x)
            self.wallet.set_label(x, None)
            self.update_history_tab()
            self.update_contacts_tab()
            self.update_completions()


    def create_contact_menu(self, position):
        item = self.contacts_list.itemAt(position)
        menu = QMenu()
        if not item:
            menu.addAction(_("New contact"), lambda: self.new_contact_dialog())
        else:
            addr = unicode(item.text(0))
            label = unicode(item.text(1))
            is_editable = item.data(0,32).toBool()
            payto_addr = item.data(0,33).toString()
            menu.addAction(_("Copy to Clipboard"), lambda: self.app.clipboard().setText(addr))
            menu.addAction(_("Pay to"), lambda: self.payto(payto_addr))
            menu.addAction(_("QR code"), lambda: self.show_qrcode("litecoin:" + addr, _("Address")))
            if is_editable:
                menu.addAction(_("Edit label"), lambda: self.edit_label(False))
                menu.addAction(_("Delete"), lambda: self.delete_contact(addr))

        run_hook('create_contact_menu', menu, item)
        menu.exec_(self.contacts_list.viewport().mapToGlobal(position))


    def update_receive_item(self, item):
        item.setFont(0, QFont(MONOSPACE_FONT))
        address = str(item.data(0,0).toString())
        label = self.wallet.labels.get(address,'')
        item.setData(1,0,label)
        item.setData(0,32, True) # is editable

        run_hook('update_receive_item', address, item)

        if not self.wallet.is_mine(address): return

        c, u = self.wallet.get_addr_balance(address)
        balance = self.format_amount(c + u)
        item.setData(2,0,balance)

        if address in self.wallet.frozen_addresses:
            item.setBackgroundColor(0, QColor('lightblue'))


    def update_receive_tab(self):
        l = self.receive_list

        l.clear()
        l.setColumnHidden(2, False)
        l.setColumnHidden(3, False)
        for i,width in enumerate(self.column_widths['receive']):
            l.setColumnWidth(i, width)

        if self.current_account is None:
            account_items = self.wallet.accounts.items()
        elif self.current_account != -1:
            account_items = [(self.current_account, self.wallet.accounts.get(self.current_account))]
        else:
            account_items = []

        pending_accounts = self.wallet.get_pending_accounts()

        for k, account in account_items:

            if len(account_items) + len(pending_accounts) > 1:
                name = self.wallet.get_account_name(k)
                c,u = self.wallet.get_account_balance(k)
                account_item = QTreeWidgetItem( [ name, '', self.format_amount(c+u), ''] )
                l.addTopLevelItem(account_item)
                account_item.setExpanded(self.accounts_expanded.get(k, True))
                account_item.setData(0, 32, k)
                if not self.wallet.is_seeded(k):
                    icon = QIcon(":icons/key.png")
                    account_item.setIcon(0, icon)
            else:
                account_item = None

            for is_change in ([0,1]):
                name = _("Receiving") if not is_change else _("Change")
                seq_item = QTreeWidgetItem( [ name, '', '', '', ''] )
                if account_item:
                    account_item.addChild(seq_item)
                else:
                    l.addTopLevelItem(seq_item)
                    
                used_item = QTreeWidgetItem( [ _("Used"), '', '', '', ''] )
                used_flag = False
                if not is_change: seq_item.setExpanded(True)

                is_red = False
                gap = 0

                for address in account.get_addresses(is_change):
                    h = self.wallet.history.get(address,[])

                    if h == []:
                        gap += 1
                        if gap > self.wallet.gap_limit:
                            is_red = True
                    else:
                        gap = 0

                    c, u = self.wallet.get_addr_balance(address)
                    num_tx = '*' if h == ['*'] else "%d"%len(h)
                    item = QTreeWidgetItem( [ address, '', '', num_tx] )
                    self.update_receive_item(item)
                    if is_red:
                        item.setBackgroundColor(1, QColor('red'))
                    if len(h) > 0 and c == -u:
                        if not used_flag:
                            seq_item.insertChild(0,used_item)
                            used_flag = True
                        used_item.addChild(item)
                    else:
                        seq_item.addChild(item)


        for k, addr in pending_accounts:
            name = self.wallet.labels.get(k,'')
            account_item = QTreeWidgetItem( [ name + "  [ "+_('pending account')+" ]", '', '', ''] )
            self.update_receive_item(item)
            l.addTopLevelItem(account_item)
            account_item.setExpanded(True)
            account_item.setData(0, 32, k)
            item = QTreeWidgetItem( [ addr, '', '', '', ''] )
            account_item.addChild(item)
            self.update_receive_item(item)


        if self.wallet.imported_keys and (self.current_account is None or self.current_account == -1):
            c,u = self.wallet.get_imported_balance()
            account_item = QTreeWidgetItem( [ _('Imported'), '', self.format_amount(c+u), ''] )
            l.addTopLevelItem(account_item)
            account_item.setExpanded(True)
            for address in self.wallet.imported_keys.keys():
                item = QTreeWidgetItem( [ address, '', '', ''] )
                self.update_receive_item(item)
                account_item.addChild(item)


        # we use column 1 because column 0 may be hidden
        l.setCurrentItem(l.topLevelItem(0),1)


    def update_contacts_tab(self):
        l = self.contacts_list
        l.clear()

        for address in self.wallet.addressbook:
            label = self.wallet.labels.get(address,'')
            n = self.wallet.get_num_tx(address)
            item = QTreeWidgetItem( [ address, label, "%d"%n] )
            item.setFont(0, QFont(MONOSPACE_FONT))
            # 32 = label can be edited (bool)
            item.setData(0,32, True)
            # 33 = payto string
            item.setData(0,33, address)
            l.addTopLevelItem(item)

        run_hook('update_contacts_tab', l)
        l.setCurrentItem(l.topLevelItem(0))



    def create_console_tab(self):
        from console import Console
        self.console = console = Console()
        return console


    def update_console(self):
        console = self.console
        console.history = self.config.get("console-history",[])
        console.history_index = len(console.history)

        console.updateNamespace({'wallet' : self.wallet, 'network' : self.network, 'gui':self})
        console.updateNamespace({'util' : util, 'bitcoin':bitcoin})

        c = commands.Commands(self.wallet, self.network, lambda: self.console.set_json(True))
        methods = {}
        def mkfunc(f, method):
            return lambda *args: apply( f, (method, args, self.password_dialog ))
        for m in dir(c):
            if m[0]=='_' or m in ['network','wallet']: continue
            methods[m] = mkfunc(c._run, m)

        console.updateNamespace(methods)


    def change_account(self,s):
        if s == _("All accounts"):
            self.current_account = None
        else:
            accounts = self.wallet.get_account_names()
            for k, v in accounts.items():
                if v == s:
                    self.current_account = k
        self.update_history_tab()
        self.update_status()
        self.update_receive_tab()

    def create_status_bar(self):

        sb = QStatusBar()
        sb.setFixedHeight(35)
        qtVersion = qVersion()

        self.balance_label = QLabel("")
        sb.addWidget(self.balance_label)

        from version_getter import UpdateLabel
        self.updatelabel = UpdateLabel(self.config, sb)

        self.account_selector = QComboBox()
        self.account_selector.setSizeAdjustPolicy(QComboBox.AdjustToContents)
        self.connect(self.account_selector,SIGNAL("activated(QString)"),self.change_account)
        sb.addPermanentWidget(self.account_selector)

        if (int(qtVersion[0]) >= 4 and int(qtVersion[2]) >= 7):
            sb.addPermanentWidget( StatusBarButton( QIcon(":icons/switchgui.png"), _("Switch to Lite Mode"), self.go_lite ) )

        self.lock_icon = QIcon()
        self.password_button = StatusBarButton( self.lock_icon, _("Password"), self.change_password_dialog )
        sb.addPermanentWidget( self.password_button )

        sb.addPermanentWidget( StatusBarButton( QIcon(":icons/preferences.png"), _("Preferences"), self.settings_dialog ) )
        self.seed_button = StatusBarButton( QIcon(":icons/seed.png"), _("Seed"), self.show_seed_dialog )
        sb.addPermanentWidget( self.seed_button )
        self.status_button = StatusBarButton( QIcon(":icons/status_disconnected.png"), _("Network"), self.run_network_dialog )
        sb.addPermanentWidget( self.status_button )

        run_hook('create_status_bar', (sb,))

        self.setStatusBar(sb)


    def update_lock_icon(self):
        icon = QIcon(":icons/lock.png") if self.wallet.use_encryption else QIcon(":icons/unlock.png")
        self.password_button.setIcon( icon )


    def update_buttons_on_seed(self):
        if not self.wallet.is_watching_only():
           self.seed_button.show()
           self.password_button.show()
           self.send_button.setText(_("Send"))
        else:
           self.password_button.hide()
           self.seed_button.hide()
           self.send_button.setText(_("Create unsigned transaction"))


    def change_password_dialog(self):
        from password_dialog import PasswordDialog
        d = PasswordDialog(self.wallet, self)
        d.run()
        self.update_lock_icon()


    def new_contact_dialog(self):

        d = QDialog(self)
        d.setWindowTitle(_("New Contact"))
        vbox = QVBoxLayout(d)
        vbox.addWidget(QLabel(_('New Contact')+':'))

        grid = QGridLayout()
        line1 = QLineEdit()
        line2 = QLineEdit()
        grid.addWidget(QLabel(_("Address")), 1, 0)
        grid.addWidget(line1, 1, 1)
        grid.addWidget(QLabel(_("Name")), 2, 0)
        grid.addWidget(line2, 2, 1)

        vbox.addLayout(grid)
        vbox.addLayout(ok_cancel_buttons(d))

        if not d.exec_():
            return

        address = str(line1.text())
        label = unicode(line2.text())

        if not is_valid(address):
            QMessageBox.warning(self, _('Error'), _('Invalid Address'), _('OK'))
            return

        self.wallet.add_contact(address)
        if label:
            self.wallet.set_label(address, label)

        self.update_contacts_tab()
        self.update_history_tab()
        self.update_completions()
        self.tabs.setCurrentIndex(3)


    @protected
    def new_account_dialog(self, password):

        dialog = QDialog(self)
        dialog.setModal(1)
        dialog.setWindowTitle(_("New Account"))

        vbox = QVBoxLayout()
        vbox.addWidget(QLabel(_('Account name')+':'))
        e = QLineEdit()
        vbox.addWidget(e)
        msg = _("Note: Newly created accounts are 'pending' until they receive litecoins.") + " " \
            + _("You will need to wait for 2 confirmations until the correct balance is displayed and more addresses are created for that account.")
        l = QLabel(msg)
        l.setWordWrap(True)
        vbox.addWidget(l)

        vbox.addLayout(ok_cancel_buttons(dialog))
        dialog.setLayout(vbox)
        r = dialog.exec_()
        if not r: return

        name = str(e.text())
        if not name: return

        self.wallet.create_pending_account(name, password)
        self.update_receive_tab()
        self.tabs.setCurrentIndex(2)




    def show_master_public_keys(self):

        dialog = QDialog(self)
        dialog.setModal(1)
        dialog.setWindowTitle(_("Master Public Keys"))

        main_layout = QGridLayout()
        mpk_dict = self.wallet.get_master_public_keys()
        i = 0
        for key, value in mpk_dict.items():
            main_layout.addWidget(QLabel(key), i, 0)
            mpk_text = QTextEdit()
            mpk_text.setReadOnly(True)
            mpk_text.setMaximumHeight(170)
            mpk_text.setText(value)
            main_layout.addWidget(mpk_text, i + 1, 0)
            i += 2

        vbox = QVBoxLayout()
        vbox.addLayout(main_layout)
        vbox.addLayout(close_button(dialog))

        dialog.setLayout(vbox)
        dialog.exec_()


    @protected
    def show_seed_dialog(self, password):
        if self.wallet.is_watching_only():
            QMessageBox.information(self, _('Message'), _('This is a watching-only wallet'), _('OK'))
            return

        if self.wallet.seed:
            try:
                mnemonic = self.wallet.get_mnemonic(password)
            except Exception:
                QMessageBox.warning(self, _('Error'), _('Incorrect Password'), _('OK'))
                return
            from seed_dialog import SeedDialog
            d = SeedDialog(self, mnemonic, self.wallet.imported_keys)
            d.exec_()
        else:
            l = {}
            for k in self.wallet.master_private_keys.keys():
                pk = self.wallet.get_master_private_key(k, password)
                l[k] = pk
            from seed_dialog import PrivateKeysDialog
            d = PrivateKeysDialog(self,l)
            d.exec_()





    def show_qrcode(self, data, title = _("QR code")):
        if not data: return
        d = QDialog(self)
        d.setModal(1)
        d.setWindowTitle(title)
        d.setMinimumSize(270, 300)
        vbox = QVBoxLayout()
        qrw = QRCodeWidget(data)
        vbox.addWidget(qrw, 1)
        vbox.addWidget(QLabel(data), 0, Qt.AlignHCenter)
        hbox = QHBoxLayout()
        hbox.addStretch(1)

        filename = os.path.join(self.config.path, "qrcode.bmp")

        def print_qr():
            bmp.save_qrcode(qrw.qr, filename)
            QMessageBox.information(None, _('Message'), _("QR code saved to file") + " " + filename, _('OK'))

        def copy_to_clipboard():
            bmp.save_qrcode(qrw.qr, filename)
            self.app.clipboard().setImage(QImage(filename))
            QMessageBox.information(None, _('Message'), _("QR code saved to clipboard"), _('OK'))

        b = QPushButton(_("Copy"))
        hbox.addWidget(b)
        b.clicked.connect(copy_to_clipboard)

        b = QPushButton(_("Save"))
        hbox.addWidget(b)
        b.clicked.connect(print_qr)

        b = QPushButton(_("Close"))
        hbox.addWidget(b)
        b.clicked.connect(d.accept)
        b.setDefault(True)

        vbox.addLayout(hbox)
        d.setLayout(vbox)
        d.exec_()


    def do_protect(self, func, args):
        if self.wallet.use_encryption:
            password = self.password_dialog()
            if not password:
                return
        else:
            password = None

        if args != (False,):
            args = (self,) + args + (password,)
        else:
            args = (self,password)
        apply( func, args)


    def show_public_keys(self, address):
        if not address: return
        try:
            pubkey_list = self.wallet.get_public_keys(address)
        except Exception as e:
            traceback.print_exc(file=sys.stdout)
            self.show_message(str(e))
            return

        d = QDialog(self)
        d.setMinimumSize(600, 200)
        d.setModal(1)
        vbox = QVBoxLayout()
        vbox.addWidget( QLabel(_("Address") + ': ' + address))
        vbox.addWidget( QLabel(_("Public key") + ':'))
        keys = QTextEdit()
        keys.setReadOnly(True)
        keys.setText('\n'.join(pubkey_list))
        vbox.addWidget(keys)
        #vbox.addWidget( QRCodeWidget('\n'.join(pk_list)) )
        vbox.addLayout(close_button(d))
        d.setLayout(vbox)
        d.exec_()

    @protected
    def show_private_key(self, address, password):
        if not address: return
        try:
            pk_list = self.wallet.get_private_key(address, password)
        except Exception as e:
            traceback.print_exc(file=sys.stdout)
            self.show_message(str(e))
            return

        d = QDialog(self)
        d.setMinimumSize(600, 200)
        d.setModal(1)
        vbox = QVBoxLayout()
        vbox.addWidget( QLabel(_("Address") + ': ' + address))
        vbox.addWidget( QLabel(_("Private key") + ':'))
        keys = QTextEdit()
        keys.setReadOnly(True)
        keys.setText('\n'.join(pk_list))
        vbox.addWidget(keys)
        vbox.addWidget( QRCodeWidget('\n'.join(pk_list)) )
        vbox.addLayout(close_button(d))
        d.setLayout(vbox)
        d.exec_()


    @protected
    def do_sign(self, address, message, signature, password):
        message = unicode(message.toPlainText())
        message = message.encode('utf-8')
        try:
            sig = self.wallet.sign_message(str(address.text()), message, password)
            signature.setText(sig)
        except Exception as e:
            self.show_message(str(e))

    def do_verify(self, address, message, signature):
        message = unicode(message.toPlainText())
        message = message.encode('utf-8')
        if bitcoin.verify_message(address.text(), str(signature.toPlainText()), message):
            self.show_message(_("Signature verified"))
        else:
            self.show_message(_("Error: wrong signature"))


    def sign_verify_message(self, address=''):
        d = QDialog(self)
        d.setModal(1)
        d.setWindowTitle(_('Sign/verify Message'))
        d.setMinimumSize(410, 290)

        layout = QGridLayout(d)

        message_e = QTextEdit()
        layout.addWidget(QLabel(_('Message')), 1, 0)
        layout.addWidget(message_e, 1, 1)
        layout.setRowStretch(2,3)

        address_e = QLineEdit()
        address_e.setText(address)
        layout.addWidget(QLabel(_('Address')), 2, 0)
        layout.addWidget(address_e, 2, 1)

        signature_e = QTextEdit()
        layout.addWidget(QLabel(_('Signature')), 3, 0)
        layout.addWidget(signature_e, 3, 1)
        layout.setRowStretch(3,1)

        hbox = QHBoxLayout()

        b = QPushButton(_("Sign"))
        b.clicked.connect(lambda: self.do_sign(address_e, message_e, signature_e))
        hbox.addWidget(b)

        b = QPushButton(_("Verify"))
        b.clicked.connect(lambda: self.do_verify(address_e, message_e, signature_e))
        hbox.addWidget(b)

        b = QPushButton(_("Close"))
        b.clicked.connect(d.accept)
        hbox.addWidget(b)
        layout.addLayout(hbox, 4, 1)
        d.exec_()


    @protected
    def do_decrypt(self, message_e, pubkey_e, encrypted_e, password):
        try:
            decrypted = self.wallet.decrypt_message(str(pubkey_e.text()), str(encrypted_e.toPlainText()), password)
            message_e.setText(decrypted)
        except Exception as e:
            self.show_message(str(e))


    def do_encrypt(self, message_e, pubkey_e, encrypted_e):
        message = unicode(message_e.toPlainText())
        message = message.encode('utf-8')
        try:
            encrypted = bitcoin.encrypt_message(message, str(pubkey_e.text()))
            encrypted_e.setText(encrypted)
        except Exception as e:
            self.show_message(str(e))



    def encrypt_message(self, address = ''):
        d = QDialog(self)
        d.setModal(1)
        d.setWindowTitle(_('Encrypt/decrypt Message'))
        d.setMinimumSize(610, 490)

        layout = QGridLayout(d)

        message_e = QTextEdit()
        layout.addWidget(QLabel(_('Message')), 1, 0)
        layout.addWidget(message_e, 1, 1)
        layout.setRowStretch(2,3)

        pubkey_e = QLineEdit()
        if address:
            pubkey = self.wallet.getpubkeys(address)[0]
            pubkey_e.setText(pubkey)
        layout.addWidget(QLabel(_('Public key')), 2, 0)
        layout.addWidget(pubkey_e, 2, 1)

        encrypted_e = QTextEdit()
        layout.addWidget(QLabel(_('Encrypted')), 3, 0)
        layout.addWidget(encrypted_e, 3, 1)
        layout.setRowStretch(3,1)

        hbox = QHBoxLayout()
        b = QPushButton(_("Encrypt"))
        b.clicked.connect(lambda: self.do_encrypt(message_e, pubkey_e, encrypted_e))
        hbox.addWidget(b)

        b = QPushButton(_("Decrypt"))
        b.clicked.connect(lambda: self.do_decrypt(message_e, pubkey_e, encrypted_e))
        hbox.addWidget(b)

        b = QPushButton(_("Close"))
        b.clicked.connect(d.accept)
        hbox.addWidget(b)

        layout.addLayout(hbox, 4, 1)
        d.exec_()


    def question(self, msg):
        return QMessageBox.question(self, _('Message'), msg, QMessageBox.Yes | QMessageBox.No, QMessageBox.No) == QMessageBox.Yes

    def show_message(self, msg):
        QMessageBox.information(self, _('Message'), msg, _('OK'))

    def password_dialog(self ):
        d = QDialog(self)
        d.setModal(1)
        d.setWindowTitle(_("Enter Password"))

        pw = QLineEdit()
        pw.setEchoMode(2)

        vbox = QVBoxLayout()
        msg = _('Please enter your password')
        vbox.addWidget(QLabel(msg))

        grid = QGridLayout()
        grid.setSpacing(8)
        grid.addWidget(QLabel(_('Password')), 1, 0)
        grid.addWidget(pw, 1, 1)
        vbox.addLayout(grid)

        vbox.addLayout(ok_cancel_buttons(d))
        d.setLayout(vbox)

        run_hook('password_dialog', pw, grid, 1)
        if not d.exec_(): return
        return unicode(pw.text())








    def tx_from_text(self, txt):
        "json or raw hexadecimal"
        try:
            txt.decode('hex')
            tx = Transaction(txt)
            return tx
        except Exception:
            pass

        try:
            tx_dict = json.loads(str(txt))
            assert "hex" in tx_dict.keys()
            assert "complete" in tx_dict.keys()
            tx = Transaction(tx_dict["hex"], tx_dict["complete"])
            if not tx_dict["complete"]:
                assert "input_info" in tx_dict.keys()
                input_info = json.loads(tx_dict['input_info'])
                tx.add_input_info(input_info)
            return tx
        except Exception:
            pass

        QMessageBox.critical(None, _("Unable to parse transaction"), _("Electrum was unable to parse your transaction"))



    def read_tx_from_file(self):
        fileName = self.getOpenFileName(_("Select your transaction file"), "*.txn")
        if not fileName:
            return
        try:
            with open(fileName, "r") as f:
                file_content = f.read()
        except (ValueError, IOError, os.error), reason:
            QMessageBox.critical(None, _("Unable to read file or no transaction found"), _("Electrum was unable to open your transaction file") + "\n" + str(reason))

        return self.tx_from_text(file_content)


    @protected
    def sign_raw_transaction(self, tx, input_info, password):
        self.wallet.signrawtransaction(tx, input_info, [], password)

    def do_process_from_text(self):
        text = text_dialog(self, _('Input raw transaction'), _("Transaction:"), _("Load transaction"))
        if not text:
            return
        tx = self.tx_from_text(text)
        if tx:
            self.show_transaction(tx)

    def do_process_from_file(self):
        tx = self.read_tx_from_file()
        if tx:
            self.show_transaction(tx)

    def do_process_from_txid(self):
        from electrum_ltc import transaction
        txid, ok = QInputDialog.getText(self, _('Lookup transaction'), _('Transaction ID') + ':')
        if ok and txid:
            r = self.network.synchronous_get([ ('blockchain.transaction.get',[str(txid)]) ])[0]
            if r:
                tx = transaction.Transaction(r)
                if tx:
                    self.show_transaction(tx)
                else:
                    self.show_message("unknown transaction")

    def do_process_from_csvReader(self, csvReader):
        outputs = []
        errors = []
        errtext = ""
        try:
            for position, row in enumerate(csvReader):
                address = row[0]
                if not is_valid(address):
                    errors.append((position, address))
                    continue
                amount = Decimal(row[1])
                amount = int(100000000*amount)
                outputs.append((address, amount))
        except (ValueError, IOError, os.error), reason:
            QMessageBox.critical(None, _("Unable to read file or no transaction found"), _("Electrum was unable to open your transaction file") + "\n" + str(reason))
            return
        if errors != []:
            for x in errors:
                errtext += "CSV Row " + str(x[0]+1) + ": " + x[1] + "\n"
            QMessageBox.critical(None, _("Invalid Addresses"), _("ABORTING! Invalid Addresses found:") + "\n\n" + errtext)
            return

        try:
            tx = self.wallet.make_unsigned_transaction(outputs, None, None)
        except Exception as e:
            self.show_message(str(e))
            return

        self.show_transaction(tx)

    def do_process_from_csv_file(self):
        fileName = self.getOpenFileName(_("Select your transaction CSV"), "*.csv")
        if not fileName:
            return
        try:
            with open(fileName, "r") as f:
                csvReader = csv.reader(f)
                self.do_process_from_csvReader(csvReader)
        except (ValueError, IOError, os.error), reason:
            QMessageBox.critical(None, _("Unable to read file or no transaction found"), _("Electrum was unable to open your transaction file") + "\n" + str(reason))
            return

    def do_process_from_csv_text(self):
        text = text_dialog(self, _('Input CSV'), _("Please enter a list of outputs.") + '\n' \
                               + _("Format: address, amount. One output per line"), _("Load CSV"))
        if not text:
            return
        f = StringIO.StringIO(text)
        csvReader = csv.reader(f)
        self.do_process_from_csvReader(csvReader)



    @protected
    def do_export_privkeys(self, password):
        if not self.wallet.seed:
            self.show_message(_("This wallet has no seed"))
            return

        self.show_message("%s\n%s\n%s" % (_("WARNING: ALL your private keys are secret."),  _("Exposing a single private key can compromise your entire wallet!"), _("In particular, DO NOT use 'redeem private key' services proposed by third parties.")))

        try:
            select_export = _('Select file to export your private keys to')
            fileName = self.getSaveFileName(select_export, 'electrum-ltc-private-keys.csv', "*.csv")
            if fileName:
                with open(fileName, "w+") as csvfile:
                    transaction = csv.writer(csvfile)
                    transaction.writerow(["address", "private_key"])

                    addresses = self.wallet.addresses(True)

                    for addr in addresses:
                        pk = "".join(self.wallet.get_private_key(addr, password))
                        transaction.writerow(["%34s"%addr,pk])

                    self.show_message(_("Private keys exported."))

        except (IOError, os.error), reason:
            export_error_label = _("Electrum was unable to produce a private key-export.")
            QMessageBox.critical(None, _("Unable to create csv"), export_error_label + "\n" + str(reason))

        except Exception as e:
          self.show_message(str(e))
          return


    def do_import_labels(self):
        labelsFile = self.getOpenFileName(_("Open labels file"), "*.dat")
        if not labelsFile: return
        try:
            f = open(labelsFile, 'r')
            data = f.read()
            f.close()
            for key, value in json.loads(data).items():
                self.wallet.set_label(key, value)
            QMessageBox.information(None, _("Labels imported"), _("Your labels were imported from")+" '%s'" % str(labelsFile))
        except (IOError, os.error), reason:
            QMessageBox.critical(None, _("Unable to import labels"), _("Electrum was unable to import your labels.")+"\n" + str(reason))


    def do_export_labels(self):
        labels = self.wallet.labels
        try:
            fileName = self.getSaveFileName(_("Select file to save your labels"), 'electrum-ltc_labels.dat', "*.dat")
            if fileName:
                with open(fileName, 'w+') as f:
                    json.dump(labels, f)
                QMessageBox.information(None, _("Labels exported"), _("Your labels where exported to")+" '%s'" % str(fileName))
        except (IOError, os.error), reason:
            QMessageBox.critical(None, _("Unable to export labels"), _("Electrum was unable to export your labels.")+"\n" + str(reason))


    def do_export_history(self):
        wallet = self.wallet
        select_export = _('Select file to export your wallet transactions to')
        fileName = QFileDialog.getSaveFileName(QWidget(), select_export, os.path.expanduser('~/electrum-ltc-history.csv'), "*.csv")
        if not fileName:
            return

        try:
            with open(fileName, "w+") as csvfile:
                transaction = csv.writer(csvfile)
                transaction.writerow(["transaction_hash","label", "confirmations", "value", "fee", "balance", "timestamp"])
                for item in wallet.get_tx_history():
                    tx_hash, confirmations, is_mine, value, fee, balance, timestamp = item
                    if confirmations:
                        if timestamp is not None:
                            try:
                                time_string = datetime.datetime.fromtimestamp(timestamp).isoformat(' ')[:-3]
                            except [RuntimeError, TypeError, NameError] as reason:
                                time_string = "unknown"
                                pass
                        else:
                          time_string = "unknown"
                    else:
                        time_string = "pending"

                    if value is not None:
                        value_string = format_satoshis(value, True)
                    else:
                        value_string = '--'

                    if fee is not None:
                        fee_string = format_satoshis(fee, True)
                    else:
                        fee_string = '0'

                    if tx_hash:
                        label, is_default_label = wallet.get_label(tx_hash)
                        label = label.encode('utf-8')
                    else:
                      label = ""

                    balance_string = format_satoshis(balance, False)
                    transaction.writerow([tx_hash, label, confirmations, value_string, fee_string, balance_string, time_string])
                QMessageBox.information(None,_("CSV Export created"), _("Your CSV export has been successfully created."))

        except (IOError, os.error), reason:
            export_error_label = _("Electrum was unable to produce a transaction export.")
            QMessageBox.critical(None,_("Unable to create csv"), export_error_label + "\n" + str(reason))



    @protected
    def do_import_privkey(self, password):
        if not self.wallet.imported_keys:
            r = QMessageBox.question(None, _('Warning'), '<b>'+_('Warning') +':\n</b><br/>'+ _('Imported keys are not recoverable from seed.') + ' ' \
                                         + _('If you ever need to restore your wallet from its seed, these keys will be lost.') + '<p>' \
                                         + _('Are you sure you understand what you are doing?'), 3, 4)
            if r == 4: return

        text = text_dialog(self, _('Import private keys'), _("Enter private keys")+':', _("Import"))
        if not text: return

        text = str(text).split()
        badkeys = []
        addrlist = []
        for key in text:
            try:
                addr = self.wallet.import_key(key, password)
            except Exception as e:
                badkeys.append(key)
                continue
            if not addr:
                badkeys.append(key)
            else:
                addrlist.append(addr)
        if addrlist:
            QMessageBox.information(self, _('Information'), _("The following addresses were added") + ':\n' + '\n'.join(addrlist))
        if badkeys:
            QMessageBox.critical(self, _('Error'), _("The following inputs could not be imported") + ':\n'+ '\n'.join(badkeys))
        self.update_receive_tab()
        self.update_history_tab()


    def settings_dialog(self):
        d = QDialog(self)
        d.setWindowTitle(_('Electrum Settings'))
        d.setModal(1)
        vbox = QVBoxLayout()
        grid = QGridLayout()
        grid.setColumnStretch(0,1)

        nz_label = QLabel(_('Display zeros') + ':')
        grid.addWidget(nz_label, 0, 0)
        nz_e = AmountEdit(None,True)
        nz_e.setText("%d"% self.num_zeros)
        grid.addWidget(nz_e, 0, 1)
        msg = _('Number of zeros displayed after the decimal point. For example, if this is set to 2, "1." will be displayed as "1.00"')
        grid.addWidget(HelpButton(msg), 0, 2)
        if not self.config.is_modifiable('num_zeros'):
            for w in [nz_e, nz_label]: w.setEnabled(False)

        lang_label=QLabel(_('Language') + ':')
        grid.addWidget(lang_label, 1, 0)
        lang_combo = QComboBox()
        from electrum_ltc.i18n import languages
        lang_combo.addItems(languages.values())
        try:
            index = languages.keys().index(self.config.get("language",''))
        except Exception:
            index = 0
        lang_combo.setCurrentIndex(index)
        grid.addWidget(lang_combo, 1, 1)
        grid.addWidget(HelpButton(_('Select which language is used in the GUI (after restart).')+' '), 1, 2)
        if not self.config.is_modifiable('language'):
            for w in [lang_combo, lang_label]: w.setEnabled(False)


        fee_label = QLabel(_('Transaction fee') + ':')
        grid.addWidget(fee_label, 2, 0)
        fee_e = AmountEdit(self.base_unit)
        fee_e.setText(self.format_amount(self.wallet.fee).strip())
        grid.addWidget(fee_e, 2, 1)
        msg = _('Fee per kilobyte of transaction.') + ' ' \
            + _('Recommended value') + ': ' + self.format_amount(100000)
        grid.addWidget(HelpButton(msg), 2, 2)
        if not self.config.is_modifiable('fee_per_kb'):
            for w in [fee_e, fee_label]: w.setEnabled(False)

        units = ['LTC', 'mLTC']
        unit_label = QLabel(_('Base unit') + ':')
        grid.addWidget(unit_label, 3, 0)
        unit_combo = QComboBox()
        unit_combo.addItems(units)
        unit_combo.setCurrentIndex(units.index(self.base_unit()))
        grid.addWidget(unit_combo, 3, 1)
        grid.addWidget(HelpButton(_('Base unit of your wallet.')\
                                             + '\n1LTC=1000mLTC.\n' \
                                             + _(' These settings affects the fields in the Send tab')+' '), 3, 2)

        usechange_cb = QCheckBox(_('Use change addresses'))
        usechange_cb.setChecked(self.wallet.use_change)
        grid.addWidget(usechange_cb, 4, 0)
        grid.addWidget(HelpButton(_('Using change addresses makes it more difficult for other people to track your transactions.')+' '), 4, 2)
        if not self.config.is_modifiable('use_change'): usechange_cb.setEnabled(False)

        block_explorers = ['Blockchain.info', 'Blockr.io', 'Insight.is']
        block_ex_label = QLabel(_('Online Block Explorer') + ':')
        grid.addWidget(block_ex_label, 5, 0)
        block_ex_combo = QComboBox()
        block_ex_combo.addItems(block_explorers)
        block_ex_combo.setCurrentIndex(block_explorers.index(self.config.get('block_explorer', 'Blockchain.info')))
        grid.addWidget(block_ex_combo, 5, 1)
        grid.addWidget(HelpButton(_('Choose which online block explorer to use for functions that open a web browser')+' '), 5, 2)

        grid.setRowStretch(6,1)

        vbox.addLayout(grid)
        vbox.addLayout(ok_cancel_buttons(d))
        d.setLayout(vbox)

        # run the dialog
        if not d.exec_(): return

        fee = unicode(fee_e.text())
        try:
            fee = self.read_amount(fee)
        except Exception:
            QMessageBox.warning(self, _('Error'), _('Invalid value') +': %s'%fee, _('OK'))
            return

        self.wallet.set_fee(fee)

        nz = unicode(nz_e.text())
        try:
            nz = int( nz )
            if nz>8: nz=8
        except Exception:
            QMessageBox.warning(self, _('Error'), _('Invalid value')+':%s'%nz, _('OK'))
            return

        if self.num_zeros != nz:
            self.num_zeros = nz
            self.config.set_key('num_zeros', nz, True)
            self.update_history_tab()
            self.update_receive_tab()

        usechange_result = usechange_cb.isChecked()
        if self.wallet.use_change != usechange_result:
            self.wallet.use_change = usechange_result
            self.wallet.storage.put('use_change', self.wallet.use_change)

        unit_result = units[unit_combo.currentIndex()]
        if self.base_unit() != unit_result:
            self.decimal_point = 8 if unit_result == 'LTC' else 5
            self.config.set_key('decimal_point', self.decimal_point, True)
            self.update_history_tab()
            self.update_status()

        need_restart = False

        lang_request = languages.keys()[lang_combo.currentIndex()]
        if lang_request != self.config.get('language'):
            self.config.set_key("language", lang_request, True)
            need_restart = True

        be_result = block_explorers[block_ex_combo.currentIndex()]
        self.config.set_key('block_explorer', be_result, True)

        run_hook('close_settings_dialog')

        if need_restart:
            QMessageBox.warning(self, _('Success'), _('Please restart Electrum to activate the new GUI settings'), _('OK'))


    def run_network_dialog(self):
        if not self.network:
            return
        NetworkDialog(self.wallet.network, self.config, self).do_exec()

    def closeEvent(self, event):
        self.tray.hide()
        g = self.geometry()
        self.config.set_key("winpos-qt", [g.left(),g.top(),g.width(),g.height()], True)
        self.save_column_widths()
        self.config.set_key("console-history", self.console.history[-50:], True)
        self.wallet.storage.put('accounts_expanded', self.accounts_expanded)
        event.accept()


    def plugins_dialog(self):
        from electrum_ltc.plugins import plugins

        d = QDialog(self)
        d.setWindowTitle(_('Electrum Plugins'))
        d.setModal(1)

        vbox = QVBoxLayout(d)

        # plugins
        scroll = QScrollArea()
        scroll.setEnabled(True)
        scroll.setWidgetResizable(True)
        scroll.setMinimumSize(400,250)
        vbox.addWidget(scroll)

        w = QWidget()
        scroll.setWidget(w)
        w.setMinimumHeight(len(plugins)*35)

        grid = QGridLayout()
        grid.setColumnStretch(0,1)
        w.setLayout(grid)

        def do_toggle(cb, p, w):
            r = p.toggle()
            cb.setChecked(r)
            if w: w.setEnabled(r)

        def mk_toggle(cb, p, w):
            return lambda: do_toggle(cb,p,w)

        for i, p in enumerate(plugins):
            try:
                cb = QCheckBox(p.fullname())
                cb.setDisabled(not p.is_available())
                cb.setChecked(p.is_enabled())
                grid.addWidget(cb, i, 0)
                if p.requires_settings():
                    w = p.settings_widget(self)
                    w.setEnabled( p.is_enabled() )
                    grid.addWidget(w, i, 1)
                else:
                    w = None
                cb.clicked.connect(mk_toggle(cb,p,w))
                grid.addWidget(HelpButton(p.description()), i, 2)
            except Exception:
                print_msg(_("Error: cannot display plugin"), p)
                traceback.print_exc(file=sys.stdout)
        grid.setRowStretch(i+1,1)

        vbox.addLayout(close_button(d))

        d.exec_()


    def show_account_details(self, k):
        account = self.wallet.accounts[k]

        d = QDialog(self)
        d.setWindowTitle(_('Account Details'))
        d.setModal(1)

        vbox = QVBoxLayout(d)
        name = self.wallet.get_account_name(k)
        label = QLabel('Name: ' + name)
        vbox.addWidget(label)

        vbox.addWidget(QLabel(_('Address type') + ': ' + account.get_type()))

        vbox.addWidget(QLabel(_('Derivation') + ': ' + k))

        vbox.addWidget(QLabel(_('Master Public Key:')))

        text = QTextEdit()
        text.setReadOnly(True)
        text.setMaximumHeight(170)
        vbox.addWidget(text)

        mpk_text = '\n'.join( account.get_master_pubkeys() )
        text.setText(mpk_text)

        vbox.addLayout(close_button(d))
        d.exec_()<|MERGE_RESOLUTION|>--- conflicted
+++ resolved
@@ -99,26 +99,6 @@
 default_column_widths = { "history":[40,140,350,140], "contacts":[350,330], "receive": [370,200,130] }
 
 class ElectrumWindow(QMainWindow):
-<<<<<<< HEAD
-    def build_menu(self):
-        m = QMenu()
-        m.addAction(_("Show/Hide"), self.show_or_hide)
-        m.addSeparator()
-        m.addAction(_("Exit Electrum-LTC"), self.close)
-        self.tray.setContextMenu(m)
-
-    def show_or_hide(self):
-        self.tray_activated(QSystemTrayIcon.DoubleClick)
-
-    def tray_activated(self, reason):
-        if reason == QSystemTrayIcon.DoubleClick:
-            if self.isMinimized() or self.isHidden():
-                self.show()
-                self.raise_()
-            else:
-                self.hide()
-=======
->>>>>>> 9723a5e9
 
 
 
@@ -131,21 +111,6 @@
         self.go_lite = gui_object.go_lite
         self.lite = None
 
-<<<<<<< HEAD
-        if sys.platform == 'darwin':
-          self.icon = QIcon(":icons/electrum_dark_icon.png")
-          #self.icon = QIcon(":icons/lock.png")
-        else:
-          self.icon = QIcon(':icons/electrum_light_icon.png')
-
-        self.tray = QSystemTrayIcon(self.icon, self)
-        self.tray.setToolTip('Electrum-LTC')
-        self.tray.activated.connect(self.tray_activated)
-
-        self.build_menu()
-        self.tray.show()
-=======
->>>>>>> 9723a5e9
         self.create_status_bar()
         self.need_update = threading.Event()
 
@@ -499,13 +464,13 @@
     def create_history_menu(self, position):
         self.history_list.selectedIndexes()
         item = self.history_list.currentItem()
-        be = self.config.get('block_explorer', 'Blockchain.info')
-        if be == 'Blockchain.info':
-            block_explorer = 'https://blockchain.info/tx/'
+        be = self.config.get('block_explorer', 'explorer.litecoin.net')
+        if be == 'explorer.litecoin.net':
+            block_explorer = 'http://explorer.litecoin.net/tx/'
+        elif be == 'block-explorer.com':
+            block_explorer = 'http://block-explorer.com/tx/'
         elif be == 'Blockr.io':
-            block_explorer = 'https://blockr.io/tx/info/'
-        elif be == 'Insight.is':
-            block_explorer = 'http://live.insight.is/tx/'
+            block_explorer = 'https://ltc.blockr.io/tx/info/'
         if not item: return
         tx_hash = str(item.data(0, Qt.UserRole).toString())
         if not tx_hash: return
@@ -513,12 +478,7 @@
         menu.addAction(_("Copy ID to Clipboard"), lambda: self.app.clipboard().setText(tx_hash))
         menu.addAction(_("Details"), lambda: self.show_transaction(self.wallet.transactions.get(tx_hash)))
         menu.addAction(_("Edit description"), lambda: self.tx_label_clicked(item,2))
-<<<<<<< HEAD
-        menu.addAction(_("View on explorer.litecoin.net"), lambda: webbrowser.open("http://explorer.litecoin.net/tx/" + tx_hash))
-        menu.addAction(_("View on block-explorer.com"), lambda: webbrowser.open("http://block-explorer.com/tx/" + tx_hash))
-=======
         menu.addAction(_("View on block explorer"), lambda: webbrowser.open(block_explorer + tx_hash))
->>>>>>> 9723a5e9
         menu.exec_(self.contacts_list.viewport().mapToGlobal(position))
 
 
@@ -2152,12 +2112,12 @@
         grid.addWidget(HelpButton(_('Using change addresses makes it more difficult for other people to track your transactions.')+' '), 4, 2)
         if not self.config.is_modifiable('use_change'): usechange_cb.setEnabled(False)
 
-        block_explorers = ['Blockchain.info', 'Blockr.io', 'Insight.is']
+        block_explorers = ['explorer.litecoin.net', 'block-explorer.com', 'Blockr.io']
         block_ex_label = QLabel(_('Online Block Explorer') + ':')
         grid.addWidget(block_ex_label, 5, 0)
         block_ex_combo = QComboBox()
         block_ex_combo.addItems(block_explorers)
-        block_ex_combo.setCurrentIndex(block_explorers.index(self.config.get('block_explorer', 'Blockchain.info')))
+        block_ex_combo.setCurrentIndex(block_explorers.index(self.config.get('block_explorer', 'explorer.litecoin.net')))
         grid.addWidget(block_ex_combo, 5, 1)
         grid.addWidget(HelpButton(_('Choose which online block explorer to use for functions that open a web browser')+' '), 5, 2)
 
