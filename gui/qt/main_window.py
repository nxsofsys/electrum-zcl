#!/usr/bin/env python
#
# Electrum - lightweight Bitcoin client
# Copyright (C) 2012 thomasv@gitorious
#
# Permission is hereby granted, free of charge, to any person
# obtaining a copy of this software and associated documentation files
# (the "Software"), to deal in the Software without restriction,
# including without limitation the rights to use, copy, modify, merge,
# publish, distribute, sublicense, and/or sell copies of the Software,
# and to permit persons to whom the Software is furnished to do so,
# subject to the following conditions:
#
# The above copyright notice and this permission notice shall be
# included in all copies or substantial portions of the Software.
#
# THE SOFTWARE IS PROVIDED "AS IS", WITHOUT WARRANTY OF ANY KIND,
# EXPRESS OR IMPLIED, INCLUDING BUT NOT LIMITED TO THE WARRANTIES OF
# MERCHANTABILITY, FITNESS FOR A PARTICULAR PURPOSE AND
# NONINFRINGEMENT. IN NO EVENT SHALL THE AUTHORS OR COPYRIGHT HOLDERS
# BE LIABLE FOR ANY CLAIM, DAMAGES OR OTHER LIABILITY, WHETHER IN AN
# ACTION OF CONTRACT, TORT OR OTHERWISE, ARISING FROM, OUT OF OR IN
# CONNECTION WITH THE SOFTWARE OR THE USE OR OTHER DEALINGS IN THE
# SOFTWARE.

import sys, time, threading
import os, json, traceback
import shutil
import socket
import weakref
import webbrowser
import csv
from decimal import Decimal
import base64
from functools import partial

import PyQt4
from PyQt4.QtGui import *
from PyQt4.QtCore import *
import PyQt4.QtCore as QtCore

import icons_rc

from electrum_ltc.bitcoin import COIN, is_valid, TYPE_ADDRESS
from electrum_ltc.plugins import run_hook
from electrum_ltc.i18n import _
from electrum_ltc.util import (block_explorer, block_explorer_info, format_time,
                               block_explorer_URL, format_satoshis, PrintError,
                               format_satoshis_plain, NotEnoughFunds, StoreDict,
                               UserCancelled)
from electrum_ltc import Transaction, mnemonic
from electrum_ltc import util, bitcoin, commands, coinchooser
from electrum_ltc import SimpleConfig, paymentrequest
from electrum_ltc.wallet import Wallet, BIP32_RD_Wallet, Multisig_Wallet

from amountedit import BTCAmountEdit, MyLineEdit, BTCkBEdit
from network_dialog import NetworkDialog
from qrcodewidget import QRCodeWidget, QRDialog
from qrtextedit import ShowQRTextEdit
from transaction_dialog import show_transaction



from electrum_ltc import ELECTRUM_VERSION
import re

from util import *


class StatusBarButton(QPushButton):
    def __init__(self, icon, tooltip, func):
        QPushButton.__init__(self, icon, '')
        self.setToolTip(tooltip)
        self.setFlat(True)
        self.setMaximumWidth(25)
        self.clicked.connect(self.onPress)
        self.func = func
        self.setIconSize(QSize(25,25))

    def onPress(self, checked=False):
        '''Drops the unwanted PyQt4 "checked" argument'''
        self.func()

    def keyPressEvent(self, e):
        if e.key() == QtCore.Qt.Key_Return:
            self.func()


from electrum_ltc.paymentrequest import PR_UNPAID, PR_PAID, PR_UNKNOWN, PR_EXPIRED

pr_icons = {
    PR_UNPAID:":icons/unpaid.png",
    PR_PAID:":icons/confirmed.png",
    PR_EXPIRED:":icons/expired.png"
}

pr_tooltips = {
    PR_UNPAID:_('Pending'),
    PR_PAID:_('Paid'),
    PR_EXPIRED:_('Expired')
}

expiration_values = [
    (_('1 hour'), 60*60),
    (_('1 day'), 24*60*60),
    (_('1 week'), 7*24*60*60),
    (_('Never'), None)
]



class ElectrumWindow(QMainWindow, MessageBoxMixin, PrintError):

    def __init__(self, gui_object, wallet):
        QMainWindow.__init__(self)

        self.gui_object = gui_object
        self.config = config = gui_object.config
        self.network = gui_object.daemon.network
        self.invoices = gui_object.invoices
        self.contacts = gui_object.contacts
        self.tray = gui_object.tray
        self.app = gui_object.app
        self.cleaned_up = False

        self.create_status_bar()
        self.need_update = threading.Event()

        self.decimal_point = config.get('decimal_point', 8)
        self.num_zeros     = int(config.get('num_zeros',0))

        self.completions = QStringListModel()

        self.tabs = tabs = QTabWidget(self)
        tabs.addTab(self.create_history_tab(), _('History') )
        tabs.addTab(self.create_send_tab(), _('Send') )
        tabs.addTab(self.create_receive_tab(), _('Receive') )
        tabs.addTab(self.create_addresses_tab(), _('Addresses') )
        tabs.addTab(self.create_contacts_tab(), _('Contacts') )
        tabs.addTab(self.create_console_tab(), _('Console') )
        tabs.setSizePolicy(QSizePolicy.Expanding, QSizePolicy.Expanding)
        self.setCentralWidget(tabs)

        if self.config.get("is_maximized"):
            self.showMaximized()

        self.setWindowIcon(QIcon(":icons/electrum-ltc.png"))
        self.init_menubar()

        wrtabs = weakref.proxy(tabs)
        QShortcut(QKeySequence("Ctrl+W"), self, self.close)
        QShortcut(QKeySequence("Ctrl+Q"), self, self.close)
        QShortcut(QKeySequence("Ctrl+R"), self, self.update_wallet)
        QShortcut(QKeySequence("Ctrl+PgUp"), self, lambda: wrtabs.setCurrentIndex((wrtabs.currentIndex() - 1)%wrtabs.count()))
        QShortcut(QKeySequence("Ctrl+PgDown"), self, lambda: wrtabs.setCurrentIndex((wrtabs.currentIndex() + 1)%wrtabs.count()))

        for i in range(wrtabs.count()):
            QShortcut(QKeySequence("Alt+" + str(i + 1)), self, lambda i=i: wrtabs.setCurrentIndex(i))

        self.connect(self, QtCore.SIGNAL('payment_request_ok'), self.payment_request_ok)
        self.connect(self, QtCore.SIGNAL('payment_request_error'), self.payment_request_error)
        self.history_list.setFocus(True)

        # network callbacks
        if self.network:
            self.connect(self, QtCore.SIGNAL('network'), self.on_network_qt)
            interests = ['updated', 'new_transaction', 'status',
                         'banner', 'verified']
            # To avoid leaking references to "self" that prevent the
            # window from being GC-ed when closed, callbacks should be
            # methods of this class only, and specifically not be
            # partials, lambdas or methods of subobjects.  Hence...
            self.network.register_callback(self.on_network, interests)
            # set initial message
            self.console.showMessage(self.network.banner)

        self.is_max = False
        self.payment_request = None
        self.checking_accounts = False
        self.qr_window = None
        self.not_enough_funds = False
        self.pluginsdialog = None
        self.fetch_alias()
        self.require_fee_update = False
        self.tx_notifications = []
        self.tl_windows = []
        self.load_wallet(wallet)
        self.connect_slots(gui_object.timer)

    def push_top_level_window(self, window):
        '''Used for e.g. tx dialog box to ensure new dialogs are appropriately
        parented.  This used to be done by explicitly providing the parent
        window, but that isn't something hardware wallet prompts know.'''
        self.tl_windows.append(window)

    def pop_top_level_window(self, window):
        self.tl_windows.remove(window)

    def top_level_window(self):
        '''Do the right thing in the presence of tx dialog windows'''
        override = self.tl_windows[-1] if self.tl_windows else None
        return self.top_level_window_recurse(override)

    def diagnostic_name(self):
        return "%s/%s" % (PrintError.diagnostic_name(self),
                          self.wallet.basename() if self.wallet else "None")

    def is_hidden(self):
        return self.isMinimized() or self.isHidden()

    def show_or_hide(self):
        if self.is_hidden():
            self.bring_to_top()
        else:
            self.hide()

    def bring_to_top(self):
        self.show()
        self.raise_()

    def on_error(self, exc_info):
        if not isinstance(exc_info[1], UserCancelled):
            traceback.print_exception(*exc_info)
            self.show_error(str(exc_info[1]))

    def on_network(self, event, *args):
        if event == 'updated':
            self.need_update.set()
        elif event == 'new_transaction':
            self.tx_notifications.append(args[0])
        elif event in ['status', 'banner', 'verified']:
            # Handle in GUI thread
            self.emit(QtCore.SIGNAL('network'), event, *args)
        else:
            self.print_error("unexpected network message:", event, args)

    def on_network_qt(self, event, *args):
        # Handle a network message in the GUI thread
        if event == 'status':
            self.update_status()
        elif event == 'banner':
            self.console.showMessage(args[0])
        elif event == 'verified':
            self.history_list.update_item(*args)
        else:
            self.print_error("unexpected network_qt signal:", event, args)

    def fetch_alias(self):
        self.alias_info = None
        alias = self.config.get('alias')
        if alias:
            alias = str(alias)
            def f():
                self.alias_info = self.contacts.resolve_openalias(alias)
                self.emit(SIGNAL('alias_received'))
            t = threading.Thread(target=f)
            t.setDaemon(True)
            t.start()

    def update_account_selector(self):
        # account selector
        accounts = self.wallet.get_account_names()
        self.account_selector.clear()
        if len(accounts) > 1:
            self.account_selector.addItems([_("All accounts")] + accounts.values())
            self.account_selector.setCurrentIndex(0)
            self.account_selector.show()
        else:
            self.account_selector.hide()

    def close_wallet(self):
        if self.wallet:
            self.print_error('close_wallet', self.wallet.storage.path)
            self.wallet.storage.put('accounts_expanded', self.accounts_expanded)
        run_hook('close_wallet', self.wallet)

    def load_wallet(self, wallet):
        wallet.thread = TaskThread(self, self.on_error)
        self.wallet = wallet
        self.update_recently_visited(wallet.storage.path)
        self.import_old_contacts()
        # address used to create a dummy transaction and estimate transaction fee
        self.accounts_expanded = self.wallet.storage.get('accounts_expanded',{})
        self.current_account = self.wallet.storage.get("current_account", None)
        self.history_list.update()
        self.need_update.set()
        # Once GUI has been initialized check if we want to announce something since the callback has been called before the GUI was initialized
        self.notify_transactions()
        # update menus
        self.update_new_account_menu()
        self.seed_menu.setEnabled(self.wallet.has_seed())
        self.mpk_menu.setEnabled(self.wallet.is_deterministic())
        self.update_lock_icon()
        self.update_buttons_on_seed()
        self.update_console()
        self.clear_receive_tab()
        self.receive_list.update()
        self.tabs.show()

        try:
            self.setGeometry(*self.wallet.storage.get("winpos-qt"))
        except:
            self.setGeometry(100, 100, 840, 400)

        if self.config.get('hide_gui') and self.gui_object.tray.isVisible():
            self.hide()
        else:
            self.show()
        self.watching_only_changed()
        run_hook('load_wallet', wallet, self)

    def watching_only_changed(self):
        title = 'Electrum-LTC %s  -  %s' % (self.wallet.electrum_version,
                                            self.wallet.basename())
        if self.wallet.is_watching_only():
            self.warn_if_watching_only()
            title += ' [%s]' % (_('watching only'))
        self.setWindowTitle(title)
        self.password_menu.setEnabled(self.wallet.can_change_password())
        self.import_menu.setVisible(self.wallet.can_import())
        self.export_menu.setEnabled(self.wallet.can_export())

    def warn_if_watching_only(self):
        if self.wallet.is_watching_only():
            msg = ' '.join([
                _("This wallet is watching-only."),
                _("This means you will not be able to spend litecoins with it."),
                _("Make sure you own the seed phrase or the private keys, before you request litecoins to be sent to this wallet.")
            ])
            self.show_warning(msg, title=_('Information'))

    def import_old_contacts(self):
        # backward compatibility: import contacts
        old_contacts = self.wallet.storage.get('contacts', [])
        if old_contacts:
            for k in set(old_contacts):
                l = self.wallet.labels.get(k)
                if bitcoin.is_address(k) and l:
                    self.contacts[l] = ('address', k)
            self.wallet.storage.put('contacts', None)

    def open_wallet(self):
        wallet_folder = self.get_wallet_folder()
        filename = unicode(QFileDialog.getOpenFileName(self, "Select your wallet file", wallet_folder))
        if not filename:
            return
        self.gui_object.new_window(filename)


    def backup_wallet(self):
        path = self.wallet.storage.path
        wallet_folder = os.path.dirname(path)
        filename = unicode( QFileDialog.getSaveFileName(self, _('Enter a filename for the copy of your wallet'), wallet_folder) )
        if not filename:
            return

        new_path = os.path.join(wallet_folder, filename)
        if new_path != path:
            try:
                shutil.copy2(path, new_path)
                self.show_message(_("A copy of your wallet file was created in")+" '%s'" % str(new_path), title=_("Wallet backup created"))
            except (IOError, os.error), reason:
                self.show_critical(_("Electrum was unable to copy your wallet file to the specified location.") + "\n" + str(reason), title=_("Unable to create backup"))

    def update_recently_visited(self, filename):
        recent = self.config.get('recently_open', [])
        if filename in recent:
            recent.remove(filename)
        recent.insert(0, filename)
        recent = recent[:5]
        self.config.set_key('recently_open', recent)
        self.recently_visited_menu.clear()
        for i, k in enumerate(sorted(recent)):
            b = os.path.basename(k)
            def loader(k):
                return lambda: self.gui_object.new_window(k)
            self.recently_visited_menu.addAction(b, loader(k)).setShortcut(QKeySequence("Ctrl+%d"%(i+1)))
        self.recently_visited_menu.setEnabled(len(recent))

    def get_wallet_folder(self):
        return os.path.dirname(os.path.abspath(self.config.get_wallet_path()))

    def new_wallet(self):
        wallet_folder = self.get_wallet_folder()
        i = 1
        while True:
            filename = "wallet_%d" % i
            if filename in os.listdir(wallet_folder):
                i += 1
            else:
                break
        filename = line_dialog(self, _('New Wallet'), _('Enter file name')
                               + ':', _('OK'), filename)
        if not filename:
            return
        full_path = os.path.join(wallet_folder, filename)
        if os.path.exists(full_path):
            self.show_critical(_("File exists"))
            return
        self.gui_object.start_new_window(full_path, None)

    def init_menubar(self):
        menubar = QMenuBar()

        file_menu = menubar.addMenu(_("&File"))
        self.recently_visited_menu = file_menu.addMenu(_("&Recently open"))
        file_menu.addAction(_("&Open"), self.open_wallet).setShortcut(QKeySequence.Open)
        file_menu.addAction(_("&New/Restore"), self.new_wallet).setShortcut(QKeySequence.New)
        file_menu.addAction(_("&Save Copy"), self.backup_wallet).setShortcut(QKeySequence.SaveAs)
        file_menu.addSeparator()
        file_menu.addAction(_("&Quit"), self.close)

        wallet_menu = menubar.addMenu(_("&Wallet"))
        wallet_menu.addAction(_("&New contact"), self.new_contact_dialog)
        self.new_account_menu = wallet_menu.addAction(_("&New account"), self.new_account_dialog)

        wallet_menu.addSeparator()

        self.password_menu = wallet_menu.addAction(_("&Password"), self.change_password_dialog)
        self.seed_menu = wallet_menu.addAction(_("&Seed"), self.show_seed_dialog)
        self.mpk_menu = wallet_menu.addAction(_("&Master Public Keys"), self.show_master_public_keys)

        wallet_menu.addSeparator()
        labels_menu = wallet_menu.addMenu(_("&Labels"))
        labels_menu.addAction(_("&Import"), self.do_import_labels)
        labels_menu.addAction(_("&Export"), self.do_export_labels)

        self.private_keys_menu = wallet_menu.addMenu(_("&Private keys"))
        self.private_keys_menu.addAction(_("&Sweep"), self.sweep_key_dialog)
        self.import_menu = self.private_keys_menu.addAction(_("&Import"), self.do_import_privkey)
        self.export_menu = self.private_keys_menu.addAction(_("&Export"), self.export_privkeys_dialog)
        wallet_menu.addAction(_("&Export History"), self.export_history_dialog)
        wallet_menu.addAction(_("Search"), self.toggle_search).setShortcut(QKeySequence("Ctrl+S"))

        tools_menu = menubar.addMenu(_("&Tools"))

        # Settings / Preferences are all reserved keywords in OSX using this as work around
        tools_menu.addAction(_("Electrum preferences") if sys.platform == 'darwin' else _("Preferences"), self.settings_dialog)
        tools_menu.addAction(_("&Network"), self.run_network_dialog)
        tools_menu.addAction(_("&Plugins"), self.plugins_dialog)
        tools_menu.addSeparator()
        tools_menu.addAction(_("&Sign/verify message"), self.sign_verify_message)
        tools_menu.addAction(_("&Encrypt/decrypt message"), self.encrypt_message)
        tools_menu.addSeparator()

        paytomany_menu = tools_menu.addAction(_("&Pay to many"), self.paytomany)

        raw_transaction_menu = tools_menu.addMenu(_("&Load transaction"))
        raw_transaction_menu.addAction(_("&From file"), self.do_process_from_file)
        raw_transaction_menu.addAction(_("&From text"), self.do_process_from_text)
        raw_transaction_menu.addAction(_("&From the blockchain"), self.do_process_from_txid)
        raw_transaction_menu.addAction(_("&From QR code"), self.read_tx_from_qrcode)
        self.raw_transaction_menu = raw_transaction_menu

        help_menu = menubar.addMenu(_("&Help"))
        help_menu.addAction(_("&About"), self.show_about)
        help_menu.addAction(_("&Official website"), lambda: webbrowser.open("http://electrum-ltc.org"))
        help_menu.addSeparator()
        help_menu.addAction(_("&Documentation"), lambda: webbrowser.open("http://docs.electrum.org/")).setShortcut(QKeySequence.HelpContents)
        help_menu.addAction(_("&Report Bug"), self.show_report_bug)
        help_menu.addSeparator()
        help_menu.addAction(_("&Donate to server"), self.donate_to_server)

        self.setMenuBar(menubar)

    def donate_to_server(self):
        if self.network.is_connected():
            d = self.network.get_donation_address()
            host = self.network.get_parameters()[0]
            self.pay_to_URI('litecoin:%s?message=donation for %s'%(d, host))

    def show_about(self):
        QMessageBox.about(self, "Electrum-LTC",
            _("Version")+" %s" % (self.wallet.electrum_version) + "\n\n" + _("Electrum's focus is speed, with low resource usage and simplifying Litecoin. You do not need to perform regular backups, because your wallet can be recovered from a secret phrase that you can memorize or write on paper. Startup times are instant because it operates in conjunction with high-performance servers that handle the most complicated parts of the Litecoin system."))

    def show_report_bug(self):
        msg = ' '.join([
            _("Please report any bugs as issues on github:<br/>"),
            "<a href=\"https://github.com/pooler/electrum-ltc/issues\">https://github.com/pooler/electrum-ltc/issues</a><br/><br/>",
            _("Before reporting a bug, upgrade to the most recent version of Electrum (latest release or git HEAD), and include the version number in your report."),
            _("Try to explain not only what the bug is, but how it occurs.")
         ])
        self.show_message(msg, title="Electrum-LTC - " + _("Reporting Bugs"))

    def notify_transactions(self):
        if not self.network or not self.network.is_connected():
            return
        self.print_error("Notifying GUI")
        if len(self.tx_notifications) > 0:
            # Combine the transactions if there are more then three
            tx_amount = len(self.tx_notifications)
            if(tx_amount >= 3):
                total_amount = 0
                for tx in self.tx_notifications:
                    is_relevant, is_mine, v, fee = self.wallet.get_wallet_delta(tx)
                    if(v > 0):
                        total_amount += v
                self.notify(_("%(txs)s new transactions received. Total amount received in the new transactions %(amount)s") \
                            % { 'txs' : tx_amount, 'amount' : self.format_amount_and_units(total_amount)})
                self.tx_notifications = []
            else:
              for tx in self.tx_notifications:
                  if tx:
                      self.tx_notifications.remove(tx)
                      is_relevant, is_mine, v, fee = self.wallet.get_wallet_delta(tx)
                      if(v > 0):
                          self.notify(_("New transaction received. %(amount)s") % { 'amount' : self.format_amount_and_units(v)})

    def notify(self, message):
        if self.tray:
            self.tray.showMessage("Electrum-LTC", message, QSystemTrayIcon.Information, 20000)



    # custom wrappers for getOpenFileName and getSaveFileName, that remember the path selected by the user
    def getOpenFileName(self, title, filter = ""):
        directory = self.config.get('io_dir', unicode(os.path.expanduser('~')))
        fileName = unicode( QFileDialog.getOpenFileName(self, title, directory, filter) )
        if fileName and directory != os.path.dirname(fileName):
            self.config.set_key('io_dir', os.path.dirname(fileName), True)
        return fileName

    def getSaveFileName(self, title, filename, filter = ""):
        directory = self.config.get('io_dir', unicode(os.path.expanduser('~')))
        path = os.path.join( directory, filename )
        fileName = unicode( QFileDialog.getSaveFileName(self, title, path, filter) )
        if fileName and directory != os.path.dirname(fileName):
            self.config.set_key('io_dir', os.path.dirname(fileName), True)
        return fileName

    def connect_slots(self, sender):
        self.connect(sender, QtCore.SIGNAL('timersignal'), self.timer_actions)

    def timer_actions(self):
        # Note this runs in the GUI thread
        if self.need_update.is_set():
            self.need_update.clear()
            self.update_wallet()
        # resolve aliases
        self.payto_e.resolve()
        # update fee
        if self.require_fee_update:
            self.do_update_fee()
            self.require_fee_update = False

    def format_amount(self, x, is_diff=False, whitespaces=False):
        return format_satoshis(x, is_diff, self.num_zeros, self.decimal_point, whitespaces)

    def format_amount_and_units(self, amount):
        text = self.format_amount(amount) + ' '+ self.base_unit()
        x = run_hook('format_amount_and_units', amount)
        if text and x:
            text += ' (%s)'%x
        return text

    def get_decimal_point(self):
        return self.decimal_point

    def base_unit(self):
        assert self.decimal_point in [2, 5, 8]
        if self.decimal_point == 2:
            return 'bits'
        if self.decimal_point == 5:
            return 'mLTC'
        if self.decimal_point == 8:
            return 'LTC'
        raise Exception('Unknown base unit')

    def update_status(self):
        if not self.wallet:
            return

        if self.network is None or not self.network.is_running():
            text = _("Offline")
            icon = QIcon(":icons/status_disconnected.png")

        elif self.network.is_connected():
            server_height = self.network.get_server_height()
            server_lag = self.network.get_local_height() - server_height
            # Server height can be 0 after switching to a new server
            # until we get a headers subscription request response.
            # Display the synchronizing message in that case.
            if not self.wallet.up_to_date or server_height == 0:
                text = _("Synchronizing...")
                icon = QIcon(":icons/status_waiting.png")
            elif server_lag > 1:
                text = _("Server is lagging (%d blocks)"%server_lag)
                icon = QIcon(":icons/status_lagging.png")
            else:
                c, u, x = self.wallet.get_account_balance(self.current_account)
                text =  _("Balance" ) + ": %s "%(self.format_amount_and_units(c))
                if u:
                    text +=  " [%s unconfirmed]"%(self.format_amount(u, True).strip())
                if x:
                    text +=  " [%s unmatured]"%(self.format_amount(x, True).strip())
                # append fiat balance and price from exchange rate plugin
                rate = run_hook('get_fiat_status_text', c + u + x)
                if rate:
                    text += rate
                icon = QIcon(":icons/status_connected.png")
        else:
            text = _("Not connected")
            icon = QIcon(":icons/status_disconnected.png")

        self.tray.setToolTip("%s (%s)" % (text, self.wallet.basename()))
        self.balance_label.setText(text)
        self.status_button.setIcon( icon )


    def update_wallet(self):
        self.update_status()
        if self.wallet.up_to_date or not self.network or not self.network.is_connected():
            self.update_tabs()
        if self.wallet.up_to_date:
            self.check_next_account()

    def update_tabs(self):
        self.history_list.update()
        self.receive_list.update()
        self.address_list.update()
        self.contacts_list.update()
        self.invoices_list.update()
        self.update_completions()

    def create_history_tab(self):
        from history_widget import HistoryWidget
        self.history_list = l = HistoryWidget(self)
        return l

    def show_address(self, addr):
        import address_dialog
        d = address_dialog.AddressDialog(self, addr)
        d.exec_()

    def show_transaction(self, tx, tx_desc = None):
        '''tx_desc is set only for txs created in the Send tab'''
        show_transaction(tx, self, tx_desc)

    def create_receive_tab(self):
        # A 4-column grid layout.  All the stretch is in the last column.
        # The exchange rate plugin adds a fiat widget in column 2
        self.receive_grid = grid = QGridLayout()
        grid.setSpacing(8)
        grid.setColumnStretch(3, 1)

        self.receive_address_e = ButtonsLineEdit()
        self.receive_address_e.addCopyButton(self.app)
        self.receive_address_e.setReadOnly(True)
        msg = _('Litecoin address where the payment should be received. Note that each payment request uses a different Litecoin address.')
        self.receive_address_label = HelpLabel(_('Receiving address'), msg)
        self.receive_address_e.textChanged.connect(self.update_receive_qr)
        self.receive_address_e.setFocusPolicy(Qt.NoFocus)
        grid.addWidget(self.receive_address_label, 0, 0)
        grid.addWidget(self.receive_address_e, 0, 1, 1, -1)

        self.receive_message_e = QLineEdit()
        grid.addWidget(QLabel(_('Description')), 1, 0)
        grid.addWidget(self.receive_message_e, 1, 1, 1, -1)
        self.receive_message_e.textChanged.connect(self.update_receive_qr)

        self.receive_amount_e = BTCAmountEdit(self.get_decimal_point)
        grid.addWidget(QLabel(_('Requested amount')), 2, 0)
        grid.addWidget(self.receive_amount_e, 2, 1)
        self.receive_amount_e.textChanged.connect(self.update_receive_qr)

        self.expires_combo = QComboBox()
        self.expires_combo.addItems(map(lambda x:x[0], expiration_values))
        self.expires_combo.setCurrentIndex(1)
        self.expires_combo.setFixedWidth(self.receive_amount_e.width())
        msg = ' '.join([
            _('Expiration date of your request.'),
            _('This information is seen by the recipient if you send them a signed payment request.'),
            _('Expired requests have to be deleted manually from your list, in order to free the corresponding Litecoin addresses.'),
            _('The Litecoin address never expires and will always be part of this Electrum wallet.'),
        ])
        grid.addWidget(HelpLabel(_('Request expires'), msg), 3, 0)
        grid.addWidget(self.expires_combo, 3, 1)
        self.expires_label = QLineEdit('')
        self.expires_label.setReadOnly(1)
        self.expires_label.setFocusPolicy(Qt.NoFocus)
        self.expires_label.hide()
        grid.addWidget(self.expires_label, 3, 1)

        self.save_request_button = QPushButton(_('Save'))
        self.save_request_button.clicked.connect(self.save_payment_request)

        self.new_request_button = QPushButton(_('New'))
        self.new_request_button.clicked.connect(self.new_payment_request)

        self.receive_qr = QRCodeWidget(fixedSize=200)
        self.receive_qr.mouseReleaseEvent = lambda x: self.toggle_qr_window()
        self.receive_qr.enterEvent = lambda x: self.app.setOverrideCursor(QCursor(Qt.PointingHandCursor))
        self.receive_qr.leaveEvent = lambda x: self.app.setOverrideCursor(QCursor(Qt.ArrowCursor))

        self.receive_buttons = buttons = QHBoxLayout()
        buttons.addStretch(1)
        buttons.addWidget(self.save_request_button)
        buttons.addWidget(self.new_request_button)
        grid.addLayout(buttons, 4, 1, 1, 2)

        self.receive_requests_label = QLabel(_('Requests'))
        self.receive_list = MyTreeWidget(self, self.receive_list_menu, [_('Date'), _('Account'), _('Address'), '', _('Description'), _('Amount'), _('Status')], 4)
        self.receive_list.currentItemChanged.connect(self.receive_item_changed)
        self.receive_list.itemClicked.connect(self.receive_item_changed)
        self.receive_list.setSortingEnabled(True)
        self.receive_list.setColumnWidth(0, 180)
        self.receive_list.hideColumn(1)
        self.receive_list.hideColumn(2)
        self.receive_list.on_update = self.update_receive_tab

        # layout
        vbox_g = QVBoxLayout()
        vbox_g.addLayout(grid)
        vbox_g.addStretch()

        hbox = QHBoxLayout()
        hbox.addLayout(vbox_g)
        hbox.addWidget(self.receive_qr)

        w = QWidget()
        vbox = QVBoxLayout(w)
        vbox.addLayout(hbox)
        vbox.addStretch(1)
        vbox.addWidget(self.receive_requests_label)
        vbox.addWidget(self.receive_list)
        vbox.setStretchFactor(self.receive_list, 1000)

        return w

    def receive_item_changed(self, item):
        if item is None:
            return
        if not self.receive_list.isItemSelected(item):
            return
        addr = str(item.text(2))
        req = self.wallet.receive_requests[addr]
        expires = util.age(req['time'] + req['exp']) if req.get('exp') else _('Never')
        amount = req['amount']
        message = self.wallet.labels.get(addr, '')
        self.receive_address_e.setText(addr)
        self.receive_message_e.setText(message)
        self.receive_amount_e.setAmount(amount)
        self.expires_combo.hide()
        self.expires_label.show()
        self.expires_label.setText(expires)
        self.new_request_button.setEnabled(True)

    def delete_payment_request(self, item):
        addr = str(item.text(2))
        self.wallet.remove_payment_request(addr, self.config)
        self.receive_list.update()
        self.clear_receive_tab()

    def get_request_URI(self, addr):
        req = self.wallet.receive_requests[addr]
        message = self.wallet.labels.get(addr, '')
        amount = req['amount']
        URI = util.create_URI(addr, amount, message)
        if req.get('time'):
            URI += "&time=%d"%req.get('time')
        if req.get('exp'):
            URI += "&exp=%d"%req.get('exp')
        if req.get('name') and req.get('sig'):
            sig = req.get('sig').decode('hex')
            sig = bitcoin.base_encode(sig, base=58)
            URI += "&name=" + req['name'] + "&sig="+sig
        return str(URI)

    def receive_list_menu(self, position):
        item = self.receive_list.itemAt(position)
        addr = str(item.text(2))
        req = self.wallet.receive_requests[addr]
        menu = QMenu(self)
        menu.addAction(_("Copy Address"), lambda: self.view_and_paste(_('Address'), '', addr))
        menu.addAction(_("Copy URI"), lambda: self.view_and_paste('URI', '', self.get_request_URI(addr)))
        menu.addAction(_("Save as BIP70 file"), lambda: self.export_payment_request(addr))
        menu.addAction(_("Delete"), lambda: self.delete_payment_request(item))
        run_hook('receive_list_menu', menu, addr)
        menu.exec_(self.receive_list.viewport().mapToGlobal(position))

    def sign_payment_request(self, addr):
        alias = self.config.get('alias')
        alias_privkey = None
        if alias and self.alias_info:
            alias_addr, alias_name, validated = self.alias_info
            if alias_addr:
                if self.wallet.is_mine(alias_addr):
                    msg = _('This payment request will be signed.') + '\n' + _('Please enter your password')
                    password = self.password_dialog(msg)
                    if password:
                        try:
                            self.wallet.sign_payment_request(addr, alias, alias_addr, password)
                        except Exception as e:
                            self.show_error(str(e))
                            return
                    else:
                        return
                else:
                    return


    def save_payment_request(self):
        addr = str(self.receive_address_e.text())
        amount = self.receive_amount_e.get_amount()
        message = unicode(self.receive_message_e.text())
        if not message and not amount:
            self.show_error(_('No message or amount'))
            return False
        i = self.expires_combo.currentIndex()
        expiration = map(lambda x: x[1], expiration_values)[i]
        req = self.wallet.make_payment_request(addr, amount, message, expiration)
        self.wallet.add_payment_request(req, self.config)
        self.sign_payment_request(addr)
        self.receive_list.update()
        self.address_list.update()
        self.save_request_button.setEnabled(False)

    def view_and_paste(self, title, msg, data):
        dialog = WindowModalDialog(self, title)
        vbox = QVBoxLayout()
        label = QLabel(msg)
        label.setWordWrap(True)
        vbox.addWidget(label)
        pr_e = ShowQRTextEdit(text=data)
        vbox.addWidget(pr_e)
        vbox.addLayout(Buttons(CopyCloseButton(pr_e.text, self.app, dialog)))
        dialog.setLayout(vbox)
        dialog.exec_()

    def export_payment_request(self, addr):
        r = self.wallet.receive_requests.get(addr)
        pr = paymentrequest.serialize_request(r).SerializeToString()
        name = r['id'] + '.bip70'
        fileName = self.getSaveFileName(_("Select where to save your payment request"), name, "*.bip70")
        if fileName:
            with open(fileName, "wb+") as f:
                f.write(str(pr))
            self.show_message(_("Request saved successfully"))
            self.saved = True

    def new_payment_request(self):
        addr = self.wallet.get_unused_address(self.current_account)
        if addr is None:
            if isinstance(self.wallet, Imported_Wallet):
                self.show_message(_('No more addresses in your wallet.'))
                return
            if not self.question(_("Warning: The next address will not be recovered automatically if you restore your wallet from seed; you may need to add it manually.\n\nThis occurs because you have too many unused addresses in your wallet. To avoid this situation, use the existing addresses first.\n\nCreate anyway?")):
                return
            addr = self.wallet.create_new_address(self.current_account, False)
        self.set_receive_address(addr)
        self.expires_label.hide()
        self.expires_combo.show()
        self.new_request_button.setEnabled(False)
        self.receive_message_e.setFocus(1)

    def set_receive_address(self, addr):
        self.receive_address_e.setText(addr)
        self.receive_message_e.setText('')
        self.receive_amount_e.setAmount(None)

    def clear_receive_tab(self):
        addr = self.wallet.get_unused_address(self.current_account)
        self.receive_address_e.setText(addr if addr else '')
        self.receive_message_e.setText('')
        self.receive_amount_e.setAmount(None)
        self.expires_label.hide()
        self.expires_combo.show()

    def toggle_qr_window(self):
        import qrwindow
        if not self.qr_window:
            self.qr_window = qrwindow.QR_Window(self)
            self.qr_window.setVisible(True)
            self.qr_window_geometry = self.qr_window.geometry()
        else:
            if not self.qr_window.isVisible():
                self.qr_window.setVisible(True)
                self.qr_window.setGeometry(self.qr_window_geometry)
            else:
                self.qr_window_geometry = self.qr_window.geometry()
                self.qr_window.setVisible(False)
        self.update_receive_qr()


    def receive_at(self, addr):
        if not bitcoin.is_address(addr):
            return
        self.tabs.setCurrentIndex(2)
        self.receive_address_e.setText(addr)
        self.new_request_button.setEnabled(True)

    def update_receive_tab(self):

        # hide receive tab if no receive requests available
        b = len(self.wallet.receive_requests) > 0
        self.receive_list.setVisible(b)
        self.receive_requests_label.setVisible(b)
        if not b:
            self.expires_label.hide()
            self.expires_combo.show()

        # check if it is necessary to show the account
        self.receive_list.setColumnHidden(1, len(self.wallet.get_accounts()) == 1)

        # update the receive address if necessary
        current_address = self.receive_address_e.text()
        domain = self.wallet.get_account_addresses(self.current_account, include_change=False)
        addr = self.wallet.get_unused_address(self.current_account)
        if not current_address in domain and addr:
            self.set_receive_address(addr)
        self.new_request_button.setEnabled(addr != current_address)

        # clear the list and fill it again
        self.receive_list.clear()
        for req in self.wallet.get_sorted_requests(self.config):
            address = req['address']
            if address not in domain:
                continue
            timestamp = req.get('time', 0)
            amount = req.get('amount')
            expiration = req.get('exp', None)
            message = req.get('memo', '')
            date = format_time(timestamp)
            status = req.get('status')
            signature = req.get('sig')
            requestor = req.get('name', '')
            amount_str = self.format_amount(amount) if amount else ""
            account = ''
            item = QTreeWidgetItem([date, account, address, '', message, amount_str, pr_tooltips.get(status,'')])
            if signature is not None:
                item.setIcon(3, QIcon(":icons/seal.png"))
                item.setToolTip(3, 'signed by '+ requestor)
            if status is not PR_UNKNOWN:
                item.setIcon(6, QIcon(pr_icons.get(status)))
            self.receive_list.addTopLevelItem(item)


    def update_receive_qr(self):
        addr = str(self.receive_address_e.text())
        amount = self.receive_amount_e.get_amount()
        message = unicode(self.receive_message_e.text()).encode('utf8')
        self.save_request_button.setEnabled((amount is not None) or (message != ""))
        uri = util.create_URI(addr, amount, message)
        self.receive_qr.setData(uri)
        if self.qr_window and self.qr_window.isVisible():
            self.qr_window.set_content(addr, amount, message, uri)

    def show_before_broadcast(self):
        return self.config.get('show_before_broadcast', False)

    def set_show_before_broadcast(self, show):
        self.config.set_key('show_before_broadcast', bool(show))
        self.set_send_button_text()

    def set_send_button_text(self):
        if self.show_before_broadcast():
            text = _("Send...")
        elif self.wallet and self.wallet.is_watching_only():
            text = _("Send...")
        else:
            text = _("Send")
        self.send_button.setText(text)

    def create_send_tab(self):
        # A 4-column grid layout.  All the stretch is in the last column.
        # The exchange rate plugin adds a fiat widget in column 2
        self.send_grid = grid = QGridLayout()
        grid.setSpacing(8)
        grid.setColumnStretch(3, 1)

        from paytoedit import PayToEdit
        self.amount_e = BTCAmountEdit(self.get_decimal_point)
        self.payto_e = PayToEdit(self)
        msg = _('Recipient of the funds.') + '\n\n'\
              + _('You may enter a Litecoin address, a label from your list of contacts (a list of completions will be proposed), or an alias (email-like address that forwards to a Litecoin address)')
        payto_label = HelpLabel(_('Pay to'), msg)
        grid.addWidget(payto_label, 1, 0)
        grid.addWidget(self.payto_e, 1, 1, 1, -1)

        completer = QCompleter()
        completer.setCaseSensitivity(False)
        self.payto_e.setCompleter(completer)
        completer.setModel(self.completions)

        msg = _('Description of the transaction (not mandatory).') + '\n\n'\
              + _('The description is not sent to the recipient of the funds. It is stored in your wallet file, and displayed in the \'History\' tab.')
        description_label = HelpLabel(_('Description'), msg)
        grid.addWidget(description_label, 2, 0)
        self.message_e = MyLineEdit()
        grid.addWidget(self.message_e, 2, 1, 1, -1)

        self.from_label = QLabel(_('From'))
        grid.addWidget(self.from_label, 3, 0)
        self.from_list = MyTreeWidget(self, self.from_list_menu, ['',''])
        self.from_list.setHeaderHidden(True)
        self.from_list.setMaximumHeight(80)
        grid.addWidget(self.from_list, 3, 1, 1, -1)
        self.set_pay_from([])

        msg = _('Amount to be sent.') + '\n\n' \
              + _('The amount will be displayed in red if you do not have enough funds in your wallet.') + ' ' \
              + _('Note that if you have frozen some of your addresses, the available funds will be lower than your total balance.') + '\n\n' \
              + _('Keyboard shortcut: type "!" to send all your coins.')
        amount_label = HelpLabel(_('Amount'), msg)
        grid.addWidget(amount_label, 4, 0)
        grid.addWidget(self.amount_e, 4, 1)

<<<<<<< HEAD
        msg = _('Litecoin transactions are in general not free. A transaction fee is paid by the sender of the funds.') + '\n\n'\
=======
        max_button = EnterButton(_("Max"), self.spend_max)
        hbox = QHBoxLayout()
        hbox.addWidget(max_button)
        hbox.addStretch(1)
        grid.addLayout(hbox, 4, 3)

        msg = _('Bitcoin transactions are in general not free. A transaction fee is paid by the sender of the funds.') + '\n\n'\
>>>>>>> fff8462f
              + _('The amount of fee can be decided freely by the sender. However, transactions with low fees take more time to be processed.') + '\n\n'\
              + _('A suggested fee is automatically added to this field. You may override it. The suggested fee increases with the size of the transaction.')
        self.fee_e_label = HelpLabel(_('Fee'), msg)

        self.fee_slider = QSlider(Qt.Horizontal, self)
        self.fee_slider.setRange(0, 4)
        self.fee_slider.setToolTip(_(''))
        self.fee_description = QLabel('')
        def slider_moved():
            i = self.fee_slider.sliderPosition()
            self.fee_description.setText(['slow','','medium','','fast'][i])
        def slider_released():
            self.config.set_key('fee_level', self.fee_slider.sliderPosition(), False)
            if self.is_max:
                self.spend_max()
            else:
                self.update_fee()

        self.fee_slider.valueChanged.connect(slider_moved)
        self.fee_slider.sliderReleased.connect(slider_released)
        self.fee_slider.setValue(self.config.get('fee_level', 2))

        self.fee_e = BTCAmountEdit(self.get_decimal_point)
        self.fee_e.textEdited.connect(self.update_fee)
        # This is so that when the user blanks the fee and moves on,
        # we go back to auto-calculate mode and put a fee back.
        self.fee_e.editingFinished.connect(self.update_fee)

        grid.addWidget(self.fee_e_label, 5, 0)
        grid.addWidget(self.fee_e, 5, 1)
        grid.addWidget(self.fee_slider, 5, 1)
        grid.addWidget(self.fee_description, 5, 2)

        self.send_button = EnterButton(_("Send"), self.do_send)
        self.clear_button = EnterButton(_("Clear"), self.do_clear)
        buttons = QHBoxLayout()
        buttons.addStretch(1)
        buttons.addWidget(self.send_button)
        buttons.addWidget(self.clear_button)
        grid.addLayout(buttons, 6, 1, 1, 2)

        self.amount_e.shortcut.connect(self.spend_max)
        self.payto_e.textChanged.connect(self.update_fee)
        self.amount_e.textEdited.connect(self.update_fee)

        def entry_changed():
            text = ""
            if self.not_enough_funds:
                amt_color, fee_color = RED_FG, RED_FG
                text = _( "Not enough funds" )
                c, u, x = self.wallet.get_frozen_balance()
                if c+u+x:
                    text += ' (' + self.format_amount(c+u+x).strip() + ' ' + self.base_unit() + ' ' +_("are frozen") + ')'

            elif self.fee_e.isModified():
                amt_color, fee_color = BLACK_FG, BLACK_FG
            elif self.amount_e.isModified():
                amt_color, fee_color = BLACK_FG, BLUE_FG
            else:
                amt_color, fee_color = BLUE_FG, BLUE_FG

            self.statusBar().showMessage(text)
            self.amount_e.setStyleSheet(amt_color)
            self.fee_e.setStyleSheet(fee_color)

        self.amount_e.textChanged.connect(entry_changed)
        self.fee_e.textChanged.connect(entry_changed)

        self.invoices_label = QLabel(_('Invoices'))
        self.invoices_list = MyTreeWidget(self, self.invoices_list_menu,
                                          [_('Expires'), _('Requestor'), _('Description'), _('Amount'), _('Status')], 2)
        self.invoices_list.setSortingEnabled(True)
        self.invoices_list.header().setResizeMode(1, QHeaderView.Interactive)
        self.invoices_list.setColumnWidth(1, 200)
        self.invoices_list.on_update = self.update_invoices_list

        vbox0 = QVBoxLayout()
        vbox0.addLayout(grid)
        hbox = QHBoxLayout()
        hbox.addLayout(vbox0)
        w = QWidget()
        vbox = QVBoxLayout(w)
        vbox.addLayout(hbox)
        vbox.addStretch(1)
        vbox.addWidget(self.invoices_label)
        vbox.addWidget(self.invoices_list)
        vbox.setStretchFactor(self.invoices_list, 1000)

        # Defer this until grid is parented to avoid ugly flash during startup
        self.update_fee_edit()

        run_hook('create_send_tab', grid)
        return w


    def spend_max(self):
        inputs = self.get_coins()
        sendable = sum(map(lambda x:x['value'], inputs))
        fee = self.fee_e.get_amount() if self.fee_e.isModified() else None
        addr = self.get_payto_or_dummy()
        amount, fee = self.wallet.get_max_amount(self.config, inputs, addr, fee)
        if not self.fee_e.isModified():
            self.fee_e.setAmount(fee)
        self.amount_e.setAmount(amount)
        self.not_enough_funds = (fee + amount > sendable)
        # emit signal for fiat_amount update
        self.amount_e.textEdited.emit("")
        self.is_max = True


    def update_fee(self):
        self.require_fee_update = True

    def get_payto_or_dummy(self):
        return self.payto_e.payto_address if self.payto_e.payto_address else self.wallet.dummy_address()

    def do_update_fee(self):
        '''Recalculate the fee.  If the fee was manually input, retain it, but
        still build the TX to see if there are enough funds.
        '''
        freeze_fee = (self.fee_e.isModified()
                      and (self.fee_e.text() or self.fee_e.hasFocus()))
        amount = self.amount_e.get_amount()
        if amount is None:
            if not freeze_fee:
                self.fee_e.setAmount(None)
            self.not_enough_funds = False
        else:
            fee = self.fee_e.get_amount() if freeze_fee else None
            outputs = self.payto_e.get_outputs()
            if not outputs:
                addr = self.get_payto_or_dummy()
                outputs = [(TYPE_ADDRESS, addr, amount)]
            try:
                tx = self.wallet.make_unsigned_transaction(self.get_coins(), outputs, self.config, fee)
                self.not_enough_funds = False
            except NotEnoughFunds:
                self.not_enough_funds = True
            if not freeze_fee:
                fee = None if self.not_enough_funds else self.wallet.get_tx_fee(tx)
                self.fee_e.setAmount(fee)

    def update_fee_edit(self):
        b = self.config.get('dynamic_fees', True)
        self.fee_slider.setVisible(b)
        self.fee_description.setVisible(b)
        self.fee_e.setVisible(not b)

    def from_list_delete(self, item):
        i = self.from_list.indexOfTopLevelItem(item)
        self.pay_from.pop(i)
        self.redraw_from_list()
        self.update_fee()

    def from_list_menu(self, position):
        item = self.from_list.itemAt(position)
        menu = QMenu()
        menu.addAction(_("Remove"), lambda: self.from_list_delete(item))
        menu.exec_(self.from_list.viewport().mapToGlobal(position))

    def set_pay_from(self, domain = None):
        self.pay_from = [] if domain == [] else self.wallet.get_spendable_coins(domain)
        self.redraw_from_list()

    def redraw_from_list(self):
        self.from_list.clear()
        self.from_label.setHidden(len(self.pay_from) == 0)
        self.from_list.setHidden(len(self.pay_from) == 0)

        def format(x):
            h = x.get('prevout_hash')
            return h[0:8] + '...' + h[-8:] + ":%d"%x.get('prevout_n') + u'\t' + "%s"%x.get('address')

        for item in self.pay_from:
            self.from_list.addTopLevelItem(QTreeWidgetItem( [format(item), self.format_amount(item['value']) ]))

    def get_contact_payto(self, key):
        _type, value = self.contacts.get(key)
        return key + '  <' + value + '>' if _type == 'address' else key

    def update_completions(self):
        l = [self.get_contact_payto(key) for key in self.contacts.keys()]
        self.completions.setStringList(l)

    def protected(func):
        '''Password request wrapper.  The password is passed to the function
        as the 'password' named argument.  "None" indicates either an
        unencrypted wallet, or the user cancelled the password request.
        An empty input is passed as the empty string.'''
        def request_password(self, *args, **kwargs):
            parent = self.top_level_window()
            password = None
            while self.wallet.use_encryption:
                password = self.password_dialog(parent=parent)
                try:
                    if password:
                        self.wallet.check_password(password)
                    break
                except Exception as e:
                    self.show_error(str(e), parent=parent)
                    continue

            kwargs['password'] = password
            return func(self, *args, **kwargs)
        return request_password

    def read_send_tab(self):
        if self.payment_request and self.payment_request.has_expired():
            self.show_error(_('Payment request has expired'))
            return
        label = unicode( self.message_e.text() )

        if self.payment_request:
            outputs = self.payment_request.get_outputs()
        else:
            errors = self.payto_e.get_errors()
            if errors:
                self.show_warning(_("Invalid Lines found:") + "\n\n" + '\n'.join([ _("Line #") + str(x[0]+1) + ": " + x[1] for x in errors]))
                return
            outputs = self.payto_e.get_outputs()

            if self.payto_e.is_alias and self.payto_e.validated is False:
                alias = self.payto_e.toPlainText()
                msg = _('WARNING: the alias "%s" could not be validated via an additional security check, DNSSEC, and thus may not be correct.'%alias) + '\n'
                msg += _('Do you wish to continue?')
                if not self.question(msg):
                    return

        if not outputs:
            self.show_error(_('No outputs'))
            return

        for _type, addr, amount in outputs:
            if addr is None:
                self.show_error(_('Litecoin Address is None'))
                return
            if _type == TYPE_ADDRESS and not bitcoin.is_address(addr):
                self.show_error(_('Invalid Litecoin Address'))
                return
            if amount is None:
                self.show_error(_('Invalid Amount'))
                return

        fee = self.fee_e.get_amount()
        if fee is None:
            self.show_error(_('Invalid Fee'))
            return

        coins = self.get_coins()
        return outputs, fee, label, coins


    def do_send(self):
        if run_hook('abort_send', self):
            return
        r = self.read_send_tab()
        if not r:
            return
        outputs, fee, tx_desc, coins = r
        amount = sum(map(lambda x:x[2], outputs))
        try:
            tx = self.wallet.make_unsigned_transaction(coins, outputs, self.config, fee)
        except NotEnoughFunds:
            self.show_message(_("Insufficient funds"))
            return
        except BaseException as e:
            traceback.print_exc(file=sys.stdout)
            self.show_message(str(e))
            return

        if tx.get_fee() < tx.required_fee(self.wallet):
            self.show_error(_("This transaction requires a higher fee, or it will not be propagated by the network"))
            return

        if self.show_before_broadcast():
            self.show_transaction(tx, tx_desc)
            return
        # confirmation dialog
        confirm_amount = self.config.get('confirm_amount', 10*COIN)
        msg = [
            _("Amount to be sent") + ": " + self.format_amount_and_units(amount),
            _("Mining fee") + ": " + self.format_amount_and_units(fee),
        ]

        extra_fee = run_hook('get_additional_fee', self.wallet, tx)
        if extra_fee:
            msg.append( _("Additional fees") + ": " + self.format_amount_and_units(extra_fee) )

        if tx.get_fee() >= self.config.get('confirm_fee', 1000000):
            msg.append(_('Warning')+ ': ' + _("The fee for this transaction seems unusually high."))

        if self.wallet.use_encryption:
            msg.append("")
            msg.append(_("Enter your password to proceed"))
            password = self.password_dialog('\n'.join(msg))
            if not password:
                return
        else:
            msg.append(_('Proceed?'))
            password = None
            if not self.question('\n'.join(msg)):
                return

        def sign_done(success):
            if success:
                if not tx.is_complete():
                    self.show_transaction(tx)
                    self.do_clear()
                else:
                    self.broadcast_transaction(tx, tx_desc)
        self.sign_tx_with_password(tx, sign_done, password)

    @protected
    def sign_tx(self, tx, callback, password):
        self.sign_tx_with_password(tx, callback, password)

    def sign_tx_with_password(self, tx, callback, password):
        '''Sign the transaction in a separate thread.  When done, calls
        the callback with a success code of True or False.
        '''
        if self.wallet.use_encryption and not password:
            callback(False) # User cancelled password input
            return

        # call hook to see if plugin needs gui interaction
        run_hook('sign_tx', self, tx)

        def on_signed(result):
            callback(True)
        def on_failed(exc_info):
            self.on_error(exc_info)
            callback(False)

        task = partial(self.wallet.sign_transaction, tx, password)
        WaitingDialog(self, _('Signing transaction...'), task,
                      on_signed, on_failed)

    def broadcast_transaction(self, tx, tx_desc):

        def broadcast_thread():
            # non-GUI thread
            pr = self.payment_request
            if pr and pr.has_expired():
                self.payment_request = None
                return False, _("Payment request has expired")
            status, msg =  self.network.broadcast(tx)
            if pr and status is True:
                pr.set_paid(tx.hash())
                self.invoices.save()
                self.payment_request = None
                refund_address = self.wallet.addresses()[0]
                ack_status, ack_msg = pr.send_ack(str(tx), refund_address)
                if ack_status:
                    msg = ack_msg
            return status, msg

        # Capture current TL window; override might be removed on return
        parent = self.top_level_window()

        def broadcast_done(result):
            # GUI thread
            if result:
                status, msg = result
                if status:
                    if tx_desc is not None and tx.is_complete():
                        self.wallet.set_label(tx.hash(), tx_desc)
                        parent.show_message(_('Payment sent.') + '\n' + msg)
                        self.invoices_list.update()
                        self.do_clear()
                else:
                    parent.show_error(msg)

        WaitingDialog(self, _('Broadcasting transaction...'),
                      broadcast_thread, broadcast_done, self.on_error)

    def query_choice(self, msg, choices):
        # Needed by QtHandler for hardware wallets
        dialog = WindowModalDialog(self.top_level_window())
        clayout = ChoicesLayout(msg, choices)
        vbox = QVBoxLayout(dialog)
        vbox.addLayout(clayout.layout())
        vbox.addLayout(Buttons(OkButton(dialog)))
        dialog.exec_()
        return clayout.selected_index()

    def prepare_for_payment_request(self):
        self.tabs.setCurrentIndex(1)
        self.payto_e.is_pr = True
        for e in [self.payto_e, self.amount_e, self.message_e]:
            e.setFrozen(True)
        self.payto_e.setText(_("please wait..."))
        return True

    def payment_request_ok(self):
        pr = self.payment_request
        key = self.invoices.add(pr)
        status = self.invoices.get_status(key)
        self.invoices_list.update()
        if status == PR_PAID:
            self.show_message("invoice already paid")
            self.do_clear()
            self.payment_request = None
            return

        self.payto_e.is_pr = True
        if not pr.has_expired():
            self.payto_e.setGreen()
        else:
            self.payto_e.setExpired()

        self.payto_e.setText(pr.get_requestor())
        self.amount_e.setText(format_satoshis_plain(pr.get_amount(), self.decimal_point))
        self.message_e.setText(pr.get_memo())
        # signal to set fee
        self.amount_e.textEdited.emit("")

    def payment_request_error(self):
        self.show_message(self.payment_request.error)
        self.payment_request = None
        self.do_clear()

    def on_pr(self, request):
        self.payment_request = request
        if self.payment_request.verify(self.contacts):
            self.emit(SIGNAL('payment_request_ok'))
        else:
            self.emit(SIGNAL('payment_request_error'))

    def pay_to_URI(self, URI):
        if not URI:
            return
        try:
            out = util.parse_URI(unicode(URI), self.on_pr)
        except BaseException as e:
            self.show_error(_('Invalid litecoin URI:') + '\n' + str(e))
            return
        self.tabs.setCurrentIndex(1)
        r = out.get('r')
        sig = out.get('sig')
        name = out.get('name')
        if r or (name and sig):
            self.prepare_for_payment_request()
            return
        address = out.get('address')
        amount = out.get('amount')
        label = out.get('label')
        message = out.get('message')
        # use label as description (not BIP21 compliant)
        if label and not message:
            message = label
        if address:
            self.payto_e.setText(address)
        if message:
            self.message_e.setText(message)
        if amount:
            self.amount_e.setAmount(amount)
            self.amount_e.textEdited.emit("")


    def do_clear(self):
        self.is_max = False
        self.not_enough_funds = False
        self.payment_request = None
        self.payto_e.is_pr = False
        for e in [self.payto_e, self.message_e, self.amount_e, self.fee_e]:
            e.setText('')
            e.setFrozen(False)
        self.set_pay_from([])
        self.update_status()
        run_hook('do_clear', self)

    def set_frozen_state(self, addrs, freeze):
        self.wallet.set_frozen_state(addrs, freeze)
        self.address_list.update()
        self.update_fee()

    def create_list_tab(self, l):
        w = QWidget()
        vbox = QVBoxLayout()
        w.setLayout(vbox)
        vbox.setMargin(0)
        vbox.setSpacing(0)
        vbox.addWidget(l)
        buttons = QWidget()
        vbox.addWidget(buttons)
        return w

    def create_addresses_tab(self):
        l = MyTreeWidget(self, self.create_receive_menu, [ _('Address'), _('Label'), _('Balance'), _('Tx')], 1)
        l.setSelectionMode(QAbstractItemView.ExtendedSelection)
        l.on_update = self.update_address_tab
        self.address_list = l
        return self.create_list_tab(l)

    def create_contacts_tab(self):
        l = MyTreeWidget(self, self.create_contact_menu, [_('Name'), _('Value'), _('Type')], 1, [0, 1])
        l.setSelectionMode(QAbstractItemView.ExtendedSelection)
        l.setSortingEnabled(True)
        l.on_edited = self.on_contact_edited
        l.on_permit_edit = self.on_permit_contact_edit
        l.on_update = self.update_contacts_tab
        self.contacts_list = l
        return self.create_list_tab(l)

    def update_invoices_list(self):
        inv_list = self.invoices.sorted_list()
        l = self.invoices_list
        l.clear()
        for pr in inv_list:
            key = pr.get_id()
            status = self.invoices.get_status(key)
            requestor = pr.get_requestor()
            exp = pr.get_expiration_date()
            date_str = util.format_time(exp) if exp else _('Never')
            item = QTreeWidgetItem([date_str, requestor, pr.memo, self.format_amount(pr.get_amount(), whitespaces=True), pr_tooltips.get(status,'')])
            item.setIcon(4, QIcon(pr_icons.get(status)))
            item.setData(0, Qt.UserRole, key)
            item.setFont(1, QFont(MONOSPACE_FONT))
            item.setFont(3, QFont(MONOSPACE_FONT))
            l.addTopLevelItem(item)
        l.setCurrentItem(l.topLevelItem(0))
        self.invoices_list.setVisible(len(inv_list))
        self.invoices_label.setVisible(len(inv_list))

    def delete_imported_key(self, addr):
        if self.question(_("Do you want to remove")+" %s "%addr +_("from your wallet?")):
            self.wallet.delete_imported_key(addr)
            self.address_list.update()
            self.history_list.update()

    def edit_account_label(self, k):
        text, ok = QInputDialog.getText(self, _('Rename account'), _('Name') + ':', text = self.wallet.labels.get(k,''))
        if ok:
            label = unicode(text)
            self.wallet.set_label(k,label)
            self.address_list.update()

    def account_set_expanded(self, item, k, b):
        item.setExpanded(b)
        self.accounts_expanded[k] = b

    def create_account_menu(self, position, k, item):
        menu = QMenu()
        exp = item.isExpanded()
        menu.addAction(_("Minimize") if exp else _("Maximize"), lambda: self.account_set_expanded(item, k, not exp))
        menu.addAction(_("Rename"), lambda: self.edit_account_label(k))
        if self.wallet.seed_version > 4:
            menu.addAction(_("View details"), lambda: self.show_account_details(k))
        menu.exec_(self.address_list.viewport().mapToGlobal(position))

    def create_receive_menu(self, position):
        selected = self.address_list.selectedItems()
        multi_select = len(selected) > 1
        addrs = [unicode(item.text(0)) for item in selected]
        if not multi_select:
            item = self.address_list.itemAt(position)
            if not item:
                return
            addr = addrs[0]
            if not is_valid(addr):
                k = str(item.data(0,32).toString())
                if k:
                    self.create_account_menu(position, k, item)
                else:
                    item.setExpanded(not item.isExpanded())
                return

        menu = QMenu()
        if not multi_select:
            menu.addAction(_("Copy to clipboard"), lambda: self.app.clipboard().setText(addr))
            menu.addAction(_("Request payment"), lambda: self.receive_at(addr))
            menu.addAction(_("Edit label"), lambda: self.address_list.editItem(item, self.address_list.editable_columns[0]))
            menu.addAction(_('History'), lambda: self.show_address(addr))
            menu.addAction(_('Public Keys'), lambda: self.show_public_keys(addr))
            if self.wallet.can_export():
                menu.addAction(_("Private key"), lambda: self.show_private_key(addr))
            if not self.wallet.is_watching_only():
                menu.addAction(_("Sign/verify message"), lambda: self.sign_verify_message(addr))
                menu.addAction(_("Encrypt/decrypt message"), lambda: self.encrypt_message(addr))
            if self.wallet.is_imported(addr):
                menu.addAction(_("Remove from wallet"), lambda: self.delete_imported_key(addr))
            addr_URL = block_explorer_URL(self.config, 'addr', addr)
            if addr_URL:
                menu.addAction(_("View on block explorer"), lambda: webbrowser.open(addr_URL))

        if any(not self.wallet.is_frozen(addr) for addr in addrs):
            menu.addAction(_("Freeze"), lambda: self.set_frozen_state(addrs, True))
        if any(self.wallet.is_frozen(addr) for addr in addrs):
            menu.addAction(_("Unfreeze"), lambda: self.set_frozen_state(addrs, False))

        def can_send(addr):
            return not self.wallet.is_frozen(addr) and sum(self.wallet.get_addr_balance(addr)[:2])
        if any(can_send(addr) for addr in addrs):
            menu.addAction(_("Send From"), lambda: self.send_from_addresses(addrs))

        run_hook('receive_menu', menu, addrs, self.wallet)
        menu.exec_(self.address_list.viewport().mapToGlobal(position))


    def get_coins(self):
        if self.pay_from:
            return self.pay_from
        else:
            domain = self.wallet.get_account_addresses(self.current_account)
            return self.wallet.get_spendable_coins(domain)


    def send_from_addresses(self, addrs):
        self.set_pay_from(addrs)
        self.tabs.setCurrentIndex(1)
        self.update_fee()

    def paytomany(self):
        self.tabs.setCurrentIndex(1)
        self.payto_e.paytomany()
        msg = '\n'.join([
            _('Enter a list of outputs in the \'Pay to\' field.'),
            _('One output per line.'),
            _('Format: address, amount'),
            _('You may load a CSV file using the file icon.')
        ])
        self.show_message(msg, title=_('Pay to many'))

    def payto_contacts(self, labels):
        paytos = [self.get_contact_payto(label) for label in labels]
        self.tabs.setCurrentIndex(1)
        if len(paytos) == 1:
            self.payto_e.setText(paytos[0])
            self.amount_e.setFocus()
        else:
            text = "\n".join([payto + ", 0" for payto in paytos])
            self.payto_e.setText(text)
            self.payto_e.setFocus()

    def on_permit_contact_edit(self, item, column):
        # openalias items shouldn't be editable
        return item.text(2) != "openalias"

    def on_contact_edited(self, item, column, prior):
        if column == 0:  # Remove old contact if renamed
            self.contacts.pop(prior)
        self.set_contact(unicode(item.text(0)), unicode(item.text(1)))

    def set_contact(self, label, address):
        if not is_valid(address):
            self.show_error(_('Invalid Address'))
            self.contacts_list.update()  # Displays original unchanged value
            return False
        self.contacts[label] = ('address', address)
        self.contacts_list.update()
        self.history_list.update()
        self.update_completions()
        return True

    def delete_contacts(self, labels):
        if not self.question(_("Remove %s from your list of contacts?")
                             % " + ".join(labels)):
            return
        for label in labels:
            self.contacts.pop(label)
        self.history_list.update()
        self.contacts_list.update()
        self.update_completions()

    def create_contact_menu(self, position):
        menu = QMenu()
        selected = self.contacts_list.selectedItems()
        if not selected:
            menu.addAction(_("New contact"), lambda: self.new_contact_dialog())
        else:
            labels = [unicode(item.text(0)) for item in selected]
            addrs = [unicode(item.text(1)) for item in selected]
            types = [unicode(item.text(2)) for item in selected]
            menu.addAction(_("Copy to Clipboard"), lambda:
                           self.app.clipboard().setText('\n'.join(labels)))
            menu.addAction(_("Pay to"), lambda: self.payto_contacts(labels))
            menu.addAction(_("Delete"), lambda: self.delete_contacts(labels))
            URLs = []
            for (addr, _type) in zip(addrs, types):
                if _type == 'address':
                    URLs.append(block_explorer_URL(self.config, 'addr', addr))
            if URLs:
                menu.addAction(_("View on block explorer"),
                               lambda: map(webbrowser.open, URLs))

        run_hook('create_contact_menu', menu, selected)
        menu.exec_(self.contacts_list.viewport().mapToGlobal(position))


    def show_invoice(self, key):
        pr = self.invoices.get(key)
        pr.verify(self.contacts)
        self.show_pr_details(pr)

    def show_pr_details(self, pr):
        d = WindowModalDialog(self, _("Invoice"))
        vbox = QVBoxLayout(d)
        grid = QGridLayout()
        grid.addWidget(QLabel(_("Requestor") + ':'), 0, 0)
        grid.addWidget(QLabel(pr.get_requestor()), 0, 1)
        grid.addWidget(QLabel(_("Expires") + ':'), 1, 0)
        grid.addWidget(QLabel(format_time(pr.get_expiration_date())), 1, 1)
        grid.addWidget(QLabel(_("Memo") + ':'), 2, 0)
        grid.addWidget(QLabel(pr.get_memo()), 2, 1)
        grid.addWidget(QLabel(_("Signature") + ':'), 3, 0)
        grid.addWidget(QLabel(pr.get_verify_status()), 3, 1)
        grid.addWidget(QLabel(_("Payment URL") + ':'), 4, 0)
        grid.addWidget(QLabel(pr.payment_url), 4, 1)
        grid.addWidget(QLabel(_("Outputs") + ':'), 5, 0)
        outputs_str = '\n'.join(map(lambda x: x[1] + ' ' + self.format_amount(x[2])+ self.base_unit(), pr.get_outputs()))
        grid.addWidget(QLabel(outputs_str), 5, 1)
        if pr.tx:
            grid.addWidget(QLabel(_("Transaction ID") + ':'), 6, 0)
            l = QLineEdit(pr.tx)
            l.setReadOnly(True)
            grid.addWidget(l, 6, 1)
        vbox.addLayout(grid)
        vbox.addLayout(Buttons(CloseButton(d)))
        d.exec_()
        return


    def do_pay_invoice(self, key):
        pr = self.invoices.get(key)
        self.payment_request = pr
        self.prepare_for_payment_request()
        if pr.verify(self.contacts):
            self.payment_request_ok()
        else:
            self.payment_request_error()


    def invoices_list_menu(self, position):
        item = self.invoices_list.itemAt(position)
        if not item:
            return
        key = str(item.data(0, 32).toString())
        pr = self.invoices.get(key)
        status = self.invoices.get_status(key)
        menu = QMenu()
        menu.addAction(_("Details"), lambda: self.show_invoice(key))
        if status == PR_UNPAID:
            menu.addAction(_("Pay Now"), lambda: self.do_pay_invoice(key))
        def delete_invoice(key):
            self.invoices.remove(key)
            self.invoices_list.update()
        menu.addAction(_("Delete"), lambda: delete_invoice(key))
        menu.exec_(self.invoices_list.viewport().mapToGlobal(position))


    def update_address_tab(self):
        l = self.address_list
        item = l.currentItem()
        current_address = item.data(0, Qt.UserRole).toString() if item else None
        l.clear()
        accounts = self.wallet.get_accounts()
        if self.current_account is None:
            account_items = sorted(accounts.items())
        else:
            account_items = [(self.current_account, accounts.get(self.current_account))]
        for k, account in account_items:
            if len(accounts) > 1:
                name = self.wallet.get_account_name(k)
                c, u, x = self.wallet.get_account_balance(k)
                account_item = QTreeWidgetItem([ name, '', self.format_amount(c + u + x), ''])
                account_item.setExpanded(self.accounts_expanded.get(k, True))
                account_item.setData(0, Qt.UserRole, k)
                l.addTopLevelItem(account_item)
            else:
                account_item = l
            sequences = [0,1] if account.has_change() else [0]
            for is_change in sequences:
                if len(sequences) > 1:
                    name = _("Receiving") if not is_change else _("Change")
                    seq_item = QTreeWidgetItem( [ name, '', '', '', ''] )
                    account_item.addChild(seq_item)
                    if not is_change:
                        seq_item.setExpanded(True)
                else:
                    seq_item = account_item
                used_item = QTreeWidgetItem( [ _("Used"), '', '', '', ''] )
                used_flag = False
                addr_list = account.get_addresses(is_change)
                for address in addr_list:
                    num = len(self.wallet.history.get(address,[]))
                    is_used = self.wallet.is_used(address)
                    label = self.wallet.labels.get(address,'')
                    c, u, x = self.wallet.get_addr_balance(address)
                    balance = self.format_amount(c + u + x)
                    item = QTreeWidgetItem([address, label, balance, "%d"%num])
                    item.setFont(0, QFont(MONOSPACE_FONT))
                    item.setData(0, Qt.UserRole, address)
                    item.setData(0, Qt.UserRole+1, True) # label can be edited
                    if self.wallet.is_frozen(address):
                        item.setBackgroundColor(0, QColor('lightblue'))
                    if self.wallet.is_beyond_limit(address, account, is_change):
                        item.setBackgroundColor(0, QColor('red'))
                    if is_used:
                        if not used_flag:
                            seq_item.insertChild(0, used_item)
                            used_flag = True
                        used_item.addChild(item)
                    else:
                        seq_item.addChild(item)
                    if address == current_address:
                        l.setCurrentItem(item)


    def update_contacts_tab(self):
        l = self.contacts_list
        item = l.currentItem()
        current_key = item.data(0, Qt.UserRole).toString() if item else None
        l.clear()
        for key in sorted(self.contacts.keys()):
            _type, value = self.contacts[key]
            item = QTreeWidgetItem([key, value, _type])
            item.setData(0, Qt.UserRole, key)
            l.addTopLevelItem(item)
            if key == current_key:
                l.setCurrentItem(item)
        run_hook('update_contacts_tab', l)


    def create_console_tab(self):
        from console import Console
        self.console = console = Console()
        return console


    def update_console(self):
        console = self.console
        console.history = self.config.get("console-history",[])
        console.history_index = len(console.history)

        console.updateNamespace({'wallet' : self.wallet,
                                 'network' : self.network,
                                 'plugins' : self.gui_object.plugins,
                                 'window': self})
        console.updateNamespace({'util' : util, 'bitcoin':bitcoin})

        c = commands.Commands(self.config, self.wallet, self.network, lambda: self.console.set_json(True))
        methods = {}
        def mkfunc(f, method):
            return lambda *args: apply( f, (method, args, self.password_dialog ))
        for m in dir(c):
            if m[0]=='_' or m in ['network','wallet']: continue
            methods[m] = mkfunc(c._run, m)

        console.updateNamespace(methods)


    def change_account(self,s):
        if s == _("All accounts"):
            self.current_account = None
        else:
            accounts = self.wallet.get_account_names()
            for k, v in accounts.items():
                if v == s:
                    self.current_account = k
        self.history_list.update()
        self.update_status()
        self.address_list.update()
        self.receive_list.update()

    def create_status_bar(self):

        sb = QStatusBar()
        sb.setFixedHeight(35)
        qtVersion = qVersion()

        self.balance_label = QLabel("")
        sb.addWidget(self.balance_label)

        self.account_selector = QComboBox()
        self.account_selector.setSizeAdjustPolicy(QComboBox.AdjustToContents)
        self.connect(self.account_selector, SIGNAL("activated(QString)"), self.change_account)
        sb.addPermanentWidget(self.account_selector)

        self.search_box = QLineEdit()
        self.search_box.textChanged.connect(self.do_search)
        self.search_box.hide()
        sb.addPermanentWidget(self.search_box)

        self.lock_icon = QIcon()
        self.password_button = StatusBarButton(self.lock_icon, _("Password"), self.change_password_dialog )
        sb.addPermanentWidget(self.password_button)

        sb.addPermanentWidget(StatusBarButton(QIcon(":icons/preferences.png"), _("Preferences"), self.settings_dialog ) )
        self.seed_button = StatusBarButton(QIcon(":icons/seed.png"), _("Seed"), self.show_seed_dialog )
        sb.addPermanentWidget(self.seed_button)
        self.status_button = StatusBarButton(QIcon(":icons/status_disconnected.png"), _("Network"), self.run_network_dialog )
        sb.addPermanentWidget(self.status_button)
        run_hook('create_status_bar', sb)
        self.setStatusBar(sb)

    def update_lock_icon(self):
        icon = QIcon(":icons/lock.png") if self.wallet.use_encryption else QIcon(":icons/unlock.png")
        self.password_button.setIcon(icon)

    def update_buttons_on_seed(self):
        self.seed_button.setVisible(self.wallet.has_seed())
        self.password_button.setVisible(self.wallet.can_change_password())
        self.set_send_button_text()

    def change_password_dialog(self):
        from password_dialog import PasswordDialog, PW_CHANGE

        msg = (_('Your wallet is encrypted. Use this dialog to change your '
                 'password. To disable wallet encryption, enter an empty new '
                 'password.') if self.wallet.use_encryption
               else _('Your wallet keys are not encrypted'))
        d = PasswordDialog(self, self.wallet, msg, PW_CHANGE)
        ok, password, new_password = d.run()
        if not ok:
            return

        try:
            self.wallet.check_password(password)
        except BaseException as e:
            self.show_error(str(e))
            return

        try:
            self.wallet.update_password(password, new_password)
        except:
            traceback.print_exc(file=sys.stdout)
            self.show_error(_('Failed to update password'))
            return

        if new_password:
            msg = _('Password was updated successfully')
        else:
            msg = _('This wallet is not encrypted')
        self.show_message(msg, title=_("Success"))

        self.update_lock_icon()

    def toggle_search(self):
        self.search_box.setHidden(not self.search_box.isHidden())
        if not self.search_box.isHidden():
            self.search_box.setFocus(1)
        else:
            self.do_search('')

    def do_search(self, t):
        i = self.tabs.currentIndex()
        if i == 0:
            self.history_list.filter(t, [2, 3, 4])  # Date, Description, Amount
        elif i == 1:
            self.invoices_list.filter(t, [0, 1, 2, 3]) # Date, Requestor, Description, Amount
        elif i == 2:
            self.receive_list.filter(t, [0, 1, 2, 3, 4]) # Date, Account, Address, Description, Amount
        elif i == 3:
            self.address_list.filter(t, [0,1, 2])  # Address, Label, Balance
        elif i == 4:
            self.contacts_list.filter(t, [0, 1])  # Key, Value


    def new_contact_dialog(self):
        d = WindowModalDialog(self, _("New Contact"))
        vbox = QVBoxLayout(d)
        vbox.addWidget(QLabel(_('New Contact') + ':'))
        grid = QGridLayout()
        line1 = QLineEdit()
        line1.setFixedWidth(280)
        line2 = QLineEdit()
        line2.setFixedWidth(280)
        grid.addWidget(QLabel(_("Address")), 1, 0)
        grid.addWidget(line1, 1, 1)
        grid.addWidget(QLabel(_("Name")), 2, 0)
        grid.addWidget(line2, 2, 1)

        vbox.addLayout(grid)
        vbox.addLayout(Buttons(CancelButton(d), OkButton(d)))

        if not d.exec_():
            return

        if self.set_contact(unicode(line2.text()), str(line1.text())):
            self.tabs.setCurrentIndex(4)

    def update_new_account_menu(self):
        self.new_account_menu.setVisible(self.wallet.can_create_accounts())
        self.new_account_menu.setEnabled(self.wallet.permit_account_naming())
        self.update_account_selector()

    def new_account_dialog(self):
        dialog = WindowModalDialog(self, _("New Account Name"))
        vbox = QVBoxLayout()
        msg = _("Enter a name to give the account.  You will not be "
                "permitted to create further accounts until the new account "
                "receives at least one transaction.") + "\n"
        label = QLabel(msg)
        label.setWordWrap(True)
        vbox.addWidget(label)
        e = QLineEdit()
        vbox.addWidget(e)
        vbox.addLayout(Buttons(CancelButton(dialog), OkButton(dialog)))
        dialog.setLayout(vbox)
        if dialog.exec_():
            self.wallet.set_label(self.wallet.last_account_id(), str(e.text()))
            self.address_list.update()
            self.tabs.setCurrentIndex(3)
            self.update_new_account_menu()

    def check_next_account(self):
        if self.wallet.needs_next_account() and not self.checking_accounts:
            self.checking_accounts = True
            msg = _("All the accounts in your wallet have received "
                    "transactions.  Electrum must check whether more "
                    "accounts exist; one will only be shown if "
                    "it has been used or you give it a name.")
            self.show_message(msg, title=_("Check Accounts"))
            self.create_next_account()

    @protected
    def create_next_account(self, password):
        def on_done():
            self.checking_accounts = False
            self.update_new_account_menu()
        task = partial(self.wallet.create_next_account, password)
        self.wallet.thread.add(task, on_done=on_done)

    def show_master_public_keys(self):
        dialog = WindowModalDialog(self, "Master Public Keys")
        mpk_dict = self.wallet.get_master_public_keys()
        vbox = QVBoxLayout()
        mpk_text = ShowQRTextEdit()
        mpk_text.setMaximumHeight(100)
        mpk_text.addCopyButton(self.app)
        sorted_keys = sorted(mpk_dict.keys())
        def show_mpk(index):
            mpk_text.setText(mpk_dict[sorted_keys[index]])

        # only show the combobox in case multiple accounts are available
        if len(mpk_dict) > 1:
            def label(key):
                if isinstance(self.wallet, Multisig_Wallet):
                    is_mine = self.wallet.master_private_keys.has_key(key)
                    mine_text = [_("cosigner"), _("self")]
                    return "%s (%s)" % (key, mine_text[is_mine])
                return key
            labels = list(map(label, sorted_keys))
            on_click = lambda clayout: show_mpk(clayout.selected_index())
            labels_clayout = ChoicesLayout(_("Master Public Keys"), labels,
                                           on_click)
            vbox.addLayout(labels_clayout.layout())

        show_mpk(0)
        vbox.addWidget(mpk_text)
        vbox.addLayout(Buttons(CloseButton(dialog)))
        dialog.setLayout(vbox)
        dialog.exec_()

    @protected
    def show_seed_dialog(self, password):
        if self.wallet.use_encryption and password is None:
            return    # User cancelled password input
        if not self.wallet.has_seed():
            self.show_message(_('This wallet has no seed'))
            return

        try:
            mnemonic = self.wallet.get_mnemonic(password)
        except BaseException as e:
            self.show_error(str(e))
            return
        from seed_dialog import SeedDialog
        d = SeedDialog(self, mnemonic, self.wallet.has_imported_keys())
        d.exec_()



    def show_qrcode(self, data, title = _("QR code"), parent=None):
        if not data:
            return
        d = QRDialog(data, parent or self, title)
        d.exec_()

    def show_public_keys(self, address):
        if not address: return
        try:
            pubkey_list = self.wallet.get_public_keys(address)
        except Exception as e:
            traceback.print_exc(file=sys.stdout)
            self.show_message(str(e))
            return

        d = WindowModalDialog(self, _("Public key"))
        d.setMinimumSize(600, 200)
        vbox = QVBoxLayout()
        vbox.addWidget( QLabel(_("Address") + ': ' + address))
        if isinstance(self.wallet, BIP32_RD_Wallet):
            derivation = self.wallet.address_id(address)
            vbox.addWidget(QLabel(_("Derivation") + ': ' + derivation))
        vbox.addWidget(QLabel(_("Public key") + ':'))
        keys_e = ShowQRTextEdit(text='\n'.join(pubkey_list))
        keys_e.addCopyButton(self.app)
        vbox.addWidget(keys_e)
        vbox.addLayout(Buttons(CloseButton(d)))
        d.setLayout(vbox)
        d.exec_()

    @protected
    def show_private_key(self, address, password):
        if not address: return
        try:
            pk_list = self.wallet.get_private_key(address, password)
        except Exception as e:
            traceback.print_exc(file=sys.stdout)
            self.show_message(str(e))
            return

        d = WindowModalDialog(self, _("Private key"))
        d.setMinimumSize(600, 200)
        vbox = QVBoxLayout()
        vbox.addWidget( QLabel(_("Address") + ': ' + address))
        vbox.addWidget( QLabel(_("Private key") + ':'))
        keys_e = ShowQRTextEdit(text='\n'.join(pk_list))
        keys_e.addCopyButton(self.app)
        vbox.addWidget(keys_e)
        vbox.addLayout(Buttons(CloseButton(d)))
        d.setLayout(vbox)
        d.exec_()

    @protected
    def do_sign(self, address, message, signature, password):
        message = unicode(message.toPlainText()).encode('utf-8')
        task = partial(self.wallet.sign_message, str(address.text()),
                       message, password)
        def show_signed_message(sig):
            signature.setText(base64.b64encode(sig))
        self.wallet.thread.add(task, on_success=show_signed_message)

    def do_verify(self, address, message, signature):
        message = unicode(message.toPlainText())
        message = message.encode('utf-8')
        try:
            # This can throw on invalid base64
            sig = base64.b64decode(str(signature.toPlainText()))
            verified = bitcoin.verify_message(address.text(), sig, message)
        except:
            verified = False
        if verified:
            self.show_message(_("Signature verified"))
        else:
            self.show_error(_("Wrong signature"))


    def sign_verify_message(self, address=''):
        d = WindowModalDialog(self, _('Sign/verify Message'))
        d.setMinimumSize(410, 290)

        layout = QGridLayout(d)

        message_e = QTextEdit()
        layout.addWidget(QLabel(_('Message')), 1, 0)
        layout.addWidget(message_e, 1, 1)
        layout.setRowStretch(2,3)

        address_e = QLineEdit()
        address_e.setText(address)
        layout.addWidget(QLabel(_('Address')), 2, 0)
        layout.addWidget(address_e, 2, 1)

        signature_e = QTextEdit()
        layout.addWidget(QLabel(_('Signature')), 3, 0)
        layout.addWidget(signature_e, 3, 1)
        layout.setRowStretch(3,1)

        hbox = QHBoxLayout()

        b = QPushButton(_("Sign"))
        b.clicked.connect(lambda: self.do_sign(address_e, message_e, signature_e))
        hbox.addWidget(b)

        b = QPushButton(_("Verify"))
        b.clicked.connect(lambda: self.do_verify(address_e, message_e, signature_e))
        hbox.addWidget(b)

        b = QPushButton(_("Close"))
        b.clicked.connect(d.accept)
        hbox.addWidget(b)
        layout.addLayout(hbox, 4, 1)
        d.exec_()


    @protected
    def do_decrypt(self, message_e, pubkey_e, encrypted_e, password):
        cyphertext = str(encrypted_e.toPlainText())
        task = partial(self.wallet.decrypt_message, str(pubkey_e.text()),
                       cyphertext, password)
        self.wallet.thread.add(task, on_success=message_e.setText)

    def do_encrypt(self, message_e, pubkey_e, encrypted_e):
        message = unicode(message_e.toPlainText())
        message = message.encode('utf-8')
        try:
            encrypted = bitcoin.encrypt_message(message, str(pubkey_e.text()))
            encrypted_e.setText(encrypted)
        except BaseException as e:
            traceback.print_exc(file=sys.stdout)
            self.show_warning(str(e))


    def encrypt_message(self, address = ''):
        d = WindowModalDialog(self, _('Encrypt/decrypt Message'))
        d.setMinimumSize(610, 490)

        layout = QGridLayout(d)

        message_e = QTextEdit()
        layout.addWidget(QLabel(_('Message')), 1, 0)
        layout.addWidget(message_e, 1, 1)
        layout.setRowStretch(2,3)

        pubkey_e = QLineEdit()
        if address:
            pubkey = self.wallet.get_public_keys(address)[0]
            pubkey_e.setText(pubkey)
        layout.addWidget(QLabel(_('Public key')), 2, 0)
        layout.addWidget(pubkey_e, 2, 1)

        encrypted_e = QTextEdit()
        layout.addWidget(QLabel(_('Encrypted')), 3, 0)
        layout.addWidget(encrypted_e, 3, 1)
        layout.setRowStretch(3,1)

        hbox = QHBoxLayout()
        b = QPushButton(_("Encrypt"))
        b.clicked.connect(lambda: self.do_encrypt(message_e, pubkey_e, encrypted_e))
        hbox.addWidget(b)

        b = QPushButton(_("Decrypt"))
        b.clicked.connect(lambda: self.do_decrypt(message_e, pubkey_e, encrypted_e))
        hbox.addWidget(b)

        b = QPushButton(_("Close"))
        b.clicked.connect(d.accept)
        hbox.addWidget(b)

        layout.addLayout(hbox, 4, 1)
        d.exec_()

    def password_dialog(self, msg=None, parent=None):
        parent = parent or self
        d = WindowModalDialog(parent, _("Enter Password"))
        pw = QLineEdit()
        pw.setEchoMode(2)
        vbox = QVBoxLayout()
        if not msg:
            msg = _('Please enter your password')
        vbox.addWidget(QLabel(msg))
        grid = QGridLayout()
        grid.setSpacing(8)
        grid.addWidget(QLabel(_('Password')), 1, 0)
        grid.addWidget(pw, 1, 1)
        vbox.addLayout(grid)
        vbox.addLayout(Buttons(CancelButton(d), OkButton(d)))
        d.setLayout(vbox)
        run_hook('password_dialog', pw, grid, 1)
        if not d.exec_(): return
        return unicode(pw.text())


    def tx_from_text(self, txt):
        from electrum_ltc.transaction import tx_from_str, Transaction
        try:
            tx = tx_from_str(txt)
            return Transaction(tx)
        except:
            traceback.print_exc(file=sys.stdout)
            self.show_critical(_("Electrum was unable to parse your transaction"))
            return

    def read_tx_from_qrcode(self):
        from electrum_ltc import qrscanner
        try:
            data = qrscanner.scan_qr(self.config)
        except BaseException as e:
            self.show_error(str(e))
            return
        if not data:
            return
        # if the user scanned a bitcoin URI
        if data.startswith("litecoin:"):
            self.pay_to_URI(data)
            return
        # else if the user scanned an offline signed tx
        # transactions are binary, but qrcode seems to return utf8...
        data = data.decode('utf8')
        z = bitcoin.base_decode(data, length=None, base=43)
        data = ''.join(chr(ord(b)) for b in z).encode('hex')
        tx = self.tx_from_text(data)
        if not tx:
            return
        self.show_transaction(tx)


    def read_tx_from_file(self):
        fileName = self.getOpenFileName(_("Select your transaction file"), "*.txn")
        if not fileName:
            return
        try:
            with open(fileName, "r") as f:
                file_content = f.read()
        except (ValueError, IOError, os.error) as reason:
            self.show_critical(_("Electrum was unable to open your transaction file") + "\n" + str(reason), title=_("Unable to read file or no transaction found"))
        return self.tx_from_text(file_content)

    def do_process_from_text(self):
        text = text_dialog(self, _('Input raw transaction'), _("Transaction:"), _("Load transaction"))
        if not text:
            return
        tx = self.tx_from_text(text)
        if tx:
            self.show_transaction(tx)

    def do_process_from_file(self):
        tx = self.read_tx_from_file()
        if tx:
            self.show_transaction(tx)

    def do_process_from_txid(self):
        from electrum_ltc import transaction
        txid, ok = QInputDialog.getText(self, _('Lookup transaction'), _('Transaction ID') + ':')
        if ok and txid:
            txid = str(txid).strip()
            try:
                r = self.network.synchronous_get(('blockchain.transaction.get',[txid]))
            except BaseException as e:
                self.show_message(str(e))
                return
            tx = transaction.Transaction(r)
            self.show_transaction(tx)


    @protected
    def export_privkeys_dialog(self, password):
        if self.wallet.is_watching_only():
            self.show_message(_("This is a watching-only wallet"))
            return

        try:
            self.wallet.check_password(password)
        except Exception as e:
            self.show_error(str(e))
            return

        d = WindowModalDialog(self, _('Private keys'))
        d.setMinimumSize(850, 300)
        vbox = QVBoxLayout(d)

        msg = "%s\n%s\n%s" % (_("WARNING: ALL your private keys are secret."),
                              _("Exposing a single private key can compromise your entire wallet!"),
                              _("In particular, DO NOT use 'redeem private key' services proposed by third parties."))
        vbox.addWidget(QLabel(msg))

        e = QTextEdit()
        e.setReadOnly(True)
        vbox.addWidget(e)

        defaultname = 'electrum-ltc-private-keys.csv'
        select_msg = _('Select file to export your private keys to')
        hbox, filename_e, csv_button = filename_field(self, self.config, defaultname, select_msg)
        vbox.addLayout(hbox)

        b = OkButton(d, _('Export'))
        b.setEnabled(False)
        vbox.addLayout(Buttons(CancelButton(d), b))

        private_keys = {}
        addresses = self.wallet.addresses(True)
        done = False
        def privkeys_thread():
            for addr in addresses:
                time.sleep(0.1)
                if done:
                    break
                private_keys[addr] = "\n".join(self.wallet.get_private_key(addr, password))
                d.emit(SIGNAL('computing_privkeys'))
            d.emit(SIGNAL('show_privkeys'))

        def show_privkeys():
            s = "\n".join( map( lambda x: x[0] + "\t"+ x[1], private_keys.items()))
            e.setText(s)
            b.setEnabled(True)

        d.connect(d, QtCore.SIGNAL('computing_privkeys'), lambda: e.setText("Please wait... %d/%d"%(len(private_keys),len(addresses))))
        d.connect(d, QtCore.SIGNAL('show_privkeys'), show_privkeys)
        threading.Thread(target=privkeys_thread).start()

        if not d.exec_():
            done = True
            return

        filename = filename_e.text()
        if not filename:
            return

        try:
            self.do_export_privkeys(filename, private_keys, csv_button.isChecked())
        except (IOError, os.error) as reason:
            txt = "\n".join([
                _("Electrum was unable to produce a private key-export."),
                str(reason)
            ])
            self.show_critical(txt, title=_("Unable to create csv"))

        except Exception as e:
            self.show_message(str(e))
            return

        self.show_message(_("Private keys exported."))


    def do_export_privkeys(self, fileName, pklist, is_csv):
        with open(fileName, "w+") as f:
            if is_csv:
                transaction = csv.writer(f)
                transaction.writerow(["address", "private_key"])
                for addr, pk in pklist.items():
                    transaction.writerow(["%34s"%addr,pk])
            else:
                import json
                f.write(json.dumps(pklist, indent = 4))


    def do_import_labels(self):
        labelsFile = self.getOpenFileName(_("Open labels file"), "*.json")
        if not labelsFile: return
        try:
            f = open(labelsFile, 'r')
            data = f.read()
            f.close()
            for key, value in json.loads(data).items():
                self.wallet.set_label(key, value)
            self.show_message(_("Your labels were imported from") + " '%s'" % str(labelsFile))
        except (IOError, os.error) as reason:
            self.show_critical(_("Electrum was unable to import your labels.") + "\n" + str(reason))


    def do_export_labels(self):
        labels = self.wallet.labels
        try:
            fileName = self.getSaveFileName(_("Select file to save your labels"), 'electrum-ltc_labels.json', "*.json")
            if fileName:
                with open(fileName, 'w+') as f:
                    json.dump(labels, f, indent=4, sort_keys=True)
                self.show_message(_("Your labels where exported to") + " '%s'" % str(fileName))
        except (IOError, os.error), reason:
            self.show_critical(_("Electrum was unable to export your labels.") + "\n" + str(reason))


    def export_history_dialog(self):
        d = WindowModalDialog(self, _('Export History'))
        d.setMinimumSize(400, 200)
        vbox = QVBoxLayout(d)
        defaultname = os.path.expanduser('~/electrum-ltc-history.csv')
        select_msg = _('Select file to export your wallet transactions to')
        hbox, filename_e, csv_button = filename_field(self, self.config, defaultname, select_msg)
        vbox.addLayout(hbox)
        vbox.addStretch(1)
        hbox = Buttons(CancelButton(d), OkButton(d, _('Export')))
        vbox.addLayout(hbox)
        run_hook('export_history_dialog', self, hbox)
        self.update()
        if not d.exec_():
            return
        filename = filename_e.text()
        if not filename:
            return
        try:
            self.do_export_history(self.wallet, filename, csv_button.isChecked())
        except (IOError, os.error), reason:
            export_error_label = _("Electrum was unable to produce a transaction export.")
            self.show_critical(export_error_label + "\n" + str(reason), title=_("Unable to export history"))
            return
        self.show_message(_("Your wallet history has been successfully exported."))


    def do_export_history(self, wallet, fileName, is_csv):
        history = wallet.get_history()
        lines = []
        for item in history:
            tx_hash, confirmations, value, timestamp, balance = item
            if confirmations:
                if timestamp is not None:
                    time_string = format_time(timestamp)
                else:
                    time_string = "unknown"
            else:
                time_string = "unconfirmed"

            if value is not None:
                value_string = format_satoshis(value, True)
            else:
                value_string = '--'

            if tx_hash:
                label = wallet.get_label(tx_hash)
                label = label.encode('utf-8')
            else:
                label = ""

            if is_csv:
                lines.append([tx_hash, label, confirmations, value_string, time_string])
            else:
                lines.append({'txid':tx_hash, 'date':"%16s"%time_string, 'label':label, 'value':value_string})

        with open(fileName, "w+") as f:
            if is_csv:
                transaction = csv.writer(f, lineterminator='\n')
                transaction.writerow(["transaction_hash","label", "confirmations", "value", "timestamp"])
                for line in lines:
                    transaction.writerow(line)
            else:
                import json
                f.write(json.dumps(lines, indent = 4))


    def sweep_key_dialog(self):
        d = WindowModalDialog(self, title=_('Sweep private keys'))
        d.setMinimumSize(600, 300)

        vbox = QVBoxLayout(d)
        vbox.addWidget(QLabel(_("Enter private keys:")))

        keys_e = QTextEdit()
        keys_e.setTabChangesFocus(True)
        vbox.addWidget(keys_e)

        addresses = self.wallet.get_unused_addresses(self.current_account)
        h, address_e = address_field(addresses)
        vbox.addLayout(h)

        vbox.addStretch(1)
        button = OkButton(d, _('Sweep'))
        vbox.addLayout(Buttons(CancelButton(d), button))
        button.setEnabled(False)

        def get_address():
            addr = str(address_e.text())
            if bitcoin.is_address(addr):
                return addr

        def get_pk():
            pk = str(keys_e.toPlainText()).strip()
            if Wallet.is_private_key(pk):
                return pk.split()

        f = lambda: button.setEnabled(get_address() is not None and get_pk() is not None)
        keys_e.textChanged.connect(f)
        address_e.textChanged.connect(f)
        if not d.exec_():
            return

        fee = self.wallet.fee_per_kb(self.config)
        tx = Transaction.sweep(get_pk(), self.network, get_address(), fee)
        if not tx:
            self.show_message(_('No inputs found. (Note that inputs need to be confirmed)'))
            return
        self.warn_if_watching_only()
        self.show_transaction(tx)


    @protected
    def do_import_privkey(self, password):
        if not self.wallet.has_imported_keys():
            if not self.question('<b>'+_('Warning') +':\n</b><br/>'+ _('Imported keys are not recoverable from seed.') + ' ' \
                                 + _('If you ever need to restore your wallet from its seed, these keys will be lost.') + '<p>' \
                                 + _('Are you sure you understand what you are doing?'), title=_('Warning')):
                return

        text = text_dialog(self, _('Import private keys'), _("Enter private keys")+':', _("Import"))
        if not text: return

        text = str(text).split()
        badkeys = []
        addrlist = []
        for key in text:
            try:
                addr = self.wallet.import_key(key, password)
            except Exception as e:
                badkeys.append(key)
                continue
            if not addr:
                badkeys.append(key)
            else:
                addrlist.append(addr)
        if addrlist:
            self.show_message(_("The following addresses were added") + ':\n' + '\n'.join(addrlist))
        if badkeys:
            self.show_critical(_("The following inputs could not be imported") + ':\n'+ '\n'.join(badkeys))
        self.address_list.update()
        self.history_list.update()


    def settings_dialog(self):
        self.need_restart = False
        d = WindowModalDialog(self, _('Preferences'))
        vbox = QVBoxLayout()
        tabs = QTabWidget()
        gui_widgets = []
        fee_widgets = []
        tx_widgets = []
        id_widgets = []

        # language
        lang_help = _('Select which language is used in the GUI (after restart).')
        lang_label = HelpLabel(_('Language') + ':', lang_help)
        lang_combo = QComboBox()
        from electrum_ltc.i18n import languages
        lang_combo.addItems(languages.values())
        try:
            index = languages.keys().index(self.config.get("language",''))
        except Exception:
            index = 0
        lang_combo.setCurrentIndex(index)
        if not self.config.is_modifiable('language'):
            for w in [lang_combo, lang_label]: w.setEnabled(False)
        def on_lang(x):
            lang_request = languages.keys()[lang_combo.currentIndex()]
            if lang_request != self.config.get('language'):
                self.config.set_key("language", lang_request, True)
                self.need_restart = True
        lang_combo.currentIndexChanged.connect(on_lang)
        gui_widgets.append((lang_label, lang_combo))

        nz_help = _('Number of zeros displayed after the decimal point. For example, if this is set to 2, "1." will be displayed as "1.00"')
        nz_label = HelpLabel(_('Zeros after decimal point') + ':', nz_help)
        nz = QSpinBox()
        nz.setMinimum(0)
        nz.setMaximum(self.decimal_point)
        nz.setValue(self.num_zeros)
        if not self.config.is_modifiable('num_zeros'):
            for w in [nz, nz_label]: w.setEnabled(False)
        def on_nz():
            value = nz.value()
            if self.num_zeros != value:
                self.num_zeros = value
                self.config.set_key('num_zeros', value, True)
                self.history_list.update()
                self.address_list.update()
        nz.valueChanged.connect(on_nz)
        gui_widgets.append((nz_label, nz))

        msg = _('Fee per kilobyte of transaction.')
        fee_label = HelpLabel(_('Transaction fee per kb') + ':', msg)
        fee_e = BTCkBEdit(self.get_decimal_point)
        def on_fee(is_done):
            if self.config.get('dynamic_fees'):
                return
            v = fee_e.get_amount() or 0
            self.config.set_key('fee_per_kb', v, is_done)
            self.update_fee()
        fee_e.editingFinished.connect(lambda: on_fee(True))
        fee_e.textEdited.connect(lambda: on_fee(False))
        fee_widgets.append((fee_label, fee_e))

        dynfee_cb = QCheckBox(_('Use dynamic fees'))
        dynfee_cb.setChecked(self.config.get('dynamic_fees', True))
        dynfee_cb.setToolTip(_("Use a fee per kB value recommended by the server."))
        fee_widgets.append((dynfee_cb, None))
        def update_feeperkb():
            fee_e.setAmount(self.wallet.fee_per_kb(self.config))
            b = self.config.get('dynamic_fees', False)
            fee_e.setEnabled(not b)
        def on_dynfee(x):
            dynfee = x == Qt.Checked
            self.config.set_key('dynamic_fees', dynfee)
            update_feeperkb()
            self.update_fee_edit()
        dynfee_cb.stateChanged.connect(on_dynfee)
        update_feeperkb()
        #slider_moved()

        msg = _('OpenAlias record, used to receive coins and to sign payment requests.') + '\n\n'\
              + _('The following alias providers are available:') + '\n'\
              + '\n'.join(['https://cryptoname.co/', 'http://xmr.link']) + '\n\n'\
              + 'For more information, see http://openalias.org'
        alias_label = HelpLabel(_('OpenAlias') + ':', msg)
        alias = self.config.get('alias','')
        alias_e = QLineEdit(alias)
        def set_alias_color():
            if not self.config.get('alias'):
                alias_e.setStyleSheet("")
                return
            if self.alias_info:
                alias_addr, alias_name, validated = self.alias_info
                alias_e.setStyleSheet(GREEN_BG if validated else RED_BG)
            else:
                alias_e.setStyleSheet(RED_BG)
        def on_alias_edit():
            alias_e.setStyleSheet("")
            alias = str(alias_e.text())
            self.config.set_key('alias', alias, True)
            if alias:
                self.fetch_alias()
        set_alias_color()
        self.connect(self, SIGNAL('alias_received'), set_alias_color)
        alias_e.editingFinished.connect(on_alias_edit)
        id_widgets.append((alias_label, alias_e))

        # SSL certificate
        msg = ' '.join([
            _('SSL certificate used to sign payment requests.'),
            _('Use setconfig to set ssl_chain and ssl_privkey.'),
        ])
        if self.config.get('ssl_privkey') or self.config.get('ssl_chain'):
            try:
                SSL_identity = paymentrequest.check_ssl_config(self.config)
                SSL_error = None
            except BaseException as e:
                SSL_identity = "error"
                SSL_error = str(e)
        else:
            SSL_identity = ""
            SSL_error = None
        SSL_id_label = HelpLabel(_('SSL certificate') + ':', msg)
        SSL_id_e = QLineEdit(SSL_identity)
        SSL_id_e.setStyleSheet(RED_BG if SSL_error else GREEN_BG if SSL_identity else '')
        if SSL_error:
            SSL_id_e.setToolTip(SSL_error)
        SSL_id_e.setReadOnly(True)
        id_widgets.append((SSL_id_label, SSL_id_e))

        units = ['LTC', 'mLTC', 'bits']
        msg = _('Base unit of your wallet.')\
              + '\n1LTC=1000mLTC.\n' \
              + _(' These settings affects the fields in the Send tab')+' '
        unit_label = HelpLabel(_('Base unit') + ':', msg)
        unit_combo = QComboBox()
        unit_combo.addItems(units)
        unit_combo.setCurrentIndex(units.index(self.base_unit()))
        def on_unit(x):
            unit_result = units[unit_combo.currentIndex()]
            if self.base_unit() == unit_result:
                return
            edits = self.amount_e, self.fee_e, self.receive_amount_e, fee_e
            amounts = [edit.get_amount() for edit in edits]
            if unit_result == 'LTC':
                self.decimal_point = 8
            elif unit_result == 'mLTC':
                self.decimal_point = 5
            elif unit_result == 'bits':
                self.decimal_point = 2
            else:
                raise Exception('Unknown base unit')
            self.config.set_key('decimal_point', self.decimal_point, True)
            self.history_list.update()
            self.receive_list.update()
            self.address_list.update()
            for edit, amount in zip(edits, amounts):
                edit.setAmount(amount)
            self.update_status()
        unit_combo.currentIndexChanged.connect(on_unit)
        gui_widgets.append((unit_label, unit_combo))

        block_explorers = sorted(block_explorer_info.keys())
        msg = _('Choose which online block explorer to use for functions that open a web browser')
        block_ex_label = HelpLabel(_('Online Block Explorer') + ':', msg)
        block_ex_combo = QComboBox()
        block_ex_combo.addItems(block_explorers)
        block_ex_combo.setCurrentIndex(block_explorers.index(block_explorer(self.config)))
        def on_be(x):
            be_result = block_explorers[block_ex_combo.currentIndex()]
            self.config.set_key('block_explorer', be_result, True)
        block_ex_combo.currentIndexChanged.connect(on_be)
        gui_widgets.append((block_ex_label, block_ex_combo))

        from electrum_ltc import qrscanner
        system_cameras = qrscanner._find_system_cameras()
        qr_combo = QComboBox()
        qr_combo.addItem("Default","default")
        for camera, device in system_cameras.items():
            qr_combo.addItem(camera, device)
        #combo.addItem("Manually specify a device", config.get("video_device"))
        index = qr_combo.findData(self.config.get("video_device"))
        qr_combo.setCurrentIndex(index)
        msg = _("Install the zbar package to enable this.\nOn linux, type: 'apt-get install python-zbar'")
        qr_label = HelpLabel(_('Video Device') + ':', msg)
        qr_combo.setEnabled(qrscanner.zbar is not None)
        on_video_device = lambda x: self.config.set_key("video_device", str(qr_combo.itemData(x).toString()), True)
        qr_combo.currentIndexChanged.connect(on_video_device)
        gui_widgets.append((qr_label, qr_combo))

        rbf_cb = QCheckBox(_('Enable Replace-By-Fee'))
        rbf_cb.setChecked(self.wallet.use_rbf)
        if not self.config.is_modifiable('use_rbf'):
            rbf_cb.setEnabled(False)
        def on_rbf(x):
            rbf_result = x == Qt.Checked
            if self.wallet.use_rbf != rbf_result:
                self.wallet.use_rbf = rbf_result
                self.wallet.storage.put('use_rbf', self.wallet.use_rbf)
        rbf_cb.stateChanged.connect(on_rbf)
        rbf_cb.setToolTip(_('Enable RBF'))
        fee_widgets.append((rbf_cb, None))

        usechange_cb = QCheckBox(_('Use change addresses'))
        usechange_cb.setChecked(self.wallet.use_change)
        if not self.config.is_modifiable('use_change'): usechange_cb.setEnabled(False)
        def on_usechange(x):
            usechange_result = x == Qt.Checked
            if self.wallet.use_change != usechange_result:
                self.wallet.use_change = usechange_result
                self.wallet.storage.put('use_change', self.wallet.use_change)
                multiple_cb.setEnabled(self.wallet.use_change)
        usechange_cb.stateChanged.connect(on_usechange)
        usechange_cb.setToolTip(_('Using change addresses makes it more difficult for other people to track your transactions.'))
        tx_widgets.append((usechange_cb, None))

        def on_multiple(x):
            multiple = x == Qt.Checked
            if self.wallet.multiple_change != multiple:
                self.wallet.multiple_change = multiple
                self.wallet.storage.put('multiple_change', multiple)
        multiple_change = self.wallet.multiple_change
        multiple_cb = QCheckBox(_('Use multiple change addresses'))
        multiple_cb.setEnabled(self.wallet.use_change)
        multiple_cb.setToolTip('\n'.join([
            _('In some cases, use up to 3 change addresses in order to break '
              'up large coin amounts and obfuscate the recipient address.'),
            _('This may result in higher transactions fees.')
        ]))
        multiple_cb.setChecked(multiple_change)
        multiple_cb.stateChanged.connect(on_multiple)
        tx_widgets.append((multiple_cb, None))

        showtx_cb = QCheckBox(_('View transaction before signing'))
        showtx_cb.setChecked(self.show_before_broadcast())
        showtx_cb.stateChanged.connect(lambda x: self.set_show_before_broadcast(showtx_cb.isChecked()))
        showtx_cb.setToolTip(_('Display the details of your transactions before signing it.'))
        tx_widgets.append((showtx_cb, None))


        def fmt_docs(key, klass):
            lines = [ln.lstrip(" ") for ln in klass.__doc__.split("\n")]
            return '\n'.join([key, "", " ".join(lines)])

        choosers = sorted(coinchooser.COIN_CHOOSERS.keys())
        chooser_name = coinchooser.get_name(self.config)
        msg = _('Choose coin (UTXO) selection method.  The following are available:\n\n')
        msg += '\n\n'.join(fmt_docs(*item) for item in coinchooser.COIN_CHOOSERS.items())
        chooser_label = HelpLabel(_('Coin selection') + ':', msg)
        chooser_combo = QComboBox()
        chooser_combo.addItems(choosers)
        i = choosers.index(chooser_name) if chooser_name in choosers else 0
        chooser_combo.setCurrentIndex(i)
        def on_chooser(x):
            chooser_name = choosers[chooser_combo.currentIndex()]
            self.config.set_key('coin_chooser', chooser_name)
        chooser_combo.currentIndexChanged.connect(on_chooser)
        tx_widgets.append((chooser_label, chooser_combo))

        tabs_info = [
            (fee_widgets, _('Fees')),
            (tx_widgets, _('Transactions')),
            (gui_widgets, _('Appearance')),
            (id_widgets, _('Identity')),
        ]
        for widgets, name in tabs_info:
            tab = QWidget()
            grid = QGridLayout(tab)
            grid.setColumnStretch(0,1)
            for a,b in widgets:
                i = grid.rowCount()
                if b:
                    if a:
                        grid.addWidget(a, i, 0)
                    grid.addWidget(b, i, 1)
                else:
                    grid.addWidget(a, i, 0, 1, 2)
            tabs.addTab(tab, name)

        vbox.addWidget(tabs)
        vbox.addStretch(1)
        vbox.addLayout(Buttons(CloseButton(d)))
        d.setLayout(vbox)

        # run the dialog
        d.exec_()
        self.disconnect(self, SIGNAL('alias_received'), set_alias_color)

        run_hook('close_settings_dialog')
        if self.need_restart:
            self.show_warning(_('Please restart Electrum to activate the new GUI settings'), title=_('Success'))

    def run_network_dialog(self):
        if not self.network:
            self.show_warning(_('You are using Electrum in offline mode; restart Electrum if you want to get connected'), title=_('Offline'))
            return
        NetworkDialog(self.wallet.network, self.config, self).do_exec()

    def closeEvent(self, event):
        # It seems in some rare cases this closeEvent() is called twice
        if not self.cleaned_up:
            self.cleaned_up = True
            self.clean_up()
        event.accept()

    def clean_up(self):
        self.wallet.thread.stop()
        if self.network:
            self.network.unregister_callback(self.on_network)
        self.config.set_key("is_maximized", self.isMaximized())
        if not self.isMaximized():
            g = self.geometry()
            self.wallet.storage.put("winpos-qt", [g.left(),g.top(),
                                                  g.width(),g.height()])
        self.config.set_key("console-history", self.console.history[-50:],
                            True)
        if self.qr_window:
            self.qr_window.close()
        self.close_wallet()
        self.gui_object.close_window(self)

    def plugins_dialog(self):
        self.pluginsdialog = d = WindowModalDialog(self, _('Electrum Plugins'))

        plugins = self.gui_object.plugins

        vbox = QVBoxLayout(d)

        # plugins
        scroll = QScrollArea()
        scroll.setEnabled(True)
        scroll.setWidgetResizable(True)
        scroll.setMinimumSize(400,250)
        vbox.addWidget(scroll)

        w = QWidget()
        scroll.setWidget(w)
        w.setMinimumHeight(plugins.count() * 35)

        grid = QGridLayout()
        grid.setColumnStretch(0,1)
        w.setLayout(grid)

        settings_widgets = {}

        def enable_settings_widget(p, name, i):
            widget = settings_widgets.get(name)
            if not widget and p and p.requires_settings():
                widget = settings_widgets[name] = p.settings_widget(d)
                grid.addWidget(widget, i, 1)
            if widget:
                widget.setEnabled(bool(p and p.is_enabled()))

        def do_toggle(cb, name, i):
            p = plugins.toggle(name)
            cb.setChecked(bool(p))
            enable_settings_widget(p, name, i)
            run_hook('init_qt', self.gui_object)

        for i, descr in enumerate(plugins.descriptions.values()):
            name = descr['__name__']
            p = plugins.get(name)
            if descr.get('registers_wallet_type'):
                continue
            try:
                cb = QCheckBox(descr['fullname'])
                cb.setEnabled(plugins.is_available(name, self.wallet))
                cb.setChecked(p is not None and p.is_enabled())
                grid.addWidget(cb, i, 0)
                enable_settings_widget(p, name, i)
                cb.clicked.connect(partial(do_toggle, cb, name, i))
                msg = descr['description']
                if descr.get('requires'):
                    msg += '\n\n' + _('Requires') + ':\n' + '\n'.join(map(lambda x: x[1], descr.get('requires')))
                grid.addWidget(HelpButton(msg), i, 2)
            except Exception:
                self.print_msg("error: cannot display plugin", name)
                traceback.print_exc(file=sys.stdout)
        grid.setRowStretch(i+1,1)
        vbox.addLayout(Buttons(CloseButton(d)))
        d.exec_()

    def show_account_details(self, k):
        account = self.wallet.accounts[k]
        d = WindowModalDialog(self, _('Account Details'))
        vbox = QVBoxLayout(d)
        name = self.wallet.get_account_name(k)
        label = QLabel('Name: ' + name)
        vbox.addWidget(label)
        vbox.addWidget(QLabel(_('Address type') + ': ' + account.get_type()))
        vbox.addWidget(QLabel(_('Derivation') + ': ' + k))
        vbox.addWidget(QLabel(_('Master Public Key:')))
        text = QTextEdit()
        text.setReadOnly(True)
        text.setMaximumHeight(170)
        vbox.addWidget(text)
        mpk_text = '\n'.join( account.get_master_pubkeys() )
        text.setText(mpk_text)
        vbox.addLayout(Buttons(CloseButton(d)))
        d.exec_()

    def bump_fee_dialog(self, tx):
        is_relevant, is_mine, v, fee = self.wallet.get_wallet_delta(tx)
        fee = -fee
        d = WindowModalDialog(self, _('Bump Fee'))
        vbox = QVBoxLayout(d)
        vbox.addWidget(QLabel(_('Current fee') + ': %s'% self.format_amount(fee) + ' ' + self.base_unit()))
        vbox.addWidget(QLabel(_('New Fee') + ': '))
        e = BTCAmountEdit(self.get_decimal_point)
        e.setAmount(fee + self.wallet.relayfee())
        vbox.addWidget(e)
        vbox.addLayout(Buttons(CancelButton(d), OkButton(d)))
        if not d.exec_():
            return
        new_fee = e.get_amount()
        delta = new_fee - fee
        if delta < 0:
            self.show_error("fee too low")
            return
        try:
            new_tx = self.wallet.bump_fee(tx, delta)
        except BaseException as e:
            self.show_error(e)
            return
        self.show_transaction(new_tx)<|MERGE_RESOLUTION|>--- conflicted
+++ resolved
@@ -1005,17 +1005,13 @@
         grid.addWidget(amount_label, 4, 0)
         grid.addWidget(self.amount_e, 4, 1)
 
-<<<<<<< HEAD
-        msg = _('Litecoin transactions are in general not free. A transaction fee is paid by the sender of the funds.') + '\n\n'\
-=======
         max_button = EnterButton(_("Max"), self.spend_max)
         hbox = QHBoxLayout()
         hbox.addWidget(max_button)
         hbox.addStretch(1)
         grid.addLayout(hbox, 4, 3)
 
-        msg = _('Bitcoin transactions are in general not free. A transaction fee is paid by the sender of the funds.') + '\n\n'\
->>>>>>> fff8462f
+        msg = _('Litecoin transactions are in general not free. A transaction fee is paid by the sender of the funds.') + '\n\n'\
               + _('The amount of fee can be decided freely by the sender. However, transactions with low fees take more time to be processed.') + '\n\n'\
               + _('A suggested fee is automatically added to this field. You may override it. The suggested fee increases with the size of the transaction.')
         self.fee_e_label = HelpLabel(_('Fee'), msg)
