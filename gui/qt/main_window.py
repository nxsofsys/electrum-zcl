--- conflicted
+++ resolved
@@ -786,13 +786,8 @@
             if amount:
                 query.append('amount=%s'%format_satoshis(amount))
             if message:
-<<<<<<< HEAD
-                query.append('message=%s'%message)
+                query.append('message=%s'%urllib.quote(message))
             p = urlparse.ParseResult(scheme='litecoin', netloc='', path=addr, params='', query='&'.join(query), fragment='')
-=======
-                query.append('message=%s'%urllib.quote(message))
-            p = urlparse.ParseResult(scheme='bitcoin', netloc='', path=addr, params='', query='&'.join(query), fragment='')
->>>>>>> 4eeacde2
             url = urlparse.urlunparse(p)
         else:
             url = ""
