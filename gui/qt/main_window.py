--- conflicted
+++ resolved
@@ -2508,9 +2508,6 @@
         fee_e.textEdited.connect(lambda: on_fee(False))
         widgets.append((fee_label, fee_e, fee_help))
 
-<<<<<<< HEAD
-        units = ['LTC', 'mLTC', 'bits']
-=======
         alias_label = QLabel(_('Alias') + ':')
         alias_help = HelpButton(_('OpenAlias TXT record, used to receive coins and to sign payment requests'))
         alias_e = QLineEdit(self.config.get('alias',''))
@@ -2520,8 +2517,7 @@
         alias_e.editingFinished.connect(on_alias)
         widgets.append((alias_label, alias_e, alias_help))
 
-        units = ['BTC', 'mBTC', 'bits']
->>>>>>> 126454c0
+        units = ['LTC', 'mLTC', 'bits']
         unit_label = QLabel(_('Base unit') + ':')
         unit_combo = QComboBox()
         unit_combo.addItems(units)
