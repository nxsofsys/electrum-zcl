#!/usr/bin/env python
#
# Electrum - lightweight Bitcoin client
# Copyright (C) 2012 thomasv@gitorious
#
# This program is free software: you can redistribute it and/or modify
# it under the terms of the GNU General Public License as published by
# the Free Software Foundation, either version 3 of the License, or
# (at your option) any later version.
#
# This program is distributed in the hope that it will be useful,
# but WITHOUT ANY WARRANTY; without even the implied warranty of
# MERCHANTABILITY or FITNESS FOR A PARTICULAR PURPOSE. See the
# GNU General Public License for more details.
#
# You should have received a copy of the GNU General Public License
# along with this program. If not, see <http://www.gnu.org/licenses/>.

import sys, time, datetime, re, threading
from electrum_ltc.i18n import _, set_language
from electrum_ltc.util import print_error, print_msg
import os.path, json, ast, traceback
import webbrowser
import shutil
import StringIO


import PyQt4
from PyQt4.QtGui import *
from PyQt4.QtCore import *
import PyQt4.QtCore as QtCore

from electrum_ltc.bitcoin import MIN_RELAY_TX_FEE, is_valid
from electrum_ltc.plugins import run_hook

import icons_rc

from electrum_ltc.util import format_satoshis
from electrum_ltc import Transaction
from electrum_ltc import mnemonic
from electrum_ltc import util, bitcoin, commands, Interface, Wallet
from electrum_ltc import SimpleConfig, Wallet, WalletStorage
from electrum_ltc import Imported_Wallet

from amountedit import AmountEdit, BTCAmountEdit, MyLineEdit
from network_dialog import NetworkDialog
from qrcodewidget import QRCodeWidget, QRDialog
from qrtextedit import QRTextEdit

from decimal import Decimal

import platform
import httplib
import socket
import webbrowser
import csv

if platform.system() == 'Windows':
    MONOSPACE_FONT = 'Lucida Console'
elif platform.system() == 'Darwin':
    MONOSPACE_FONT = 'Monaco'
else:
    MONOSPACE_FONT = 'monospace'



# status of payment requests
PR_UNPAID  = 0
PR_EXPIRED = 1
PR_SENT    = 2     # sent but not propagated
PR_PAID    = 3     # send and propagated
PR_ERROR   = 4     # could not parse


from electrum_ltc import ELECTRUM_VERSION
import re

from util import MyTreeWidget, HelpButton, EnterButton, line_dialog, text_dialog, ok_cancel_buttons, close_button, WaitingDialog


def format_status(x):
    if x == PR_UNPAID:
        return _('Unpaid')
    elif x == PR_PAID:
        return _('Paid')
    elif x == PR_EXPIRED:
        return _('Expired')


class StatusBarButton(QPushButton):
    def __init__(self, icon, tooltip, func):
        QPushButton.__init__(self, icon, '')
        self.setToolTip(tooltip)
        self.setFlat(True)
        self.setMaximumWidth(25)
        self.clicked.connect(func)
        self.func = func
        self.setIconSize(QSize(25,25))

    def keyPressEvent(self, e):
        if e.key() == QtCore.Qt.Key_Return:
            apply(self.func,())










default_column_widths = { "history":[40,140,350,140], "contacts":[350,330], "receive": [370,200,130] }

class ElectrumWindow(QMainWindow):



    def __init__(self, config, network, gui_object):
        QMainWindow.__init__(self)

        self.config = config
        self.network = network
        self.gui_object = gui_object
        self.tray = gui_object.tray
        self.go_lite = gui_object.go_lite
        self.lite = None

        self.create_status_bar()
        self.need_update = threading.Event()

        self.decimal_point = config.get('decimal_point', 8)
        self.num_zeros     = int(config.get('num_zeros',0))
        self.invoices      = {}

        set_language(config.get('language'))

        self.completions = QStringListModel()

        self.tabs = tabs = QTabWidget(self)
        self.column_widths = self.config.get("column_widths_2", default_column_widths )
        tabs.addTab(self.create_history_tab(), _('History') )
        tabs.addTab(self.create_send_tab(), _('Send') )
        tabs.addTab(self.create_receive_tab(), _('Receive') )
        tabs.addTab(self.create_addresses_tab(), _('Addresses') )
        tabs.addTab(self.create_contacts_tab(), _('Contacts') )
        tabs.addTab(self.create_invoices_tab(), _('Invoices') )
        tabs.addTab(self.create_console_tab(), _('Console') )
        tabs.setMinimumSize(600, 400)
        tabs.setSizePolicy(QSizePolicy.Expanding, QSizePolicy.Expanding)
        self.setCentralWidget(tabs)

        g = self.config.get("winpos-qt",[100, 100, 840, 400])
        self.setGeometry(g[0], g[1], g[2], g[3])
        if self.config.get("is_maximized"):
            self.showMaximized()

        self.setWindowIcon(QIcon(":icons/electrum-ltc.png"))
        self.init_menubar()

        QShortcut(QKeySequence("Ctrl+W"), self, self.close)
        QShortcut(QKeySequence("Ctrl+Q"), self, self.close)
        QShortcut(QKeySequence("Ctrl+R"), self, self.update_wallet)
        QShortcut(QKeySequence("Ctrl+PgUp"), self, lambda: tabs.setCurrentIndex( (tabs.currentIndex() - 1 )%tabs.count() ))
        QShortcut(QKeySequence("Ctrl+PgDown"), self, lambda: tabs.setCurrentIndex( (tabs.currentIndex() + 1 )%tabs.count() ))

        for i in range(tabs.count()):
            QShortcut(QKeySequence("Alt+" + str(i + 1)), self, lambda i=i: tabs.setCurrentIndex(i))

        self.connect(self, QtCore.SIGNAL('update_status'), self.update_status)
        self.connect(self, QtCore.SIGNAL('banner_signal'), lambda: self.console.showMessage(self.network.banner) )
        self.connect(self, QtCore.SIGNAL('transaction_signal'), lambda: self.notify_transactions() )
        self.connect(self, QtCore.SIGNAL('payment_request_ok'), self.payment_request_ok)
        self.connect(self, QtCore.SIGNAL('payment_request_error'), self.payment_request_error)

        self.history_list.setFocus(True)

        # network callbacks
        if self.network:
            self.network.register_callback('updated', lambda: self.need_update.set())
            self.network.register_callback('banner', lambda: self.emit(QtCore.SIGNAL('banner_signal')))
            self.network.register_callback('status', lambda: self.emit(QtCore.SIGNAL('update_status')))
            self.network.register_callback('new_transaction', lambda: self.emit(QtCore.SIGNAL('transaction_signal')))
            self.network.register_callback('stop', self.close)

            # set initial message
            self.console.showMessage(self.network.banner)

        self.wallet = None
        self.payment_request = None
        self.qr_window = None

    def update_account_selector(self):
        # account selector
        accounts = self.wallet.get_account_names()
        self.account_selector.clear()
        if len(accounts) > 1:
            self.account_selector.addItems([_("All accounts")] + accounts.values())
            self.account_selector.setCurrentIndex(0)
            self.account_selector.show()
        else:
            self.account_selector.hide()


    def load_wallet(self, wallet):
        import electrum_ltc as electrum

        self.wallet = wallet
        self.update_wallet_format()

        self.invoices = self.wallet.storage.get('invoices', {})
        self.accounts_expanded = self.wallet.storage.get('accounts_expanded',{})
        self.current_account = self.wallet.storage.get("current_account", None)
        title = 'Electrum-LTC ' + self.wallet.electrum_version + '  -  ' + self.wallet.storage.path
        if self.wallet.is_watching_only(): title += ' [%s]' % (_('watching only'))
        self.setWindowTitle( title )
        self.update_wallet()
        # Once GUI has been initialized check if we want to announce something since the callback has been called before the GUI was initialized
        self.notify_transactions()
        self.update_account_selector()
        # update menus
        self.new_account_menu.setEnabled(self.wallet.can_create_accounts())
        self.private_keys_menu.setEnabled(not self.wallet.is_watching_only())
        self.password_menu.setEnabled(not self.wallet.is_watching_only())
        self.seed_menu.setEnabled(self.wallet.has_seed())
        self.mpk_menu.setEnabled(self.wallet.is_deterministic())
        self.import_menu.setEnabled(self.wallet.can_import())

        self.update_lock_icon()
        self.update_buttons_on_seed()
        self.update_console()

        self.clear_receive_tab()
        self.update_receive_tab()
        run_hook('load_wallet', wallet)


    def update_wallet_format(self):
        # convert old-format imported keys
        if self.wallet.imported_keys:
            password = self.password_dialog(_("Please enter your password in order to update imported keys"))
            try:
                self.wallet.convert_imported_keys(password)
            except:
                self.show_message("error")


    def open_wallet(self):
        wallet_folder = self.wallet.storage.path
        filename = unicode( QFileDialog.getOpenFileName(self, "Select your wallet file", wallet_folder) )
        if not filename:
            return

        storage = WalletStorage({'wallet_path': filename})
        if not storage.file_exists:
            self.show_message("file not found "+ filename)
            return

        self.wallet.stop_threads()

        # create new wallet
        wallet = Wallet(storage)
        wallet.start_threads(self.network)

        self.load_wallet(wallet)



    def backup_wallet(self):
        import shutil
        path = self.wallet.storage.path
        wallet_folder = os.path.dirname(path)
        filename = unicode( QFileDialog.getSaveFileName(self, _('Enter a filename for the copy of your wallet'), wallet_folder) )
        if not filename:
            return

        new_path = os.path.join(wallet_folder, filename)
        if new_path != path:
            try:
                shutil.copy2(path, new_path)
                QMessageBox.information(None,"Wallet backup created", _("A copy of your wallet file was created in")+" '%s'" % str(new_path))
            except (IOError, os.error), reason:
                QMessageBox.critical(None,"Unable to create backup", _("Electrum was unable to copy your wallet file to the specified location.")+"\n" + str(reason))


    def new_wallet(self):
        import installwizard

        wallet_folder = os.path.dirname(self.wallet.storage.path)
        i = 1
        while True:
            filename = "wallet_%d"%i
            if filename in os.listdir(wallet_folder):
                i += 1
            else:
                break

        filename = line_dialog(self, _('New Wallet'), _('Enter file name') + ':', _('OK'), filename)
        if not filename:
            return

        full_path = os.path.join(wallet_folder, filename)
        storage = WalletStorage({'wallet_path': full_path})
        if storage.file_exists:
            QMessageBox.critical(None, "Error", _("File exists"))
            return

        wizard = installwizard.InstallWizard(self.config, self.network, storage)
        wallet = wizard.run('new')
        if wallet:
            self.load_wallet(wallet)



    def init_menubar(self):
        menubar = QMenuBar()

        file_menu = menubar.addMenu(_("&File"))
        file_menu.addAction(_("&Open"), self.open_wallet).setShortcut(QKeySequence.Open)
        file_menu.addAction(_("&New/Restore"), self.new_wallet).setShortcut(QKeySequence.New)
        file_menu.addAction(_("&Save Copy"), self.backup_wallet).setShortcut(QKeySequence.SaveAs)
        file_menu.addAction(_("&Quit"), self.close)

        wallet_menu = menubar.addMenu(_("&Wallet"))
        wallet_menu.addAction(_("&New contact"), self.new_contact_dialog)
        self.new_account_menu = wallet_menu.addAction(_("&New account"), self.new_account_dialog)

        wallet_menu.addSeparator()

        self.password_menu = wallet_menu.addAction(_("&Password"), self.change_password_dialog)
        self.seed_menu = wallet_menu.addAction(_("&Seed"), self.show_seed_dialog)
        self.mpk_menu = wallet_menu.addAction(_("&Master Public Keys"), self.show_master_public_keys)

        wallet_menu.addSeparator()
        labels_menu = wallet_menu.addMenu(_("&Labels"))
        labels_menu.addAction(_("&Import"), self.do_import_labels)
        labels_menu.addAction(_("&Export"), self.do_export_labels)

        self.private_keys_menu = wallet_menu.addMenu(_("&Private keys"))
        self.private_keys_menu.addAction(_("&Sweep"), self.sweep_key_dialog)
        self.import_menu = self.private_keys_menu.addAction(_("&Import"), self.do_import_privkey)
        self.private_keys_menu.addAction(_("&Export"), self.export_privkeys_dialog)
        wallet_menu.addAction(_("&Export History"), self.export_history_dialog)

        tools_menu = menubar.addMenu(_("&Tools"))

        # Settings / Preferences are all reserved keywords in OSX using this as work around
        tools_menu.addAction(_("Electrum preferences") if sys.platform == 'darwin' else _("Preferences"), self.settings_dialog)
        tools_menu.addAction(_("&Network"), self.run_network_dialog)
        tools_menu.addAction(_("&Plugins"), self.plugins_dialog)
        tools_menu.addSeparator()
        tools_menu.addAction(_("&Sign/verify message"), self.sign_verify_message)
        tools_menu.addAction(_("&Encrypt/decrypt message"), self.encrypt_message)
        tools_menu.addSeparator()

        csv_transaction_menu = tools_menu.addMenu(_("&Create transaction"))
        csv_transaction_menu.addAction(_("&From CSV file"), self.do_process_from_csv_file)
        csv_transaction_menu.addAction(_("&From CSV text"), self.do_process_from_csv_text)

        raw_transaction_menu = tools_menu.addMenu(_("&Load transaction"))
        raw_transaction_menu.addAction(_("&From file"), self.do_process_from_file)
        raw_transaction_menu.addAction(_("&From text"), self.do_process_from_text)
        raw_transaction_menu.addAction(_("&From the blockchain"), self.do_process_from_txid)
        raw_transaction_menu.addAction(_("&From QR code"), self.read_tx_from_qrcode)
        self.raw_transaction_menu = raw_transaction_menu

        help_menu = menubar.addMenu(_("&Help"))
        help_menu.addAction(_("&About"), self.show_about)
        help_menu.addAction(_("&Official website"), lambda: webbrowser.open("http://electrum-ltc.org"))
        help_menu.addSeparator()
        help_menu.addAction(_("&Documentation"), lambda: webbrowser.open("http://electrum-ltc.org/documentation.html")).setShortcut(QKeySequence.HelpContents)
        help_menu.addAction(_("&Report Bug"), self.show_report_bug)

        self.setMenuBar(menubar)

    def show_about(self):
        QMessageBox.about(self, "Electrum-LTC",
            _("Version")+" %s" % (self.wallet.electrum_version) + "\n\n" + _("Electrum's focus is speed, with low resource usage and simplifying Litecoin. You do not need to perform regular backups, because your wallet can be recovered from a secret phrase that you can memorize or write on paper. Startup times are instant because it operates in conjunction with high-performance servers that handle the most complicated parts of the Litecoin system."))

    def show_report_bug(self):
        QMessageBox.information(self, "Electrum-LTC - " + _("Reporting Bugs"),
            _("Please report any bugs as issues on github:")+" <a href=\"https://github.com/pooler/electrum-ltc/issues\">https://github.com/pooler/electrum-ltc/issues</a>")


    def notify_transactions(self):
        if not self.network or not self.network.is_connected():
            return

        print_error("Notifying GUI")
        if len(self.network.pending_transactions_for_notifications) > 0:
            # Combine the transactions if there are more then three
            tx_amount = len(self.network.pending_transactions_for_notifications)
            if(tx_amount >= 3):
                total_amount = 0
                for tx in self.network.pending_transactions_for_notifications:
                    is_relevant, is_mine, v, fee = self.wallet.get_tx_value(tx)
                    if(v > 0):
                        total_amount += v

                self.notify(_("%(txs)s new transactions received. Total amount received in the new transactions %(amount)s %(unit)s") \
                                % { 'txs' : tx_amount, 'amount' : self.format_amount(total_amount), 'unit' : self.base_unit()})

                self.network.pending_transactions_for_notifications = []
            else:
              for tx in self.network.pending_transactions_for_notifications:
                  if tx:
                      self.network.pending_transactions_for_notifications.remove(tx)
                      is_relevant, is_mine, v, fee = self.wallet.get_tx_value(tx)
                      if(v > 0):
                          self.notify(_("New transaction received. %(amount)s %(unit)s") % { 'amount' : self.format_amount(v), 'unit' : self.base_unit()})

    def notify(self, message):
<<<<<<< HEAD
        self.tray.showMessage("Electrum-LTC", message, QSystemTrayIcon.Information, 20000)
=======
        if self.tray:
            self.tray.showMessage("Electrum", message, QSystemTrayIcon.Information, 20000)
>>>>>>> 06cdb7ff



    # custom wrappers for getOpenFileName and getSaveFileName, that remember the path selected by the user
    def getOpenFileName(self, title, filter = ""):
        directory = self.config.get('io_dir', unicode(os.path.expanduser('~')))
        fileName = unicode( QFileDialog.getOpenFileName(self, title, directory, filter) )
        if fileName and directory != os.path.dirname(fileName):
            self.config.set_key('io_dir', os.path.dirname(fileName), True)
        return fileName

    def getSaveFileName(self, title, filename, filter = ""):
        directory = self.config.get('io_dir', unicode(os.path.expanduser('~')))
        path = os.path.join( directory, filename )
        fileName = unicode( QFileDialog.getSaveFileName(self, title, path, filter) )
        if fileName and directory != os.path.dirname(fileName):
            self.config.set_key('io_dir', os.path.dirname(fileName), True)
        return fileName

    def close(self):
        if self.qr_window:
            self.qr_window.close()
        QMainWindow.close(self)
        run_hook('close_main_window')

    def connect_slots(self, sender):
        self.connect(sender, QtCore.SIGNAL('timersignal'), self.timer_actions)
        self.previous_payto_e=''

    def timer_actions(self):
        if self.need_update.is_set():
            self.update_wallet()
            self.need_update.clear()

        run_hook('timer_actions')

    def format_amount(self, x, is_diff=False, whitespaces=False):
        return format_satoshis(x, is_diff, self.num_zeros, self.decimal_point, whitespaces)


    def get_decimal_point(self):
        return self.decimal_point


    def base_unit(self):
        assert self.decimal_point in [2, 5, 8]
        if self.decimal_point == 2:
            return 'bits'
        if self.decimal_point == 5:
            return 'mLTC'
        if self.decimal_point == 8:
            return 'LTC'
        raise Exception('Unknown base unit')

    def update_status(self):
        if self.network is None or not self.network.is_running():
            text = _("Offline")
            icon = QIcon(":icons/status_disconnected.png")

        elif self.network.is_connected():
            server_lag = self.network.get_local_height() - self.network.get_server_height()
            if not self.wallet.up_to_date:
                text = _("Synchronizing...")
                icon = QIcon(":icons/status_waiting.png")
            elif server_lag > 1:
                text = _("Server is lagging (%d blocks)"%server_lag)
                icon = QIcon(":icons/status_lagging.png")
            else:
                c, u = self.wallet.get_account_balance(self.current_account)
                text =  _( "Balance" ) + ": %s "%( self.format_amount(c) ) + self.base_unit()
                if u: text +=  " [%s unconfirmed]"%( self.format_amount(u,True).strip() )

                # append fiat balance and price from exchange rate plugin
                r = {}
                run_hook('get_fiat_status_text', c+u, r)
                quote = r.get(0)
                if quote:
                    text += "%s"%quote

                if self.tray:
                    self.tray.setToolTip(text)
                icon = QIcon(":icons/status_connected.png")
        else:
            text = _("Not connected")
            icon = QIcon(":icons/status_disconnected.png")

        self.balance_label.setText(text)
        self.status_button.setIcon( icon )


    def update_wallet(self):
        self.update_status()
        if self.wallet.up_to_date or not self.network or not self.network.is_connected():
            self.update_history_tab()
            self.update_receive_tab()
            self.update_address_tab()
            self.update_contacts_tab()
            self.update_completions()
            self.update_invoices_tab()


    def create_history_tab(self):
        self.history_list = l = MyTreeWidget(self)
        l.setColumnCount(5)
        for i,width in enumerate(self.column_widths['history']):
            l.setColumnWidth(i, width)
        l.setHeaderLabels( [ '', _('Date'), _('Description') , _('Amount'), _('Balance')] )
        l.itemDoubleClicked.connect(self.tx_label_clicked)
        l.itemChanged.connect(self.tx_label_changed)
        l.customContextMenuRequested.connect(self.create_history_menu)
        return l


    def create_history_menu(self, position):
        self.history_list.selectedIndexes()
        item = self.history_list.currentItem()
        be = self.config.get('block_explorer', 'explorer.litecoin.net')
        if be == 'explorer.litecoin.net':
            block_explorer = 'http://explorer.litecoin.net/tx/'
        elif be == 'block-explorer.com':
            block_explorer = 'http://block-explorer.com/tx/'
        elif be == 'Blockr.io':
            block_explorer = 'https://ltc.blockr.io/tx/info/'
        if not item: return
        tx_hash = str(item.data(0, Qt.UserRole).toString())
        if not tx_hash: return
        menu = QMenu()
        menu.addAction(_("Copy ID to Clipboard"), lambda: self.app.clipboard().setText(tx_hash))
        menu.addAction(_("Details"), lambda: self.show_transaction(self.wallet.transactions.get(tx_hash)))
        menu.addAction(_("Edit description"), lambda: self.tx_label_clicked(item,2))
        menu.addAction(_("View on block explorer"), lambda: webbrowser.open(block_explorer + tx_hash))
        menu.exec_(self.contacts_list.viewport().mapToGlobal(position))


    def show_transaction(self, tx):
        import transaction_dialog
        d = transaction_dialog.TxDialog(tx, self)
        d.exec_()

    def tx_label_clicked(self, item, column):
        if column==2 and item.isSelected():
            self.is_edit=True
            item.setFlags(Qt.ItemIsEditable|Qt.ItemIsSelectable | Qt.ItemIsUserCheckable | Qt.ItemIsEnabled | Qt.ItemIsDragEnabled)
            self.history_list.editItem( item, column )
            item.setFlags(Qt.ItemIsSelectable | Qt.ItemIsUserCheckable | Qt.ItemIsEnabled | Qt.ItemIsDragEnabled)
            self.is_edit=False

    def tx_label_changed(self, item, column):
        if self.is_edit:
            return
        self.is_edit=True
        tx_hash = str(item.data(0, Qt.UserRole).toString())
        tx = self.wallet.transactions.get(tx_hash)
        text = unicode( item.text(2) )
        self.wallet.set_label(tx_hash, text)
        if text:
            item.setForeground(2, QBrush(QColor('black')))
        else:
            text = self.wallet.get_default_label(tx_hash)
            item.setText(2, text)
            item.setForeground(2, QBrush(QColor('gray')))
        self.is_edit=False


    def edit_label(self, is_recv):
        l = self.address_list if is_recv else self.contacts_list
        item = l.currentItem()
        item.setFlags(Qt.ItemIsEditable|Qt.ItemIsSelectable | Qt.ItemIsUserCheckable | Qt.ItemIsEnabled | Qt.ItemIsDragEnabled)
        l.editItem( item, 1 )
        item.setFlags(Qt.ItemIsSelectable | Qt.ItemIsUserCheckable | Qt.ItemIsEnabled | Qt.ItemIsDragEnabled)



    def address_label_clicked(self, item, column, l, column_addr, column_label):
        if column == column_label and item.isSelected():
            is_editable = item.data(0, 32).toBool()
            if not is_editable:
                return
            addr = unicode( item.text(column_addr) )
            label = unicode( item.text(column_label) )
            item.setFlags(Qt.ItemIsEditable|Qt.ItemIsSelectable | Qt.ItemIsUserCheckable | Qt.ItemIsEnabled | Qt.ItemIsDragEnabled)
            l.editItem( item, column )
            item.setFlags(Qt.ItemIsSelectable | Qt.ItemIsUserCheckable | Qt.ItemIsEnabled | Qt.ItemIsDragEnabled)


    def address_label_changed(self, item, column, l, column_addr, column_label):
        if column == column_label:
            addr = unicode( item.text(column_addr) )
            text = unicode( item.text(column_label) )
            is_editable = item.data(0, 32).toBool()
            if not is_editable:
                return

            changed = self.wallet.set_label(addr, text)
            if changed:
                self.update_history_tab()
                self.update_completions()

            self.current_item_changed(item)

        run_hook('item_changed', item, column)


    def current_item_changed(self, a):
        run_hook('current_item_changed', a)



    def update_history_tab(self):

        self.history_list.clear()
        for item in self.wallet.get_tx_history(self.current_account):
            tx_hash, conf, is_mine, value, fee, balance, timestamp = item
            time_str = _("unknown")
            if conf > 0:
                try:
                    time_str = datetime.datetime.fromtimestamp( timestamp).isoformat(' ')[:-3]
                except Exception:
                    time_str = _("error")

            if conf == -1:
                time_str = 'unverified'
                icon = QIcon(":icons/unconfirmed.png")
            elif conf == 0:
                time_str = 'pending'
                icon = QIcon(":icons/unconfirmed.png")
            elif conf < 6:
                icon = QIcon(":icons/clock%d.png"%conf)
            else:
                icon = QIcon(":icons/confirmed.png")

            if value is not None:
                v_str = self.format_amount(value, True, whitespaces=True)
            else:
                v_str = '--'

            balance_str = self.format_amount(balance, whitespaces=True)

            if tx_hash:
                label, is_default_label = self.wallet.get_label(tx_hash)
            else:
                label = _('Pruned transaction outputs')
                is_default_label = False

            item = QTreeWidgetItem( [ '', time_str, label, v_str, balance_str] )
            item.setFont(2, QFont(MONOSPACE_FONT))
            item.setFont(3, QFont(MONOSPACE_FONT))
            item.setFont(4, QFont(MONOSPACE_FONT))
            if value < 0:
                item.setForeground(3, QBrush(QColor("#BC1E1E")))
            if tx_hash:
                item.setData(0, Qt.UserRole, tx_hash)
                item.setToolTip(0, "%d %s\nTxId:%s" % (conf, _('Confirmations'), tx_hash) )
            if is_default_label:
                item.setForeground(2, QBrush(QColor('grey')))

            item.setIcon(0, icon)
            self.history_list.insertTopLevelItem(0,item)


        self.history_list.setCurrentItem(self.history_list.topLevelItem(0))
        run_hook('history_tab_update')


    def create_receive_tab(self):
        w = QWidget()
        grid = QGridLayout(w)
        grid.setColumnMinimumWidth(3, 300)
        grid.setColumnStretch(5, 1)

        self.receive_address_e = QLineEdit()
        self.receive_address_e.setReadOnly(True)
        grid.addWidget(QLabel(_('Receiving address')), 0, 0)
        grid.addWidget(self.receive_address_e, 0, 1, 1, 3)
        self.receive_address_e.textChanged.connect(self.update_receive_qr)

        self.receive_message_e = QLineEdit()
        grid.addWidget(QLabel(_('Message')), 1, 0)
        grid.addWidget(self.receive_message_e, 1, 1, 1, 3)
        self.receive_message_e.textChanged.connect(self.update_receive_qr)

        self.receive_amount_e = BTCAmountEdit(self.get_decimal_point)
        grid.addWidget(QLabel(_('Requested amount')), 2, 0)
        grid.addWidget(self.receive_amount_e, 2, 1, 1, 2)
        self.receive_amount_e.textChanged.connect(self.update_receive_qr)

        self.save_request_button = QPushButton(_('Save'))
        self.save_request_button.clicked.connect(self.save_payment_request)
        grid.addWidget(self.save_request_button, 3, 1)
        clear_button = QPushButton(_('New'))
        clear_button.clicked.connect(self.new_receive_address)
        grid.addWidget(clear_button, 3, 2)
        grid.setRowStretch(4, 1)

        self.receive_qr = QRCodeWidget(fixedSize=200)
        grid.addWidget(self.receive_qr, 0, 4, 5, 2)
        self.receive_qr.mousePressEvent = lambda x: self.toggle_qr_window()

        grid.setRowStretch(5, 1)

        self.receive_requests_label = QLabel(_('Saved Requests'))
        self.receive_list = MyTreeWidget(self)
        self.receive_list.customContextMenuRequested.connect(self.receive_list_menu)
        self.receive_list.currentItemChanged.connect(self.receive_item_changed)
        self.receive_list.itemClicked.connect(self.receive_item_changed)
        self.receive_list.setHeaderLabels( [_('Address'), _('Message'), _('Amount')] )
        self.receive_list.setColumnWidth(0, 340)
        h = self.receive_list.header()
        h.setStretchLastSection(False)
        h.setResizeMode(1, QHeaderView.Stretch)

        grid.addWidget(self.receive_requests_label, 6, 0)
        grid.addWidget(self.receive_list, 7, 0, 1, 6)
        return w

    def receive_item_changed(self, item):
        if item is None:
            return
        addr = str(item.text(0))
        amount, message = self.receive_requests[addr]
        self.receive_address_e.setText(addr)
        self.receive_message_e.setText(message)
        self.receive_amount_e.setAmount(amount)


    def receive_list_delete(self, item):
        addr = str(item.text(0))
        self.receive_requests.pop(addr)
        self.update_receive_tab()
        self.clear_receive_tab()

    def receive_list_menu(self, position):
        item = self.receive_list.itemAt(position)
        menu = QMenu()
        menu.addAction(_("Copy to clipboard"), lambda: self.app.clipboard().setText(str(item.text(0))))
        menu.addAction(_("Delete"), lambda: self.receive_list_delete(item))
        menu.exec_(self.receive_list.viewport().mapToGlobal(position))

    def save_payment_request(self):
        addr = str(self.receive_address_e.text())
        amount = self.receive_amount_e.get_amount()
        message = str(self.receive_message_e.text())
        if not message and not amount:
            QMessageBox.warning(self, _('Error'), _('No message or amount'), _('OK'))
            return
        self.receive_requests = self.wallet.storage.get('receive_requests',{}) 
        self.receive_requests[addr] = (amount, message)
        self.wallet.storage.put('receive_requests', self.receive_requests)
        self.update_receive_tab()

    def new_receive_address(self):
        domain = self.wallet.get_account_addresses(self.current_account, include_change=False)
        for addr in domain:
            if not self.wallet.history.get(addr) and addr not in self.receive_requests.keys():
                break
        else:
            if isinstance(self.wallet, Imported_Wallet):
                self.show_message(_('No more addresses in your wallet.'))
                return
            if not self.question(_("Warning: The next address will not be recovered automatically if you restore your wallet from seed; you may need to add it manually.\n\nThis occurs because you have too many unused addresses in your wallet. To avoid this situation, use the existing addresses first.\n\nCreate anyway?")):
                return
            addr = self.wallet.create_new_address(self.current_account, False)
        self.receive_address_e.setText(addr)
        self.receive_message_e.setText('')
        self.receive_amount_e.setAmount(None)

    def clear_receive_tab(self):
        self.receive_requests = self.wallet.storage.get('receive_requests',{}) 
        domain = self.wallet.get_account_addresses(self.current_account, include_change=False)
        for addr in domain:
            if not self.wallet.history.get(addr) and addr not in self.receive_requests.keys():
                break
        else:
            addr = ''
        self.receive_address_e.setText(addr)
        self.receive_message_e.setText('')
        self.receive_amount_e.setAmount(None)

    def toggle_qr_window(self):
        import qrwindow
        if not self.qr_window:
            self.qr_window = qrwindow.QR_Window(self)
            self.qr_window.setVisible(True)
            self.qr_window_geometry = self.qr_window.geometry()
        else:
            if not self.qr_window.isVisible():
                self.qr_window.setVisible(True)
                self.qr_window.setGeometry(self.qr_window_geometry)
            else:
                self.qr_window_geometry = self.qr_window.geometry()
                self.qr_window.setVisible(False)
        self.update_receive_qr()


    def receive_at(self, addr):
        if not bitcoin.is_address(addr):
            return
        self.tabs.setCurrentIndex(2)
        self.receive_address_e.setText(addr)

    def update_receive_tab(self):
        self.receive_requests = self.wallet.storage.get('receive_requests',{}) 
        b = len(self.receive_requests) > 0
        self.receive_list.setVisible(b)
        self.receive_requests_label.setVisible(b)

        self.receive_list.clear()
        for address, v in self.receive_requests.items():
            amount, message = v
            item = QTreeWidgetItem( [ address, message, self.format_amount(amount) if amount else ""] )
            item.setFont(0, QFont(MONOSPACE_FONT))
            self.receive_list.addTopLevelItem(item)


    def update_receive_qr(self):
        import urlparse, urllib
        addr = str(self.receive_address_e.text())
        amount = self.receive_amount_e.get_amount()
        message = unicode(self.receive_message_e.text()).encode('utf8')
        self.save_request_button.setEnabled((amount is not None) or (message != ""))
        if addr:
            query = []
            if amount:
                query.append('amount=%s'%format_satoshis(amount))
            if message:
                query.append('message=%s'%urllib.quote(message))
            p = urlparse.ParseResult(scheme='litecoin', netloc='', path=addr, params='', query='&'.join(query), fragment='')
            url = urlparse.urlunparse(p)
        else:
            url = ""
        self.receive_qr.setData(url)
        if self.qr_window:
            self.qr_window.set_content(addr, amount, message, url)


    def create_send_tab(self):
        w = QWidget()

        self.send_grid = grid = QGridLayout(w)
        grid.setSpacing(8)
        grid.setColumnMinimumWidth(3,300)
        grid.setColumnStretch(5,1)
        grid.setRowStretch(8, 1)

        from paytoedit import PayToEdit
        self.amount_e = BTCAmountEdit(self.get_decimal_point)
        self.payto_e = PayToEdit(self)
        self.payto_help = HelpButton(_('Recipient of the funds.') + '\n\n' + _('You may enter a Litecoin address, a label from your list of contacts (a list of completions will be proposed), or an alias (email-like address that forwards to a Litecoin address)'))
        grid.addWidget(QLabel(_('Pay to')), 1, 0)
        grid.addWidget(self.payto_e, 1, 1, 1, 3)
        grid.addWidget(self.payto_help, 1, 4)

        completer = QCompleter()
        completer.setCaseSensitivity(False)
        self.payto_e.setCompleter(completer)
        completer.setModel(self.completions)

        self.message_e = MyLineEdit()
        self.message_help = HelpButton(_('Description of the transaction (not mandatory).') + '\n\n' + _('The description is not sent to the recipient of the funds. It is stored in your wallet file, and displayed in the \'History\' tab.'))
        grid.addWidget(QLabel(_('Description')), 2, 0)
        grid.addWidget(self.message_e, 2, 1, 1, 3)
        grid.addWidget(self.message_help, 2, 4)

        self.from_label = QLabel(_('From'))
        grid.addWidget(self.from_label, 3, 0)
        self.from_list = MyTreeWidget(self)
        self.from_list.setColumnCount(2)
        self.from_list.setColumnWidth(0, 350)
        self.from_list.setColumnWidth(1, 50)
        self.from_list.setHeaderHidden(True)
        self.from_list.setMaximumHeight(80)
        self.from_list.setContextMenuPolicy(Qt.CustomContextMenu)
        self.from_list.customContextMenuRequested.connect(self.from_list_menu)
        grid.addWidget(self.from_list, 3, 1, 1, 3)
        self.set_pay_from([])

        self.amount_help = HelpButton(_('Amount to be sent.') + '\n\n' \
                                      + _('The amount will be displayed in red if you do not have enough funds in your wallet. Note that if you have frozen some of your addresses, the available funds will be lower than your total balance.') \
                                      + '\n\n' + _('Keyboard shortcut: type "!" to send all your coins.'))
        grid.addWidget(QLabel(_('Amount')), 4, 0)
        grid.addWidget(self.amount_e, 4, 1, 1, 2)
        grid.addWidget(self.amount_help, 4, 3)

        self.fee_e = BTCAmountEdit(self.get_decimal_point)
        grid.addWidget(QLabel(_('Fee')), 5, 0)
        grid.addWidget(self.fee_e, 5, 1, 1, 2)
        grid.addWidget(HelpButton(
                _('Litecoin transactions are in general not free. A transaction fee is paid by the sender of the funds.') + '\n\n'\
                    + _('The amount of fee can be decided freely by the sender. However, transactions with low fees take more time to be processed.') + '\n\n'\
                    + _('A suggested fee is automatically added to this field. You may override it. The suggested fee increases with the size of the transaction.')), 5, 3)

        self.send_button = EnterButton(_("Send"), self.do_send)
        grid.addWidget(self.send_button, 6, 1)

        b = EnterButton(_("Clear"), self.do_clear)
        grid.addWidget(b, 6, 2)

        self.payto_sig = QLabel('')
        grid.addWidget(self.payto_sig, 7, 0, 1, 4)

        #QShortcut(QKeySequence("Up"), w, w.focusPreviousChild)
        #QShortcut(QKeySequence("Down"), w, w.focusNextChild)
        w.setLayout(grid)

        def entry_changed( is_fee ):

            if self.amount_e.is_shortcut:
                self.amount_e.is_shortcut = False
                sendable = self.get_sendable_balance()
                # there is only one output because we are completely spending inputs
                inputs, total, fee = self.wallet.choose_tx_inputs( sendable, 0, 1, coins = self.get_coins())
                fee = self.wallet.estimated_fee(inputs, 1)
                amount = total - fee
                self.amount_e.setAmount(amount)
                self.amount_e.textEdited.emit("")
                self.fee_e.setAmount(fee)
                return

            amount = self.amount_e.get_amount()
            fee = self.fee_e.get_amount()
            outputs = self.payto_e.get_outputs()

            if not is_fee: 
                fee = None

            if amount is None:
                self.fee_e.setAmount(None)
                not_enough_funds = False
            else:
                inputs, total, fee = self.wallet.choose_tx_inputs(amount, fee, len(outputs), coins = self.get_coins())
                not_enough_funds = len(inputs) == 0
                if not is_fee:
                    self.fee_e.setAmount(fee)
                    
            if not not_enough_funds:
                palette = QPalette()
                palette.setColor(self.amount_e.foregroundRole(), QColor('black'))
                text = ""
            else:
                palette = QPalette()
                palette.setColor(self.amount_e.foregroundRole(), QColor('red'))
                text = _( "Not enough funds" )
                c, u = self.wallet.get_frozen_balance()
                if c+u: text += ' (' + self.format_amount(c+u).strip() + ' ' + self.base_unit() + ' ' +_("are frozen") + ')'

            self.statusBar().showMessage(text)
            self.amount_e.setPalette(palette)
            self.fee_e.setPalette(palette)

        self.amount_e.textChanged.connect(lambda: entry_changed(False) )
        self.fee_e.textChanged.connect(lambda: entry_changed(True) )

        run_hook('create_send_tab', grid)
        return w

    def from_list_delete(self, item):
        i = self.from_list.indexOfTopLevelItem(item)
        self.pay_from.pop(i)
        self.redraw_from_list()

    def from_list_menu(self, position):
        item = self.from_list.itemAt(position)
        menu = QMenu()
        menu.addAction(_("Remove"), lambda: self.from_list_delete(item))
        menu.exec_(self.from_list.viewport().mapToGlobal(position))

    def set_pay_from(self, domain = None):
        self.pay_from = [] if domain == [] else self.wallet.get_unspent_coins(domain)
        self.redraw_from_list()

    def redraw_from_list(self):
        self.from_list.clear()
        self.from_label.setHidden(len(self.pay_from) == 0)
        self.from_list.setHidden(len(self.pay_from) == 0)

        def format(x):
            h = x.get('prevout_hash')
            return h[0:8] + '...' + h[-8:] + ":%d"%x.get('prevout_n') + u'\t' + "%s"%x.get('address')

        for item in self.pay_from:
            self.from_list.addTopLevelItem(QTreeWidgetItem( [format(item), self.format_amount(item['value']) ]))

    def update_completions(self):
        l = []
        for addr,label in self.wallet.labels.items():
            if addr in self.wallet.addressbook:
                l.append( label + '  <' + addr + '>')

        run_hook('update_completions', l)
        self.completions.setStringList(l)


    def protected(func):
        return lambda s, *args: s.do_protect(func, args)


    def read_send_tab(self):

        if self.payment_request and self.payment_request.has_expired():
            QMessageBox.warning(self, _('Error'), _('Payment request has expired'), _('OK'))
            return

        label = unicode( self.message_e.text() )

        if self.payment_request:
            outputs = self.payment_request.get_outputs()
        else:
            outputs = self.payto_e.get_outputs()

        if not outputs:
            QMessageBox.warning(self, _('Error'), _('No outputs'), _('OK'))
            return

        for type, addr, amount in outputs:
            if addr is None:
                QMessageBox.warning(self, _('Error'), _('Litecoin Address is None'), _('OK'))
                return
            if type == 'op_return':
                continue
            if type == 'address' and not bitcoin.is_address(addr):
                QMessageBox.warning(self, _('Error'), _('Invalid Litecoin Address'), _('OK'))
                return
            if amount is None:
                QMessageBox.warning(self, _('Error'), _('Invalid Amount'), _('OK'))
                return

        amount = sum(map(lambda x:x[2], outputs))

        fee = self.fee_e.get_amount()
        if fee is None:
            QMessageBox.warning(self, _('Error'), _('Invalid Fee'), _('OK'))
            return

        confirm_amount = self.config.get('confirm_amount', 100000000)
        if amount >= confirm_amount:
            o = '\n'.join(map(lambda x:x[1], outputs))
            if not self.question(_("send %(amount)s to %(address)s?")%{ 'amount' : self.format_amount(amount) + ' '+ self.base_unit(), 'address' : o}):
                return
            
        confirm_fee = self.config.get('confirm_fee', 1000000)
        if fee >= confirm_fee:
            if not self.question(_("The fee for this transaction seems unusually high.\nAre you really sure you want to pay %(fee)s in fees?")%{ 'fee' : self.format_amount(fee) + ' '+ self.base_unit()}):
                return

        coins = self.get_coins()
        return outputs, fee, label, coins


    def do_send(self):
        r = self.read_send_tab()
        if not r:
            return
        outputs, fee, label, coins = r
        self.send_tx(outputs, fee, label, coins)


    @protected
    def send_tx(self, outputs, fee, label, coins, password):
        self.send_button.setDisabled(True)

        # first, create an unsigned tx 
        try:
            tx = self.wallet.make_unsigned_transaction(outputs, fee, None, coins = coins)
            tx.error = None
        except Exception as e:
            traceback.print_exc(file=sys.stdout)
            self.show_message(str(e))
            self.send_button.setDisabled(False)
            return

        # call hook to see if plugin needs gui interaction
        run_hook('send_tx', tx)

        # sign the tx
        def sign_thread():
            if self.wallet.is_watching_only():
                return tx
            keypairs = {}
            try:
                self.wallet.add_keypairs(tx, keypairs, password)
                self.wallet.sign_transaction(tx, keypairs, password)
            except Exception as e:
                traceback.print_exc(file=sys.stdout)
                tx.error = str(e)
            return tx

        def sign_done(tx):
            if tx.error:
                self.show_message(tx.error)
                self.send_button.setDisabled(False)
                return
            if fee < tx.required_fee(self.wallet.verifier):
                QMessageBox.warning(self, _('Error'), _("This transaction requires a higher fee, or it will not be propagated by the network."), _('OK'))
                self.send_button.setDisabled(False)
                return
            if label:
                self.wallet.set_label(tx.hash(), label)

            if not tx.is_complete() or self.config.get('show_before_broadcast'):
                self.show_transaction(tx)
                self.do_clear()
                self.send_button.setDisabled(False)
                return

            self.broadcast_transaction(tx)

        # keep a reference to WaitingDialog or the gui might crash
        self.waiting_dialog = WaitingDialog(self, 'Signing..', sign_thread, sign_done)
        self.waiting_dialog.start()



    def broadcast_transaction(self, tx):

        def broadcast_thread():
            pr = self.payment_request
            if pr is None:
                return self.wallet.sendtx(tx)

            if pr.has_expired():
                self.payment_request = None
                return False, _("Payment request has expired")

            status, msg =  self.wallet.sendtx(tx)
            if not status:
                return False, msg

            self.invoices[pr.get_id()] = (pr.get_domain(), pr.get_memo(), pr.get_amount(), pr.get_expiration_date(), PR_PAID, tx.hash())
            self.wallet.storage.put('invoices', self.invoices)
            self.update_invoices_tab()
            self.payment_request = None
            refund_address = self.wallet.addresses()[0]
            ack_status, ack_msg = pr.send_ack(str(tx), refund_address)
            if ack_status:
                msg = ack_msg

            return status, msg

        def broadcast_done(status, msg):
            if status:
                QMessageBox.information(self, '', _('Payment sent.') + '\n' + msg, _('OK'))
                self.do_clear()
            else:
                QMessageBox.warning(self, _('Error'), msg, _('OK'))
            self.send_button.setDisabled(False)

        self.waiting_dialog = WaitingDialog(self, 'Broadcasting..', broadcast_thread, broadcast_done)
        self.waiting_dialog.start()



    def prepare_for_payment_request(self):
        self.tabs.setCurrentIndex(1)
        self.payto_e.is_pr = True
        for e in [self.payto_e, self.amount_e, self.message_e]:
            e.setFrozen(True)
        for h in [self.payto_help, self.amount_help, self.message_help]:
            h.hide()
        self.payto_e.setText(_("please wait..."))
        return True

    def payment_request_ok(self):
        pr = self.payment_request
        pr_id = pr.get_id()
        if pr_id not in self.invoices:
            self.invoices[pr_id] = (pr.get_domain(), pr.get_memo(), pr.get_amount(), pr.get_expiration_date(), PR_UNPAID, None)
            self.wallet.storage.put('invoices', self.invoices)
            self.update_invoices_tab()
        else:
            print_error('invoice already in list')

        status = self.invoices[pr_id][4]
        if status == PR_PAID:
            self.do_clear()
            self.show_message("invoice already paid")
            self.payment_request = None
            return

        self.payto_help.show()
        self.payto_help.set_alt(lambda: self.show_pr_details(pr))

        if not pr.has_expired():
            self.payto_e.setGreen()
        else:
            self.payto_e.setExpired()

        self.payto_e.setText(pr.domain)
        self.amount_e.setText(self.format_amount(pr.get_amount()))
        self.message_e.setText(pr.get_memo())

    def payment_request_error(self):
        self.do_clear()
        self.show_message(self.payment_request.error)
        self.payment_request = None

    def pay_from_URI(self,URI):
        if not URI:
            return
        address, amount, label, message, request_url = util.parse_URI(URI)
        try:
            address, amount, label, message, request_url = util.parse_URI(URI)
        except Exception as e:
            QMessageBox.warning(self, _('Error'), _('Invalid litecoin URI:') + '\n' + str(e), _('OK'))
            return

        self.tabs.setCurrentIndex(1)

        if not request_url:
            if label:
                if self.wallet.labels.get(address) != label:
                    if self.question(_('Save label "%s" for address %s ?'%(label,address))):
                        if address not in self.wallet.addressbook and not self.wallet.is_mine(address):
                            self.wallet.addressbook.append(address)
                            self.wallet.set_label(address, label)
            else:
                label = self.wallet.labels.get(address)
            if address:
                self.payto_e.setText(label + '  <'+ address +'>' if label else address)
            if message:
                self.message_e.setText(message)
            if amount:
                self.amount_e.setAmount(amount)
            return

        from electrum_ltc import paymentrequest
        def payment_request():
            self.payment_request = paymentrequest.PaymentRequest(self.config)
            self.payment_request.read(request_url)
            if self.payment_request.verify():
                self.emit(SIGNAL('payment_request_ok'))
            else:
                self.emit(SIGNAL('payment_request_error'))

        self.pr_thread = threading.Thread(target=payment_request).start()
        self.prepare_for_payment_request()



    def do_clear(self):
        self.payto_e.is_pr = False
        self.payto_sig.setVisible(False)
        for e in [self.payto_e, self.message_e, self.amount_e, self.fee_e]:
            e.setText('')
            e.setFrozen(False)

        for h in [self.payto_help, self.amount_help, self.message_help]:
            h.show()

        self.payto_help.set_alt(None)
        self.set_pay_from([])
        self.update_status()



    def set_addrs_frozen(self,addrs,freeze):
        for addr in addrs:
            if not addr: continue
            if addr in self.wallet.frozen_addresses and not freeze:
                self.wallet.unfreeze(addr)
            elif addr not in self.wallet.frozen_addresses and freeze:
                self.wallet.freeze(addr)
        self.update_address_tab()



    def create_list_tab(self, headers):
        "generic tab creation method"
        l = MyTreeWidget(self)
        l.setColumnCount( len(headers) )
        l.setHeaderLabels( headers )

        w = QWidget()
        vbox = QVBoxLayout()
        w.setLayout(vbox)

        vbox.setMargin(0)
        vbox.setSpacing(0)
        vbox.addWidget(l)
        buttons = QWidget()
        vbox.addWidget(buttons)

        return l, w


    def create_addresses_tab(self):
        l, w = self.create_list_tab([ _('Address'), _('Label'), _('Balance'), _('Tx')])
        for i,width in enumerate(self.column_widths['receive']):
            l.setColumnWidth(i, width)
        l.setContextMenuPolicy(Qt.CustomContextMenu)
        l.customContextMenuRequested.connect(self.create_receive_menu)
        l.setSelectionMode(QAbstractItemView.ExtendedSelection)
        l.itemDoubleClicked.connect(lambda a, b: self.address_label_clicked(a,b,l,0,1))
        l.itemChanged.connect(lambda a,b: self.address_label_changed(a,b,l,0,1))
        l.currentItemChanged.connect(lambda a,b: self.current_item_changed(a))
        self.address_list = l
        return w




    def save_column_widths(self):
        self.column_widths["receive"] = []
        for i in range(self.address_list.columnCount() -1):
            self.column_widths["receive"].append(self.address_list.columnWidth(i))

        self.column_widths["history"] = []
        for i in range(self.history_list.columnCount() - 1):
            self.column_widths["history"].append(self.history_list.columnWidth(i))

        self.column_widths["contacts"] = []
        for i in range(self.contacts_list.columnCount() - 1):
            self.column_widths["contacts"].append(self.contacts_list.columnWidth(i))

        self.config.set_key("column_widths_2", self.column_widths, True)


    def create_contacts_tab(self):
        l, w = self.create_list_tab([_('Address'), _('Label'), _('Tx')])
        l.setContextMenuPolicy(Qt.CustomContextMenu)
        l.customContextMenuRequested.connect(self.create_contact_menu)
        for i,width in enumerate(self.column_widths['contacts']):
            l.setColumnWidth(i, width)
        l.itemDoubleClicked.connect(lambda a, b: self.address_label_clicked(a,b,l,0,1))
        l.itemChanged.connect(lambda a,b: self.address_label_changed(a,b,l,0,1))
        self.contacts_list = l
        return w


    def create_invoices_tab(self):
        l, w = self.create_list_tab([_('Requestor'), _('Memo'), _('Date'), _('Amount'), _('Status')])
        l.setColumnWidth(0, 150)
        l.setColumnWidth(2, 150)
        l.setColumnWidth(3, 150)
        h = l.header()
        h.setStretchLastSection(False)
        h.setResizeMode(1, QHeaderView.Stretch)
        l.setContextMenuPolicy(Qt.CustomContextMenu)
        l.customContextMenuRequested.connect(self.create_invoice_menu)
        self.invoices_list = l
        return w

    def update_invoices_tab(self):
        invoices = self.wallet.storage.get('invoices', {})
        l = self.invoices_list
        l.clear()
        for key, value in sorted(invoices.items(), key=lambda x: -x[1][3]):
            domain, memo, amount, expiration_date, status, tx_hash = value
            if status == PR_UNPAID and expiration_date and expiration_date < time.time():
                status = PR_EXPIRED
            date_str = datetime.datetime.fromtimestamp(expiration_date).isoformat(' ')[:-3]
            item = QTreeWidgetItem( [ domain, memo, date_str, self.format_amount(amount, whitespaces=True), format_status(status)] )
            item.setData(0, 32, key)
            item.setFont(0, QFont(MONOSPACE_FONT))
            item.setFont(3, QFont(MONOSPACE_FONT))
            l.addTopLevelItem(item)
        l.setCurrentItem(l.topLevelItem(0))

    def delete_imported_key(self, addr):
        if self.question(_("Do you want to remove")+" %s "%addr +_("from your wallet?")):
            self.wallet.delete_imported_key(addr)
            self.update_address_tab()
            self.update_history_tab()

    def edit_account_label(self, k):
        text, ok = QInputDialog.getText(self, _('Rename account'), _('Name') + ':', text = self.wallet.labels.get(k,''))
        if ok:
            label = unicode(text)
            self.wallet.set_label(k,label)
            self.update_address_tab()

    def account_set_expanded(self, item, k, b):
        item.setExpanded(b)
        self.accounts_expanded[k] = b

    def create_account_menu(self, position, k, item):
        menu = QMenu()
        if item.isExpanded():
            menu.addAction(_("Minimize"), lambda: self.account_set_expanded(item, k, False))
        else:
            menu.addAction(_("Maximize"), lambda: self.account_set_expanded(item, k, True))
        menu.addAction(_("Rename"), lambda: self.edit_account_label(k))
        if self.wallet.seed_version > 4:
            menu.addAction(_("View details"), lambda: self.show_account_details(k))
        if self.wallet.account_is_pending(k):
            menu.addAction(_("Delete"), lambda: self.delete_pending_account(k))
        menu.exec_(self.address_list.viewport().mapToGlobal(position))

    def delete_pending_account(self, k):
        self.wallet.delete_pending_account(k)
        self.update_address_tab()

    def create_receive_menu(self, position):
        # fixme: this function apparently has a side effect.
        # if it is not called the menu pops up several times
        #self.address_list.selectedIndexes()

        selected = self.address_list.selectedItems()
        multi_select = len(selected) > 1
        addrs = [unicode(item.text(0)) for item in selected]
        if not multi_select:
            item = self.address_list.itemAt(position)
            if not item: return

            addr = addrs[0]
            if not is_valid(addr):
                k = str(item.data(0,32).toString())
                if k:
                    self.create_account_menu(position, k, item)
                else:
                    item.setExpanded(not item.isExpanded())
                return

        menu = QMenu()
        if not multi_select:
            menu.addAction(_("Copy to clipboard"), lambda: self.app.clipboard().setText(addr))
            menu.addAction(_("Request payment"), lambda: self.receive_at(addr))
            menu.addAction(_("Edit label"), lambda: self.edit_label(True))
            menu.addAction(_("Public keys"), lambda: self.show_public_keys(addr))
            if not self.wallet.is_watching_only():
                menu.addAction(_("Private key"), lambda: self.show_private_key(addr))
                menu.addAction(_("Sign/verify message"), lambda: self.sign_verify_message(addr))
                menu.addAction(_("Encrypt/decrypt message"), lambda: self.encrypt_message(addr))
            if self.wallet.is_imported(addr):
                menu.addAction(_("Remove from wallet"), lambda: self.delete_imported_key(addr))

        if any(addr not in self.wallet.frozen_addresses for addr in addrs):
            menu.addAction(_("Freeze"), lambda: self.set_addrs_frozen(addrs, True))
        if any(addr in self.wallet.frozen_addresses for addr in addrs):
            menu.addAction(_("Unfreeze"), lambda: self.set_addrs_frozen(addrs, False))

        def can_send(addr):
            return addr not in self.wallet.frozen_addresses and self.wallet.get_addr_balance(addr) != (0, 0)
        if any(can_send(addr) for addr in addrs):
            menu.addAction(_("Send From"), lambda: self.send_from_addresses(addrs))

        run_hook('receive_menu', menu, addrs)
        menu.exec_(self.address_list.viewport().mapToGlobal(position))


    def get_sendable_balance(self):
        return sum(map(lambda x:x['value'], self.get_coins()))


    def get_coins(self):
        if self.pay_from:
            return self.pay_from
        else:
            domain = self.wallet.get_account_addresses(self.current_account)
            for i in self.wallet.frozen_addresses:
                if i in domain: domain.remove(i)
            return self.wallet.get_unspent_coins(domain)


    def send_from_addresses(self, addrs):
        self.set_pay_from( addrs )
        self.tabs.setCurrentIndex(1)


    def payto(self, addr):
        if not addr: return
        label = self.wallet.labels.get(addr)
        m_addr = label + '  <' + addr + '>' if label else addr
        self.tabs.setCurrentIndex(1)
        self.payto_e.setText(m_addr)
        self.amount_e.setFocus()


    def delete_contact(self, x):
        if self.question(_("Do you want to remove")+" %s "%x +_("from your list of contacts?")):
            self.wallet.delete_contact(x)
            self.wallet.set_label(x, None)
            self.update_history_tab()
            self.update_contacts_tab()
            self.update_completions()


    def create_contact_menu(self, position):
        item = self.contacts_list.itemAt(position)
        menu = QMenu()
        if not item:
            menu.addAction(_("New contact"), lambda: self.new_contact_dialog())
        else:
            addr = unicode(item.text(0))
            label = unicode(item.text(1))
            is_editable = item.data(0,32).toBool()
            payto_addr = item.data(0,33).toString()
            menu.addAction(_("Copy to Clipboard"), lambda: self.app.clipboard().setText(addr))
            menu.addAction(_("Pay to"), lambda: self.payto(payto_addr))
            menu.addAction(_("QR code"), lambda: self.show_qrcode("litecoin:" + addr, _("Address")))
            if is_editable:
                menu.addAction(_("Edit label"), lambda: self.edit_label(False))
                menu.addAction(_("Delete"), lambda: self.delete_contact(addr))

        run_hook('create_contact_menu', menu, item)
        menu.exec_(self.contacts_list.viewport().mapToGlobal(position))

    def delete_invoice(self, key):
        self.invoices.pop(key)
        self.wallet.storage.put('invoices', self.invoices)
        self.update_invoices_tab()

    def show_invoice(self, key):
        from electrum_ltc.paymentrequest import PaymentRequest
        domain, memo, value, expiration, status, tx_hash = self.invoices[key]
        pr = PaymentRequest(self.config)
        pr.read_file(key)
        pr.domain = domain
        pr.verify()
        self.show_pr_details(pr, tx_hash)

    def show_pr_details(self, pr, tx_hash=None):
        msg = 'Domain: ' + pr.domain
        msg += '\nStatus: ' + pr.get_status()
        msg += '\nMemo: ' + pr.get_memo()
        msg += '\nPayment URL: ' + pr.payment_url
        msg += '\n\nOutputs:\n' + '\n'.join(map(lambda x: x[1] + ' ' + self.format_amount(x[2])+ self.base_unit(), pr.get_outputs()))
        if tx_hash:
            msg += '\n\nTransaction ID: ' + tx_hash
        QMessageBox.information(self, 'Invoice', msg , 'OK')

    def do_pay_invoice(self, key):
        from electrum_ltc.paymentrequest import PaymentRequest
        domain, memo, value, expiration, status, tx_hash = self.invoices[key]
        pr = PaymentRequest(self.config)
        pr.read_file(key)
        pr.domain = domain
        self.payment_request = pr
        self.prepare_for_payment_request()
        if pr.verify():
            self.payment_request_ok()
        else:
            self.payment_request_error()
            

    def create_invoice_menu(self, position):
        item = self.invoices_list.itemAt(position)
        if not item:
            return
        key = str(item.data(0, 32).toString())
        domain, memo, value, expiration, status, tx_hash = self.invoices[key]
        menu = QMenu()
        menu.addAction(_("Details"), lambda: self.show_invoice(key))
        if status == PR_UNPAID:
            menu.addAction(_("Pay Now"), lambda: self.do_pay_invoice(key))
        menu.addAction(_("Delete"), lambda: self.delete_invoice(key))
        menu.exec_(self.invoices_list.viewport().mapToGlobal(position))



    def update_address_tab(self):
        l = self.address_list
        # extend the syntax for consistency
        l.addChild = l.addTopLevelItem
        l.insertChild = l.insertTopLevelItem

        l.clear()

        accounts = self.wallet.get_accounts()
        if self.current_account is None:
            account_items = sorted(accounts.items())
        else:
            account_items = [(self.current_account, accounts.get(self.current_account))]


        for k, account in account_items:

            if len(accounts) > 1:
                name = self.wallet.get_account_name(k)
                c,u = self.wallet.get_account_balance(k)
                account_item = QTreeWidgetItem( [ name, '', self.format_amount(c+u), ''] )
                l.addTopLevelItem(account_item)
                account_item.setExpanded(self.accounts_expanded.get(k, True))
                account_item.setData(0, 32, k)
            else:
                account_item = l

            sequences = [0,1] if account.has_change() else [0]
            for is_change in sequences:
                if len(sequences) > 1:
                    name = _("Receiving") if not is_change else _("Change")
                    seq_item = QTreeWidgetItem( [ name, '', '', '', ''] )
                    account_item.addChild(seq_item)
                    if not is_change: 
                        seq_item.setExpanded(True)
                else:
                    seq_item = account_item
                    
                used_item = QTreeWidgetItem( [ _("Used"), '', '', '', ''] )
                used_flag = False

                addr_list = account.get_addresses(is_change)
                for address in addr_list:
                    num, is_used = self.wallet.is_used(address)
                    label = self.wallet.labels.get(address,'')
                    c, u = self.wallet.get_addr_balance(address)
                    balance = self.format_amount(c + u)
                    item = QTreeWidgetItem( [ address, label, balance, "%d"%num] )
                    item.setFont(0, QFont(MONOSPACE_FONT))
                    item.setData(0, 32, True) # label can be edited
                    if address in self.wallet.frozen_addresses:
                        item.setBackgroundColor(0, QColor('lightblue'))
                    if self.wallet.is_beyond_limit(address, account, is_change):
                        item.setBackgroundColor(0, QColor('red'))
                    if is_used:
                        if not used_flag:
                            seq_item.insertChild(0, used_item)
                            used_flag = True
                        used_item.addChild(item)
                    else:
                        seq_item.addChild(item)

        # we use column 1 because column 0 may be hidden
        l.setCurrentItem(l.topLevelItem(0),1)


    def update_contacts_tab(self):
        l = self.contacts_list
        l.clear()

        for address in self.wallet.addressbook:
            label = self.wallet.labels.get(address,'')
            n = self.wallet.get_num_tx(address)
            item = QTreeWidgetItem( [ address, label, "%d"%n] )
            item.setFont(0, QFont(MONOSPACE_FONT))
            # 32 = label can be edited (bool)
            item.setData(0,32, True)
            # 33 = payto string
            item.setData(0,33, address)
            l.addTopLevelItem(item)

        run_hook('update_contacts_tab', l)
        l.setCurrentItem(l.topLevelItem(0))


    def create_console_tab(self):
        from console import Console
        self.console = console = Console()
        return console


    def update_console(self):
        console = self.console
        console.history = self.config.get("console-history",[])
        console.history_index = len(console.history)

        console.updateNamespace({'wallet' : self.wallet, 'network' : self.network, 'gui':self})
        console.updateNamespace({'util' : util, 'bitcoin':bitcoin})

        c = commands.Commands(self.wallet, self.network, lambda: self.console.set_json(True))
        methods = {}
        def mkfunc(f, method):
            return lambda *args: apply( f, (method, args, self.password_dialog ))
        for m in dir(c):
            if m[0]=='_' or m in ['network','wallet']: continue
            methods[m] = mkfunc(c._run, m)

        console.updateNamespace(methods)


    def change_account(self,s):
        if s == _("All accounts"):
            self.current_account = None
        else:
            accounts = self.wallet.get_account_names()
            for k, v in accounts.items():
                if v == s:
                    self.current_account = k
        self.update_history_tab()
        self.update_status()
        self.update_address_tab()
        self.update_receive_tab()

    def create_status_bar(self):

        sb = QStatusBar()
        sb.setFixedHeight(35)
        qtVersion = qVersion()

        self.balance_label = QLabel("")
        sb.addWidget(self.balance_label)

        from version_getter import UpdateLabel
        self.updatelabel = UpdateLabel(self.config, sb)

        self.account_selector = QComboBox()
        self.account_selector.setSizeAdjustPolicy(QComboBox.AdjustToContents)
        self.connect(self.account_selector,SIGNAL("activated(QString)"),self.change_account)
        sb.addPermanentWidget(self.account_selector)

        if (int(qtVersion[0]) >= 4 and int(qtVersion[2]) >= 7):
            sb.addPermanentWidget( StatusBarButton( QIcon(":icons/switchgui.png"), _("Switch to Lite Mode"), self.go_lite ) )

        self.lock_icon = QIcon()
        self.password_button = StatusBarButton( self.lock_icon, _("Password"), self.change_password_dialog )
        sb.addPermanentWidget( self.password_button )

        sb.addPermanentWidget( StatusBarButton( QIcon(":icons/preferences.png"), _("Preferences"), self.settings_dialog ) )
        self.seed_button = StatusBarButton( QIcon(":icons/seed.png"), _("Seed"), self.show_seed_dialog )
        sb.addPermanentWidget( self.seed_button )
        self.status_button = StatusBarButton( QIcon(":icons/status_disconnected.png"), _("Network"), self.run_network_dialog )
        sb.addPermanentWidget( self.status_button )

        run_hook('create_status_bar', (sb,))

        self.setStatusBar(sb)


    def update_lock_icon(self):
        icon = QIcon(":icons/lock.png") if self.wallet.use_encryption else QIcon(":icons/unlock.png")
        self.password_button.setIcon( icon )


    def update_buttons_on_seed(self):
        if self.wallet.has_seed():
           self.seed_button.show()
        else:
           self.seed_button.hide()

        if not self.wallet.is_watching_only():
           self.password_button.show()
           self.send_button.setText(_("Send"))
        else:
           self.password_button.hide()
           self.send_button.setText(_("Create unsigned transaction"))


    def change_password_dialog(self):
        from password_dialog import PasswordDialog
        d = PasswordDialog(self.wallet, self)
        d.run()
        self.update_lock_icon()


    def new_contact_dialog(self):

        d = QDialog(self)
        d.setWindowTitle(_("New Contact"))
        vbox = QVBoxLayout(d)
        vbox.addWidget(QLabel(_('New Contact')+':'))

        grid = QGridLayout()
        line1 = QLineEdit()
        line2 = QLineEdit()
        grid.addWidget(QLabel(_("Address")), 1, 0)
        grid.addWidget(line1, 1, 1)
        grid.addWidget(QLabel(_("Name")), 2, 0)
        grid.addWidget(line2, 2, 1)

        vbox.addLayout(grid)
        vbox.addLayout(ok_cancel_buttons(d))

        if not d.exec_():
            return

        address = str(line1.text())
        label = unicode(line2.text())

        if not is_valid(address):
            QMessageBox.warning(self, _('Error'), _('Invalid Address'), _('OK'))
            return

        self.wallet.add_contact(address)
        if label:
            self.wallet.set_label(address, label)

        self.update_contacts_tab()
        self.update_history_tab()
        self.update_completions()
        self.tabs.setCurrentIndex(3)


    @protected
    def new_account_dialog(self, password):

        dialog = QDialog(self)
        dialog.setModal(1)
        dialog.setWindowTitle(_("New Account"))

        vbox = QVBoxLayout()
        vbox.addWidget(QLabel(_('Account name')+':'))
        e = QLineEdit()
        vbox.addWidget(e)
        msg = _("Note: Newly created accounts are 'pending' until they receive litecoins.") + " " \
            + _("You will need to wait for 2 confirmations until the correct balance is displayed and more addresses are created for that account.")
        l = QLabel(msg)
        l.setWordWrap(True)
        vbox.addWidget(l)

        vbox.addLayout(ok_cancel_buttons(dialog))
        dialog.setLayout(vbox)
        r = dialog.exec_()
        if not r: return

        name = str(e.text())
        if not name: return

        self.wallet.create_pending_account(name, password)
        self.update_address_tab()
        self.tabs.setCurrentIndex(3)




    def show_master_public_keys(self):

        dialog = QDialog(self)
        dialog.setModal(1)
        dialog.setWindowTitle(_("Master Public Keys"))

        main_layout = QGridLayout()
        mpk_dict = self.wallet.get_master_public_keys()
        i = 0
        for key, value in mpk_dict.items():
            main_layout.addWidget(QLabel(key), i, 0)
            mpk_text = QTextEdit()
            mpk_text.setReadOnly(True)
            mpk_text.setMaximumHeight(170)
            mpk_text.setText(value)
            main_layout.addWidget(mpk_text, i + 1, 0)
            i += 2

        vbox = QVBoxLayout()
        vbox.addLayout(main_layout)
        vbox.addLayout(close_button(dialog))

        dialog.setLayout(vbox)
        dialog.exec_()


    @protected
    def show_seed_dialog(self, password):
        if not self.wallet.has_seed():
            QMessageBox.information(self, _('Message'), _('This wallet has no seed'), _('OK'))
            return

        try:
            mnemonic = self.wallet.get_mnemonic(password)
        except Exception:
            QMessageBox.warning(self, _('Error'), _('Incorrect Password'), _('OK'))
            return
        from seed_dialog import SeedDialog
        d = SeedDialog(self, mnemonic, self.wallet.has_imported_keys())
        d.exec_()



    def show_qrcode(self, data, title = _("QR code")):
        if not data: 
            return
        d = QRDialog(data, self, title)
        d.exec_()


    def do_protect(self, func, args):
        if self.wallet.use_encryption:
            password = self.password_dialog()
            if not password:
                return
        else:
            password = None

        if args != (False,):
            args = (self,) + args + (password,)
        else:
            args = (self,password)
        apply( func, args)


    def show_public_keys(self, address):
        if not address: return
        try:
            pubkey_list = self.wallet.get_public_keys(address)
        except Exception as e:
            traceback.print_exc(file=sys.stdout)
            self.show_message(str(e))
            return

        d = QDialog(self)
        d.setMinimumSize(600, 200)
        d.setModal(1)
        vbox = QVBoxLayout()
        vbox.addWidget( QLabel(_("Address") + ': ' + address))
        vbox.addWidget( QLabel(_("Public key") + ':'))
        keys = QRTextEdit()
        keys.setReadOnly(True)
        keys.setText('\n'.join(pubkey_list))
        vbox.addWidget(keys)
        vbox.addLayout(close_button(d))
        d.setLayout(vbox)
        d.exec_()

    @protected
    def show_private_key(self, address, password):
        if not address: return
        try:
            pk_list = self.wallet.get_private_key(address, password)
        except Exception as e:
            traceback.print_exc(file=sys.stdout)
            self.show_message(str(e))
            return

        d = QDialog(self)
        d.setMinimumSize(600, 200)
        d.setModal(1)
        vbox = QVBoxLayout()
        vbox.addWidget( QLabel(_("Address") + ': ' + address))
        vbox.addWidget( QLabel(_("Private key") + ':'))
        keys = QRTextEdit()
        keys.setReadOnly(True)
        keys.setText('\n'.join(pk_list))
        vbox.addWidget(keys)
        vbox.addLayout(close_button(d))
        d.setLayout(vbox)
        d.exec_()


    @protected
    def do_sign(self, address, message, signature, password):
        message = unicode(message.toPlainText())
        message = message.encode('utf-8')
        try:
            sig = self.wallet.sign_message(str(address.text()), message, password)
            signature.setText(sig)
        except Exception as e:
            self.show_message(str(e))

    def do_verify(self, address, message, signature):
        message = unicode(message.toPlainText())
        message = message.encode('utf-8')
        if bitcoin.verify_message(address.text(), str(signature.toPlainText()), message):
            self.show_message(_("Signature verified"))
        else:
            self.show_message(_("Error: wrong signature"))


    def sign_verify_message(self, address=''):
        d = QDialog(self)
        d.setModal(1)
        d.setWindowTitle(_('Sign/verify Message'))
        d.setMinimumSize(410, 290)

        layout = QGridLayout(d)

        message_e = QTextEdit()
        layout.addWidget(QLabel(_('Message')), 1, 0)
        layout.addWidget(message_e, 1, 1)
        layout.setRowStretch(2,3)

        address_e = QLineEdit()
        address_e.setText(address)
        layout.addWidget(QLabel(_('Address')), 2, 0)
        layout.addWidget(address_e, 2, 1)

        signature_e = QTextEdit()
        layout.addWidget(QLabel(_('Signature')), 3, 0)
        layout.addWidget(signature_e, 3, 1)
        layout.setRowStretch(3,1)

        hbox = QHBoxLayout()

        b = QPushButton(_("Sign"))
        b.clicked.connect(lambda: self.do_sign(address_e, message_e, signature_e))
        hbox.addWidget(b)

        b = QPushButton(_("Verify"))
        b.clicked.connect(lambda: self.do_verify(address_e, message_e, signature_e))
        hbox.addWidget(b)

        b = QPushButton(_("Close"))
        b.clicked.connect(d.accept)
        hbox.addWidget(b)
        layout.addLayout(hbox, 4, 1)
        d.exec_()


    @protected
    def do_decrypt(self, message_e, pubkey_e, encrypted_e, password):
        try:
            decrypted = self.wallet.decrypt_message(str(pubkey_e.text()), str(encrypted_e.toPlainText()), password)
            message_e.setText(decrypted)
        except Exception as e:
            self.show_message(str(e))


    def do_encrypt(self, message_e, pubkey_e, encrypted_e):
        message = unicode(message_e.toPlainText())
        message = message.encode('utf-8')
        try:
            encrypted = bitcoin.encrypt_message(message, str(pubkey_e.text()))
            encrypted_e.setText(encrypted)
        except Exception as e:
            self.show_message(str(e))



    def encrypt_message(self, address = ''):
        d = QDialog(self)
        d.setModal(1)
        d.setWindowTitle(_('Encrypt/decrypt Message'))
        d.setMinimumSize(610, 490)

        layout = QGridLayout(d)

        message_e = QTextEdit()
        layout.addWidget(QLabel(_('Message')), 1, 0)
        layout.addWidget(message_e, 1, 1)
        layout.setRowStretch(2,3)

        pubkey_e = QLineEdit()
        if address:
            pubkey = self.wallet.get_public_keys(address)[0]
            pubkey_e.setText(pubkey)
        layout.addWidget(QLabel(_('Public key')), 2, 0)
        layout.addWidget(pubkey_e, 2, 1)

        encrypted_e = QTextEdit()
        layout.addWidget(QLabel(_('Encrypted')), 3, 0)
        layout.addWidget(encrypted_e, 3, 1)
        layout.setRowStretch(3,1)

        hbox = QHBoxLayout()
        b = QPushButton(_("Encrypt"))
        b.clicked.connect(lambda: self.do_encrypt(message_e, pubkey_e, encrypted_e))
        hbox.addWidget(b)

        b = QPushButton(_("Decrypt"))
        b.clicked.connect(lambda: self.do_decrypt(message_e, pubkey_e, encrypted_e))
        hbox.addWidget(b)

        b = QPushButton(_("Close"))
        b.clicked.connect(d.accept)
        hbox.addWidget(b)

        layout.addLayout(hbox, 4, 1)
        d.exec_()


    def question(self, msg):
        return QMessageBox.question(self, _('Message'), msg, QMessageBox.Yes | QMessageBox.No, QMessageBox.No) == QMessageBox.Yes

    def show_message(self, msg):
        QMessageBox.information(self, _('Message'), msg, _('OK'))

    def password_dialog(self, msg=None):
        d = QDialog(self)
        d.setModal(1)
        d.setWindowTitle(_("Enter Password"))

        pw = QLineEdit()
        pw.setEchoMode(2)

        vbox = QVBoxLayout()
        if not msg:
            msg = _('Please enter your password')
        vbox.addWidget(QLabel(msg))

        grid = QGridLayout()
        grid.setSpacing(8)
        grid.addWidget(QLabel(_('Password')), 1, 0)
        grid.addWidget(pw, 1, 1)
        vbox.addLayout(grid)

        vbox.addLayout(ok_cancel_buttons(d))
        d.setLayout(vbox)

        run_hook('password_dialog', pw, grid, 1)
        if not d.exec_(): return
        return unicode(pw.text())








    def tx_from_text(self, txt):
        "json or raw hexadecimal"
        try:
            txt.decode('hex')
            is_hex = True
        except:
            is_hex = False

        if is_hex:
            try:
                return Transaction.deserialize(txt)
            except:
                traceback.print_exc(file=sys.stdout)
                QMessageBox.critical(None, _("Unable to parse transaction"), _("Electrum was unable to parse your transaction"))
                return

        try:
            tx_dict = json.loads(str(txt))
            assert "hex" in tx_dict.keys()
            tx = Transaction.deserialize(tx_dict["hex"])
            #if tx_dict.has_key("input_info"):
            #    input_info = json.loads(tx_dict['input_info'])
            #    tx.add_input_info(input_info)
            return tx
        except Exception:
            traceback.print_exc(file=sys.stdout)
            QMessageBox.critical(None, _("Unable to parse transaction"), _("Electrum was unable to parse your transaction"))


    def read_tx_from_qrcode(self):
        data = run_hook('scan_qr_hook')
        if not data:
            return
        # transactions are binary, but qrcode seems to return utf8...
        z = data.decode('utf8')
        s = ''
        for b in z:
            s += chr(ord(b))
        data = s.encode('hex')
        tx = self.tx_from_text(data)
        if not tx:
            return
        self.show_transaction(tx)


    def read_tx_from_file(self):
        fileName = self.getOpenFileName(_("Select your transaction file"), "*.txn")
        if not fileName:
            return
        try:
            with open(fileName, "r") as f:
                file_content = f.read()
        except (ValueError, IOError, os.error), reason:
            QMessageBox.critical(None, _("Unable to read file or no transaction found"), _("Electrum was unable to open your transaction file") + "\n" + str(reason))

        return self.tx_from_text(file_content)


    @protected
    def sign_raw_transaction(self, tx, password):
        try:
            self.wallet.signrawtransaction(tx, [], password)
        except Exception as e:
            traceback.print_exc(file=sys.stdout)
            QMessageBox.warning(self, _("Error"), str(e))

    def do_process_from_text(self):
        text = text_dialog(self, _('Input raw transaction'), _("Transaction:"), _("Load transaction"))
        if not text:
            return
        tx = self.tx_from_text(text)
        if tx:
            self.show_transaction(tx)

    def do_process_from_file(self):
        tx = self.read_tx_from_file()
        if tx:
            self.show_transaction(tx)

    def do_process_from_txid(self):
        from electrum_ltc import transaction
        txid, ok = QInputDialog.getText(self, _('Lookup transaction'), _('Transaction ID') + ':')
        if ok and txid:
            r = self.network.synchronous_get([ ('blockchain.transaction.get',[str(txid)]) ])[0]
            if r:
                tx = transaction.Transaction.deserialize(r)
                if tx:
                    self.show_transaction(tx)
                else:
                    self.show_message("unknown transaction")

    def do_process_from_csvReader(self, csvReader):
        outputs = []
        errors = []
        errtext = ""
        try:
            for position, row in enumerate(csvReader):
                address = row[0]
                if not is_address(address):
                    errors.append((position, address))
                    continue
                amount = Decimal(row[1])
                amount = int(100000000*amount)
                outputs.append(('address', address, amount))
        except (ValueError, IOError, os.error), reason:
            QMessageBox.critical(None, _("Unable to read file or no transaction found"), _("Electrum was unable to open your transaction file") + "\n" + str(reason))
            return
        if errors != []:
            for x in errors:
                errtext += "CSV Row " + str(x[0]+1) + ": " + x[1] + "\n"
            QMessageBox.critical(None, _("Invalid Addresses"), _("ABORTING! Invalid Addresses found:") + "\n\n" + errtext)
            return

        try:
            tx = self.wallet.make_unsigned_transaction(outputs, None, None)
        except Exception as e:
            self.show_message(str(e))
            return

        self.show_transaction(tx)

    def do_process_from_csv_file(self):
        fileName = self.getOpenFileName(_("Select your transaction CSV"), "*.csv")
        if not fileName:
            return
        try:
            with open(fileName, "r") as f:
                csvReader = csv.reader(f)
                self.do_process_from_csvReader(csvReader)
        except (ValueError, IOError, os.error), reason:
            QMessageBox.critical(None, _("Unable to read file or no transaction found"), _("Electrum was unable to open your transaction file") + "\n" + str(reason))
            return

    def do_process_from_csv_text(self):
        text = text_dialog(self, _('Input CSV'), _("Please enter a list of outputs.") + '\n' \
                               + _("Format: address, amount. One output per line"), _("Load CSV"))
        if not text:
            return
        f = StringIO.StringIO(text)
        csvReader = csv.reader(f)
        self.do_process_from_csvReader(csvReader)



    @protected
    def export_privkeys_dialog(self, password):
        if self.wallet.is_watching_only():
            self.show_message(_("This is a watching-only wallet"))
            return

        d = QDialog(self)
        d.setWindowTitle(_('Private keys'))
        d.setMinimumSize(850, 300)
        vbox = QVBoxLayout(d)

        msg = "%s\n%s\n%s" % (_("WARNING: ALL your private keys are secret."), 
                              _("Exposing a single private key can compromise your entire wallet!"), 
                              _("In particular, DO NOT use 'redeem private key' services proposed by third parties."))
        vbox.addWidget(QLabel(msg))

        e = QTextEdit()
        e.setReadOnly(True)
        vbox.addWidget(e)

        defaultname = 'electrum-ltc-private-keys.csv'
        select_msg = _('Select file to export your private keys to')
        hbox, filename_e, csv_button = filename_field(self, self.config, defaultname, select_msg)
        vbox.addLayout(hbox)

        h, b = ok_cancel_buttons2(d, _('Export'))
        b.setEnabled(False)
        vbox.addLayout(h)

        private_keys = {}
        addresses = self.wallet.addresses(True)
        done = False
        def privkeys_thread():
            for addr in addresses:
                time.sleep(0.1)
                if done: 
                    break
                private_keys[addr] = "\n".join(self.wallet.get_private_key(addr, password))
                d.emit(SIGNAL('computing_privkeys'))
            d.emit(SIGNAL('show_privkeys'))

        def show_privkeys():
            s = "\n".join( map( lambda x: x[0] + "\t"+ x[1], private_keys.items()))
            e.setText(s)
            b.setEnabled(True)

        d.connect(d, QtCore.SIGNAL('computing_privkeys'), lambda: e.setText("Please wait... %d/%d"%(len(private_keys),len(addresses))))
        d.connect(d, QtCore.SIGNAL('show_privkeys'), show_privkeys)
        threading.Thread(target=privkeys_thread).start()

        if not d.exec_():
            done = True
            return

        filename = filename_e.text()
        if not filename:
            return

        try:
            self.do_export_privkeys(filename, private_keys, csv_button.isChecked())
        except (IOError, os.error), reason:
            export_error_label = _("Electrum was unable to produce a private key-export.")
            QMessageBox.critical(None, _("Unable to create csv"), export_error_label + "\n" + str(reason))

        except Exception as e:
            self.show_message(str(e))
            return

        self.show_message(_("Private keys exported."))


    def do_export_privkeys(self, fileName, pklist, is_csv):
        with open(fileName, "w+") as f:
            if is_csv:
                transaction = csv.writer(f)
                transaction.writerow(["address", "private_key"])
                for addr, pk in pklist.items():
                    transaction.writerow(["%34s"%addr,pk])
            else:
                import json
                f.write(json.dumps(pklist, indent = 4))


    def do_import_labels(self):
        labelsFile = self.getOpenFileName(_("Open labels file"), "*.dat")
        if not labelsFile: return
        try:
            f = open(labelsFile, 'r')
            data = f.read()
            f.close()
            for key, value in json.loads(data).items():
                self.wallet.set_label(key, value)
            QMessageBox.information(None, _("Labels imported"), _("Your labels were imported from")+" '%s'" % str(labelsFile))
        except (IOError, os.error), reason:
            QMessageBox.critical(None, _("Unable to import labels"), _("Electrum was unable to import your labels.")+"\n" + str(reason))


    def do_export_labels(self):
        labels = self.wallet.labels
        try:
            fileName = self.getSaveFileName(_("Select file to save your labels"), 'electrum-ltc_labels.dat', "*.dat")
            if fileName:
                with open(fileName, 'w+') as f:
                    json.dump(labels, f)
                QMessageBox.information(None, _("Labels exported"), _("Your labels where exported to")+" '%s'" % str(fileName))
        except (IOError, os.error), reason:
            QMessageBox.critical(None, _("Unable to export labels"), _("Electrum was unable to export your labels.")+"\n" + str(reason))


    def export_history_dialog(self):

        d = QDialog(self)
        d.setWindowTitle(_('Export History'))
        d.setMinimumSize(400, 200)
        vbox = QVBoxLayout(d)

        defaultname = os.path.expanduser('~/electrum-ltc-history.csv')
        select_msg = _('Select file to export your wallet transactions to')

        hbox, filename_e, csv_button = filename_field(self, self.config, defaultname, select_msg)
        vbox.addLayout(hbox)

        vbox.addStretch(1)

        h, b = ok_cancel_buttons2(d, _('Export'))
        vbox.addLayout(h)
        if not d.exec_():
            return

        filename = filename_e.text()
        if not filename:
            return

        try:
            self.do_export_history(self.wallet, filename, csv_button.isChecked())
        except (IOError, os.error), reason:
            export_error_label = _("Electrum was unable to produce a transaction export.")
            QMessageBox.critical(self, _("Unable to export history"), export_error_label + "\n" + str(reason))
            return

        QMessageBox.information(self,_("History exported"), _("Your wallet history has been successfully exported."))


    def do_export_history(self, wallet, fileName, is_csv):
        history = wallet.get_tx_history()
        lines = []
        for item in history:
            tx_hash, confirmations, is_mine, value, fee, balance, timestamp = item
            if confirmations:
                if timestamp is not None:
                    try:
                        time_string = datetime.datetime.fromtimestamp(timestamp).isoformat(' ')[:-3]
                    except [RuntimeError, TypeError, NameError] as reason:
                        time_string = "unknown"
                        pass
                else:
                    time_string = "unknown"
            else:
                time_string = "pending"

            if value is not None:
                value_string = format_satoshis(value, True)
            else:
                value_string = '--'

            if fee is not None:
                fee_string = format_satoshis(fee, True)
            else:
                fee_string = '0'

            if tx_hash:
                label, is_default_label = wallet.get_label(tx_hash)
                label = label.encode('utf-8')
            else:
                label = ""

            balance_string = format_satoshis(balance, False)
            if is_csv:
                lines.append([tx_hash, label, confirmations, value_string, fee_string, balance_string, time_string])
            else:
                lines.append({'txid':tx_hash, 'date':"%16s"%time_string, 'label':label, 'value':value_string})

        with open(fileName, "w+") as f:
            if is_csv:
                transaction = csv.writer(f)
                transaction.writerow(["transaction_hash","label", "confirmations", "value", "fee", "balance", "timestamp"])
                for line in lines:
                    transaction.writerow(line)
            else:
                import json
                f.write(json.dumps(lines, indent = 4))


    def sweep_key_dialog(self):
        d = QDialog(self)
        d.setWindowTitle(_('Sweep private keys'))
        d.setMinimumSize(600, 300)

        vbox = QVBoxLayout(d)
        vbox.addWidget(QLabel(_("Enter private keys")))

        keys_e = QTextEdit()
        keys_e.setTabChangesFocus(True)
        vbox.addWidget(keys_e)

        h, address_e = address_field(self.wallet.addresses())
        vbox.addLayout(h)

        vbox.addStretch(1)
        hbox, button = ok_cancel_buttons2(d, _('Sweep'))
        vbox.addLayout(hbox)
        button.setEnabled(False)

        def get_address():
            addr = str(address_e.text())
            if bitcoin.is_address(addr):
                return addr

        def get_pk():
            pk = str(keys_e.toPlainText()).strip()
            if Wallet.is_private_key(pk):
                return pk.split()

        f = lambda: button.setEnabled(get_address() is not None and get_pk() is not None)
        keys_e.textChanged.connect(f)
        address_e.textChanged.connect(f)
        if not d.exec_():
            return

        fee = self.wallet.fee
        tx = Transaction.sweep(get_pk(), self.network, get_address(), fee)
        self.show_transaction(tx)


    @protected
    def do_import_privkey(self, password):
        if not self.wallet.has_imported_keys():
            r = QMessageBox.question(None, _('Warning'), '<b>'+_('Warning') +':\n</b><br/>'+ _('Imported keys are not recoverable from seed.') + ' ' \
                                         + _('If you ever need to restore your wallet from its seed, these keys will be lost.') + '<p>' \
                                         + _('Are you sure you understand what you are doing?'), 3, 4)
            if r == 4: return

        text = text_dialog(self, _('Import private keys'), _("Enter private keys")+':', _("Import"))
        if not text: return

        text = str(text).split()
        badkeys = []
        addrlist = []
        for key in text:
            try:
                addr = self.wallet.import_key(key, password)
            except Exception as e:
                badkeys.append(key)
                continue
            if not addr:
                badkeys.append(key)
            else:
                addrlist.append(addr)
        if addrlist:
            QMessageBox.information(self, _('Information'), _("The following addresses were added") + ':\n' + '\n'.join(addrlist))
        if badkeys:
            QMessageBox.critical(self, _('Error'), _("The following inputs could not be imported") + ':\n'+ '\n'.join(badkeys))
        self.update_address_tab()
        self.update_history_tab()


    def settings_dialog(self):
        d = QDialog(self)
        d.setWindowTitle(_('Electrum Settings'))
        d.setModal(1)
        vbox = QVBoxLayout()
        grid = QGridLayout()
        grid.setColumnStretch(0,1)

        nz_label = QLabel(_('Display zeros') + ':')
        grid.addWidget(nz_label, 0, 0)
        nz_e = AmountEdit(None,True)
        nz_e.setText("%d"% self.num_zeros)
        grid.addWidget(nz_e, 0, 1)
        msg = _('Number of zeros displayed after the decimal point. For example, if this is set to 2, "1." will be displayed as "1.00"')
        grid.addWidget(HelpButton(msg), 0, 2)
        if not self.config.is_modifiable('num_zeros'):
            for w in [nz_e, nz_label]: w.setEnabled(False)

        lang_label=QLabel(_('Language') + ':')
        grid.addWidget(lang_label, 1, 0)
        lang_combo = QComboBox()
        from electrum_ltc.i18n import languages
        lang_combo.addItems(languages.values())
        try:
            index = languages.keys().index(self.config.get("language",''))
        except Exception:
            index = 0
        lang_combo.setCurrentIndex(index)
        grid.addWidget(lang_combo, 1, 1)
        grid.addWidget(HelpButton(_('Select which language is used in the GUI (after restart).')+' '), 1, 2)
        if not self.config.is_modifiable('language'):
            for w in [lang_combo, lang_label]: w.setEnabled(False)


        fee_label = QLabel(_('Transaction fee') + ':')
        grid.addWidget(fee_label, 2, 0)
        fee_e = BTCAmountEdit(self.get_decimal_point)
        fee_e.setAmount(self.wallet.fee)
        grid.addWidget(fee_e, 2, 1)
        msg = _('Fee per kilobyte of transaction.') + '\n' \
            + _('Recommended value') + ': ' + self.format_amount(100000) + ' ' + self.base_unit()
        grid.addWidget(HelpButton(msg), 2, 2)
        if not self.config.is_modifiable('fee_per_kb'):
            for w in [fee_e, fee_label]: w.setEnabled(False)

        units = ['LTC', 'mLTC', 'bits']
        unit_label = QLabel(_('Base unit') + ':')
        grid.addWidget(unit_label, 3, 0)
        unit_combo = QComboBox()
        unit_combo.addItems(units)
        unit_combo.setCurrentIndex(units.index(self.base_unit()))
        grid.addWidget(unit_combo, 3, 1)
        grid.addWidget(HelpButton(_('Base unit of your wallet.')\
                                             + '\n1LTC=1000mLTC.\n' \
                                             + _(' These settings affects the fields in the Send tab')+' '), 3, 2)

        usechange_cb = QCheckBox(_('Use change addresses'))
        usechange_cb.setChecked(self.wallet.use_change)
        grid.addWidget(usechange_cb, 4, 0)
        grid.addWidget(HelpButton(_('Using change addresses makes it more difficult for other people to track your transactions.')+' '), 4, 2)
        if not self.config.is_modifiable('use_change'): usechange_cb.setEnabled(False)

        block_explorers = ['explorer.litecoin.net', 'block-explorer.com', 'Blockr.io']
        block_ex_label = QLabel(_('Online Block Explorer') + ':')
        grid.addWidget(block_ex_label, 5, 0)
        block_ex_combo = QComboBox()
        block_ex_combo.addItems(block_explorers)
        block_ex_combo.setCurrentIndex(block_explorers.index(self.config.get('block_explorer', 'explorer.litecoin.net')))
        grid.addWidget(block_ex_combo, 5, 1)
        grid.addWidget(HelpButton(_('Choose which online block explorer to use for functions that open a web browser')+' '), 5, 2)

        show_tx = self.config.get('show_before_broadcast', False)
        showtx_cb = QCheckBox(_('Show before broadcast'))
        showtx_cb.setChecked(show_tx)
        grid.addWidget(showtx_cb, 6, 0)
        grid.addWidget(HelpButton(_('Display the details of your transactions before broadcasting it.')), 6, 2)

        vbox.addLayout(grid)
        vbox.addStretch(1)
        vbox.addLayout(ok_cancel_buttons(d))
        d.setLayout(vbox)

        # run the dialog
        if not d.exec_(): return

        fee = fee_e.get_amount()
        if fee is None:
            QMessageBox.warning(self, _('Error'), _('Invalid value') +': %s'%fee, _('OK'))
            return

        self.wallet.set_fee(fee)

        nz = unicode(nz_e.text())
        try:
            nz = int( nz )
            if nz>8: nz=8
        except Exception:
            QMessageBox.warning(self, _('Error'), _('Invalid value')+':%s'%nz, _('OK'))
            return

        if self.num_zeros != nz:
            self.num_zeros = nz
            self.config.set_key('num_zeros', nz, True)
            self.update_history_tab()
            self.update_address_tab()

        usechange_result = usechange_cb.isChecked()
        if self.wallet.use_change != usechange_result:
            self.wallet.use_change = usechange_result
            self.wallet.storage.put('use_change', self.wallet.use_change)

        if showtx_cb.isChecked() != show_tx:
            self.config.set_key('show_before_broadcast', not show_tx)

        unit_result = units[unit_combo.currentIndex()]
        if self.base_unit() != unit_result:
            if unit_result == 'LTC':
                self.decimal_point = 8
            elif unit_result == 'mLTC':
                self.decimal_point = 5
            elif unit_result == 'bits':
                self.decimal_point = 2
            else:
                raise Exception('Unknown base unit')
            self.config.set_key('decimal_point', self.decimal_point, True)
            self.update_history_tab()
            self.update_status()

        need_restart = False

        lang_request = languages.keys()[lang_combo.currentIndex()]
        if lang_request != self.config.get('language'):
            self.config.set_key("language", lang_request, True)
            need_restart = True

        be_result = block_explorers[block_ex_combo.currentIndex()]
        self.config.set_key('block_explorer', be_result, True)

        run_hook('close_settings_dialog')

        if need_restart:
            QMessageBox.warning(self, _('Success'), _('Please restart Electrum to activate the new GUI settings'), _('OK'))


    def run_network_dialog(self):
        if not self.network:
            return
        NetworkDialog(self.wallet.network, self.config, self).do_exec()

    def closeEvent(self, event):
        self.config.set_key("is_maximized", self.isMaximized())
        if not self.isMaximized():
            g = self.geometry()
            self.config.set_key("winpos-qt", [g.left(),g.top(),g.width(),g.height()])
        self.save_column_widths()
        self.config.set_key("console-history", self.console.history[-50:], True)
        self.wallet.storage.put('accounts_expanded', self.accounts_expanded)
        event.accept()


    def plugins_dialog(self):
        from electrum_ltc.plugins import plugins

        d = QDialog(self)
        d.setWindowTitle(_('Electrum Plugins'))
        d.setModal(1)

        vbox = QVBoxLayout(d)

        # plugins
        scroll = QScrollArea()
        scroll.setEnabled(True)
        scroll.setWidgetResizable(True)
        scroll.setMinimumSize(400,250)
        vbox.addWidget(scroll)

        w = QWidget()
        scroll.setWidget(w)
        w.setMinimumHeight(len(plugins)*35)

        grid = QGridLayout()
        grid.setColumnStretch(0,1)
        w.setLayout(grid)

        def do_toggle(cb, p, w):
            r = p.toggle()
            cb.setChecked(r)
            if w: w.setEnabled(r)

        def mk_toggle(cb, p, w):
            return lambda: do_toggle(cb,p,w)

        for i, p in enumerate(plugins):
            try:
                cb = QCheckBox(p.fullname())
                cb.setDisabled(not p.is_available())
                cb.setChecked(p.is_enabled())
                grid.addWidget(cb, i, 0)
                if p.requires_settings():
                    w = p.settings_widget(self)
                    w.setEnabled( p.is_enabled() )
                    grid.addWidget(w, i, 1)
                else:
                    w = None
                cb.clicked.connect(mk_toggle(cb,p,w))
                grid.addWidget(HelpButton(p.description()), i, 2)
            except Exception:
                print_msg(_("Error: cannot display plugin"), p)
                traceback.print_exc(file=sys.stdout)
        grid.setRowStretch(i+1,1)

        vbox.addLayout(close_button(d))

        d.exec_()


    def show_account_details(self, k):
        account = self.wallet.accounts[k]

        d = QDialog(self)
        d.setWindowTitle(_('Account Details'))
        d.setModal(1)

        vbox = QVBoxLayout(d)
        name = self.wallet.get_account_name(k)
        label = QLabel('Name: ' + name)
        vbox.addWidget(label)

        vbox.addWidget(QLabel(_('Address type') + ': ' + account.get_type()))

        vbox.addWidget(QLabel(_('Derivation') + ': ' + k))

        vbox.addWidget(QLabel(_('Master Public Key:')))

        text = QTextEdit()
        text.setReadOnly(True)
        text.setMaximumHeight(170)
        vbox.addWidget(text)

        mpk_text = '\n'.join( account.get_master_pubkeys() )
        text.setText(mpk_text)

        vbox.addLayout(close_button(d))
        d.exec_()<|MERGE_RESOLUTION|>--- conflicted
+++ resolved
@@ -410,12 +410,8 @@
                           self.notify(_("New transaction received. %(amount)s %(unit)s") % { 'amount' : self.format_amount(v), 'unit' : self.base_unit()})
 
     def notify(self, message):
-<<<<<<< HEAD
-        self.tray.showMessage("Electrum-LTC", message, QSystemTrayIcon.Information, 20000)
-=======
         if self.tray:
-            self.tray.showMessage("Electrum", message, QSystemTrayIcon.Information, 20000)
->>>>>>> 06cdb7ff
+            self.tray.showMessage("Electrum-LTC", message, QSystemTrayIcon.Information, 20000)
 
 
 
