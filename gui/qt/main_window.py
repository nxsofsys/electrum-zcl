#!/usr/bin/env python
#
# Electrum - lightweight Bitcoin client
# Copyright (C) 2012 thomasv@gitorious
#
# This program is free software: you can redistribute it and/or modify
# it under the terms of the GNU General Public License as published by
# the Free Software Foundation, either version 3 of the License, or
# (at your option) any later version.
#
# This program is distributed in the hope that it will be useful,
# but WITHOUT ANY WARRANTY; without even the implied warranty of
# MERCHANTABILITY or FITNESS FOR A PARTICULAR PURPOSE. See the
# GNU General Public License for more details.
#
# You should have received a copy of the GNU General Public License
# along with this program. If not, see <http://www.gnu.org/licenses/>.

import sys, time, datetime, re, threading
from electrum_ltc.i18n import _, set_language
from electrum_ltc.util import print_error, print_msg
import os.path, json, ast, traceback
import webbrowser
import shutil
import StringIO


import PyQt4
from PyQt4.QtGui import *
from PyQt4.QtCore import *
import PyQt4.QtCore as QtCore

from electrum_ltc.bitcoin import MIN_RELAY_TX_FEE, is_valid
from electrum_ltc.plugins import run_hook

import icons_rc

from electrum_ltc.util import format_satoshis
from electrum_ltc import Transaction
from electrum_ltc import mnemonic
from electrum_ltc import util, bitcoin, commands, Interface, Wallet
from electrum_ltc import SimpleConfig, Wallet, WalletStorage
from electrum_ltc import Imported_Wallet

from amountedit import AmountEdit, BTCAmountEdit, MyLineEdit
from network_dialog import NetworkDialog
from qrcodewidget import QRCodeWidget, QRDialog
from qrtextedit import QRTextEdit

from decimal import Decimal

import platform
import httplib
import socket
import webbrowser
import csv

if platform.system() == 'Windows':
    MONOSPACE_FONT = 'Lucida Console'
elif platform.system() == 'Darwin':
    MONOSPACE_FONT = 'Monaco'
else:
    MONOSPACE_FONT = 'monospace'



# status of payment requests
PR_UNPAID  = 0
PR_EXPIRED = 1
PR_SENT    = 2     # sent but not propagated
PR_PAID    = 3     # send and propagated
PR_ERROR   = 4     # could not parse


from electrum_ltc import ELECTRUM_VERSION
import re

from util import *


def format_status(x):
    if x == PR_UNPAID:
        return _('Unpaid')
    elif x == PR_PAID:
        return _('Paid')
    elif x == PR_EXPIRED:
        return _('Expired')


class StatusBarButton(QPushButton):
    def __init__(self, icon, tooltip, func):
        QPushButton.__init__(self, icon, '')
        self.setToolTip(tooltip)
        self.setFlat(True)
        self.setMaximumWidth(25)
        self.clicked.connect(func)
        self.func = func
        self.setIconSize(QSize(25,25))

    def keyPressEvent(self, e):
        if e.key() == QtCore.Qt.Key_Return:
            apply(self.func,())










default_column_widths = { "history":[40,140,350,140], "contacts":[350,330], "receive": [370,200,130] }

class ElectrumWindow(QMainWindow):



    def __init__(self, config, network, gui_object):
        QMainWindow.__init__(self)

        self.config = config
        self.network = network
        self.gui_object = gui_object
        self.tray = gui_object.tray
        self.go_lite = gui_object.go_lite
        self.lite = None

        self.create_status_bar()
        self.need_update = threading.Event()

        self.decimal_point = config.get('decimal_point', 8)
        self.num_zeros     = int(config.get('num_zeros',0))
        self.invoices      = {}

        set_language(config.get('language'))

        self.completions = QStringListModel()

        self.tabs = tabs = QTabWidget(self)
        self.column_widths = self.config.get("column_widths_2", default_column_widths )
        tabs.addTab(self.create_history_tab(), _('History') )
        tabs.addTab(self.create_send_tab(), _('Send') )
        tabs.addTab(self.create_receive_tab(), _('Receive') )
        tabs.addTab(self.create_addresses_tab(), _('Addresses') )
        tabs.addTab(self.create_contacts_tab(), _('Contacts') )
        tabs.addTab(self.create_invoices_tab(), _('Invoices') )
        tabs.addTab(self.create_console_tab(), _('Console') )
        tabs.setMinimumSize(600, 400)
        tabs.setSizePolicy(QSizePolicy.Expanding, QSizePolicy.Expanding)
        self.setCentralWidget(tabs)

        g = self.config.get("winpos-qt",[100, 100, 840, 400])
        self.setGeometry(g[0], g[1], g[2], g[3])
        if self.config.get("is_maximized"):
            self.showMaximized()

        self.setWindowIcon(QIcon(":icons/electrum-ltc.png"))
        self.init_menubar()

        QShortcut(QKeySequence("Ctrl+W"), self, self.close)
        QShortcut(QKeySequence("Ctrl+Q"), self, self.close)
        QShortcut(QKeySequence("Ctrl+R"), self, self.update_wallet)
        QShortcut(QKeySequence("Ctrl+PgUp"), self, lambda: tabs.setCurrentIndex( (tabs.currentIndex() - 1 )%tabs.count() ))
        QShortcut(QKeySequence("Ctrl+PgDown"), self, lambda: tabs.setCurrentIndex( (tabs.currentIndex() + 1 )%tabs.count() ))

        for i in range(tabs.count()):
            QShortcut(QKeySequence("Alt+" + str(i + 1)), self, lambda i=i: tabs.setCurrentIndex(i))

        self.connect(self, QtCore.SIGNAL('update_status'), self.update_status)
        self.connect(self, QtCore.SIGNAL('banner_signal'), lambda: self.console.showMessage(self.network.banner) )
        self.connect(self, QtCore.SIGNAL('transaction_signal'), lambda: self.notify_transactions() )
        self.connect(self, QtCore.SIGNAL('payment_request_ok'), self.payment_request_ok)
        self.connect(self, QtCore.SIGNAL('payment_request_error'), self.payment_request_error)

        self.history_list.setFocus(True)

        # network callbacks
        if self.network:
            self.network.register_callback('updated', lambda: self.need_update.set())
            self.network.register_callback('banner', lambda: self.emit(QtCore.SIGNAL('banner_signal')))
            self.network.register_callback('disconnected', lambda: self.emit(QtCore.SIGNAL('update_status')))
            self.network.register_callback('disconnecting', lambda: self.emit(QtCore.SIGNAL('update_status')))
            self.network.register_callback('new_transaction', lambda: self.emit(QtCore.SIGNAL('transaction_signal')))

            # set initial message
            self.console.showMessage(self.network.banner)

        self.wallet = None
        self.payment_request = None

    def update_account_selector(self):
        # account selector
        accounts = self.wallet.get_account_names()
        self.account_selector.clear()
        if len(accounts) > 1:
            self.account_selector.addItems([_("All accounts")] + accounts.values())
            self.account_selector.setCurrentIndex(0)
            self.account_selector.show()
        else:
            self.account_selector.hide()


    def load_wallet(self, wallet):
        import electrum_ltc as electrum

        self.wallet = wallet
        self.update_wallet_format()

        self.invoices = self.wallet.storage.get('invoices', {})
        self.accounts_expanded = self.wallet.storage.get('accounts_expanded',{})
        self.current_account = self.wallet.storage.get("current_account", None)
        title = 'Electrum-LTC ' + self.wallet.electrum_version + '  -  ' + self.wallet.storage.path
        if self.wallet.is_watching_only(): title += ' [%s]' % (_('watching only'))
        self.setWindowTitle( title )
        self.update_wallet()
        # Once GUI has been initialized check if we want to announce something since the callback has been called before the GUI was initialized
        self.notify_transactions()
        self.update_account_selector()
        # update menus
        self.new_account_menu.setEnabled(self.wallet.can_create_accounts())
        self.private_keys_menu.setEnabled(not self.wallet.is_watching_only())
        self.password_menu.setEnabled(not self.wallet.is_watching_only())
        self.seed_menu.setEnabled(self.wallet.has_seed())
        self.mpk_menu.setEnabled(self.wallet.is_deterministic())
        self.import_menu.setEnabled(self.wallet.can_import())

        self.update_lock_icon()
        self.update_buttons_on_seed()
        self.update_console()

        self.clear_receive_tab()
        self.update_receive_tab()
        run_hook('load_wallet', wallet)


    def update_wallet_format(self):
        # convert old-format imported keys
        if self.wallet.imported_keys:
            password = self.password_dialog(_("Please enter your password in order to update imported keys"))
            try:
                self.wallet.convert_imported_keys(password)
            except:
                self.show_message("error")


    def open_wallet(self):
        wallet_folder = self.wallet.storage.path
        filename = unicode( QFileDialog.getOpenFileName(self, "Select your wallet file", wallet_folder) )
        if not filename:
            return

        storage = WalletStorage({'wallet_path': filename})
        if not storage.file_exists:
            self.show_message("file not found "+ filename)
            return

        self.wallet.stop_threads()

        # create new wallet
        wallet = Wallet(storage)
        wallet.start_threads(self.network)

        self.load_wallet(wallet)



    def backup_wallet(self):
        import shutil
        path = self.wallet.storage.path
        wallet_folder = os.path.dirname(path)
        filename = unicode( QFileDialog.getSaveFileName(self, _('Enter a filename for the copy of your wallet'), wallet_folder) )
        if not filename:
            return

        new_path = os.path.join(wallet_folder, filename)
        if new_path != path:
            try:
                shutil.copy2(path, new_path)
                QMessageBox.information(None,"Wallet backup created", _("A copy of your wallet file was created in")+" '%s'" % str(new_path))
            except (IOError, os.error), reason:
                QMessageBox.critical(None,"Unable to create backup", _("Electrum was unable to copy your wallet file to the specified location.")+"\n" + str(reason))


    def new_wallet(self):
        import installwizard

        wallet_folder = os.path.dirname(self.wallet.storage.path)
        filename = unicode( QFileDialog.getSaveFileName(self, _('Enter a new file name'), wallet_folder) )
        if not filename:
            return
        filename = os.path.join(wallet_folder, filename)

        storage = WalletStorage({'wallet_path': filename})
        if storage.file_exists:
            QMessageBox.critical(None, "Error", _("File exists"))
            return

        wizard = installwizard.InstallWizard(self.config, self.network, storage)
        wallet = wizard.run('new')
        if wallet:
            self.load_wallet(wallet)



    def init_menubar(self):
        menubar = QMenuBar()

        file_menu = menubar.addMenu(_("&File"))
        file_menu.addAction(_("&Open"), self.open_wallet).setShortcut(QKeySequence.Open)
        file_menu.addAction(_("&New/Restore"), self.new_wallet).setShortcut(QKeySequence.New)
        file_menu.addAction(_("&Save Copy"), self.backup_wallet).setShortcut(QKeySequence.SaveAs)
        file_menu.addAction(_("&Quit"), self.close)

        wallet_menu = menubar.addMenu(_("&Wallet"))
        wallet_menu.addAction(_("&New contact"), self.new_contact_dialog)
        self.new_account_menu = wallet_menu.addAction(_("&New account"), self.new_account_dialog)

        wallet_menu.addSeparator()

        self.password_menu = wallet_menu.addAction(_("&Password"), self.change_password_dialog)
        self.seed_menu = wallet_menu.addAction(_("&Seed"), self.show_seed_dialog)
        self.mpk_menu = wallet_menu.addAction(_("&Master Public Keys"), self.show_master_public_keys)

        wallet_menu.addSeparator()
        labels_menu = wallet_menu.addMenu(_("&Labels"))
        labels_menu.addAction(_("&Import"), self.do_import_labels)
        labels_menu.addAction(_("&Export"), self.do_export_labels)

        self.private_keys_menu = wallet_menu.addMenu(_("&Private keys"))
        self.private_keys_menu.addAction(_("&Sweep"), self.sweep_key_dialog)
        self.import_menu = self.private_keys_menu.addAction(_("&Import"), self.do_import_privkey)
        self.private_keys_menu.addAction(_("&Export"), self.export_privkeys_dialog)
        wallet_menu.addAction(_("&Export History"), self.export_history_dialog)

        tools_menu = menubar.addMenu(_("&Tools"))

        # Settings / Preferences are all reserved keywords in OSX using this as work around
        tools_menu.addAction(_("Electrum preferences") if sys.platform == 'darwin' else _("Preferences"), self.settings_dialog)
        tools_menu.addAction(_("&Network"), self.run_network_dialog)
        tools_menu.addAction(_("&Plugins"), self.plugins_dialog)
        tools_menu.addSeparator()
        tools_menu.addAction(_("&Sign/verify message"), self.sign_verify_message)
        tools_menu.addAction(_("&Encrypt/decrypt message"), self.encrypt_message)
        tools_menu.addSeparator()

        csv_transaction_menu = tools_menu.addMenu(_("&Create transaction"))
        csv_transaction_menu.addAction(_("&From CSV file"), self.do_process_from_csv_file)
        csv_transaction_menu.addAction(_("&From CSV text"), self.do_process_from_csv_text)

        raw_transaction_menu = tools_menu.addMenu(_("&Load transaction"))
        raw_transaction_menu.addAction(_("&From file"), self.do_process_from_file)
        raw_transaction_menu.addAction(_("&From text"), self.do_process_from_text)
        raw_transaction_menu.addAction(_("&From the blockchain"), self.do_process_from_txid)
        self.raw_transaction_menu = raw_transaction_menu

        help_menu = menubar.addMenu(_("&Help"))
        help_menu.addAction(_("&About"), self.show_about)
        help_menu.addAction(_("&Official website"), lambda: webbrowser.open("http://electrum-ltc.org"))
        help_menu.addSeparator()
        help_menu.addAction(_("&Documentation"), lambda: webbrowser.open("http://electrum-ltc.org/documentation.html")).setShortcut(QKeySequence.HelpContents)
        help_menu.addAction(_("&Report Bug"), self.show_report_bug)

        self.setMenuBar(menubar)

    def show_about(self):
        QMessageBox.about(self, "Electrum-LTC",
            _("Version")+" %s" % (self.wallet.electrum_version) + "\n\n" + _("Electrum's focus is speed, with low resource usage and simplifying Litecoin. You do not need to perform regular backups, because your wallet can be recovered from a secret phrase that you can memorize or write on paper. Startup times are instant because it operates in conjunction with high-performance servers that handle the most complicated parts of the Litecoin system."))

    def show_report_bug(self):
        QMessageBox.information(self, "Electrum-LTC - " + _("Reporting Bugs"),
            _("Please report any bugs as issues on github:")+" <a href=\"https://github.com/pooler/electrum-ltc/issues\">https://github.com/pooler/electrum-ltc/issues</a>")


    def notify_transactions(self):
        if not self.network or not self.network.is_connected():
            return

        print_error("Notifying GUI")
        if len(self.network.pending_transactions_for_notifications) > 0:
            # Combine the transactions if there are more then three
            tx_amount = len(self.network.pending_transactions_for_notifications)
            if(tx_amount >= 3):
                total_amount = 0
                for tx in self.network.pending_transactions_for_notifications:
                    is_relevant, is_mine, v, fee = self.wallet.get_tx_value(tx)
                    if(v > 0):
                        total_amount += v

                self.notify(_("%(txs)s new transactions received. Total amount received in the new transactions %(amount)s %(unit)s") \
                                % { 'txs' : tx_amount, 'amount' : self.format_amount(total_amount), 'unit' : self.base_unit()})

                self.network.pending_transactions_for_notifications = []
            else:
              for tx in self.network.pending_transactions_for_notifications:
                  if tx:
                      self.network.pending_transactions_for_notifications.remove(tx)
                      is_relevant, is_mine, v, fee = self.wallet.get_tx_value(tx)
                      if(v > 0):
                          self.notify(_("New transaction received. %(amount)s %(unit)s") % { 'amount' : self.format_amount(v), 'unit' : self.base_unit()})

    def notify(self, message):
        self.tray.showMessage("Electrum-LTC", message, QSystemTrayIcon.Information, 20000)



    # custom wrappers for getOpenFileName and getSaveFileName, that remember the path selected by the user
    def getOpenFileName(self, title, filter = ""):
        directory = self.config.get('io_dir', unicode(os.path.expanduser('~')))
        fileName = unicode( QFileDialog.getOpenFileName(self, title, directory, filter) )
        if fileName and directory != os.path.dirname(fileName):
            self.config.set_key('io_dir', os.path.dirname(fileName), True)
        return fileName

    def getSaveFileName(self, title, filename, filter = ""):
        directory = self.config.get('io_dir', unicode(os.path.expanduser('~')))
        path = os.path.join( directory, filename )
        fileName = unicode( QFileDialog.getSaveFileName(self, title, path, filter) )
        if fileName and directory != os.path.dirname(fileName):
            self.config.set_key('io_dir', os.path.dirname(fileName), True)
        return fileName

    def close(self):
        QMainWindow.close(self)
        run_hook('close_main_window')

    def connect_slots(self, sender):
        self.connect(sender, QtCore.SIGNAL('timersignal'), self.timer_actions)
        self.previous_payto_e=''

    def timer_actions(self):
        if self.need_update.is_set():
            self.update_wallet()
            self.need_update.clear()

        run_hook('timer_actions')

    def format_amount(self, x, is_diff=False, whitespaces=False):
        return format_satoshis(x, is_diff, self.num_zeros, self.decimal_point, whitespaces)


    def get_decimal_point(self):
        return self.decimal_point


    def base_unit(self):
<<<<<<< HEAD
        assert self.decimal_point in [5,8]
        return "LTC" if self.decimal_point == 8 else "mLTC"

=======
        assert self.decimal_point in [2, 5, 8]
        if self.decimal_point == 2:
            return 'bits'
        if self.decimal_point == 5:
            return 'mBTC'
        if self.decimal_point == 8:
            return 'BTC'
        raise Exception('Unknown base unit')
>>>>>>> 0511d7e7

    def update_status(self):
        if self.network is None or not self.network.is_running():
            text = _("Offline")
            icon = QIcon(":icons/status_disconnected.png")

        elif self.network.is_connected():
            if not self.wallet.up_to_date:
                text = _("Synchronizing...")
                icon = QIcon(":icons/status_waiting.png")
            elif self.network.server_lag > 1:
                text = _("Server is lagging (%d blocks)"%self.network.server_lag)
                icon = QIcon(":icons/status_lagging.png")
            else:
                c, u = self.wallet.get_account_balance(self.current_account)
                text =  _( "Balance" ) + ": %s "%( self.format_amount(c) ) + self.base_unit()
                if u: text +=  " [%s unconfirmed]"%( self.format_amount(u,True).strip() )

                # append fiat balance and price from exchange rate plugin
                r = {}
                run_hook('get_fiat_status_text', c+u, r)
                quote = r.get(0)
                if quote:
                    text += "%s"%quote

                self.tray.setToolTip(text)
                icon = QIcon(":icons/status_connected.png")
        else:
            text = _("Not connected")
            icon = QIcon(":icons/status_disconnected.png")

        self.balance_label.setText(text)
        self.status_button.setIcon( icon )


    def update_wallet(self):
        self.update_status()
        if self.wallet.up_to_date or not self.network or not self.network.is_connected():
            self.update_history_tab()
            self.update_receive_tab()
            self.update_address_tab()
            self.update_contacts_tab()
            self.update_completions()
            self.update_invoices_tab()


    def create_history_tab(self):
        self.history_list = l = MyTreeWidget(self)
        l.setColumnCount(5)
        for i,width in enumerate(self.column_widths['history']):
            l.setColumnWidth(i, width)
        l.setHeaderLabels( [ '', _('Date'), _('Description') , _('Amount'), _('Balance')] )
        l.itemDoubleClicked.connect(self.tx_label_clicked)
        l.itemChanged.connect(self.tx_label_changed)
        l.customContextMenuRequested.connect(self.create_history_menu)
        return l


    def create_history_menu(self, position):
        self.history_list.selectedIndexes()
        item = self.history_list.currentItem()
        be = self.config.get('block_explorer', 'explorer.litecoin.net')
        if be == 'explorer.litecoin.net':
            block_explorer = 'http://explorer.litecoin.net/tx/'
        elif be == 'block-explorer.com':
            block_explorer = 'http://block-explorer.com/tx/'
        elif be == 'Blockr.io':
            block_explorer = 'https://ltc.blockr.io/tx/info/'
        if not item: return
        tx_hash = str(item.data(0, Qt.UserRole).toString())
        if not tx_hash: return
        menu = QMenu()
        menu.addAction(_("Copy ID to Clipboard"), lambda: self.app.clipboard().setText(tx_hash))
        menu.addAction(_("Details"), lambda: self.show_transaction(self.wallet.transactions.get(tx_hash)))
        menu.addAction(_("Edit description"), lambda: self.tx_label_clicked(item,2))
        menu.addAction(_("View on block explorer"), lambda: webbrowser.open(block_explorer + tx_hash))
        menu.exec_(self.contacts_list.viewport().mapToGlobal(position))


    def show_transaction(self, tx):
        import transaction_dialog
        d = transaction_dialog.TxDialog(tx, self)
        d.exec_()

    def tx_label_clicked(self, item, column):
        if column==2 and item.isSelected():
            self.is_edit=True
            item.setFlags(Qt.ItemIsEditable|Qt.ItemIsSelectable | Qt.ItemIsUserCheckable | Qt.ItemIsEnabled | Qt.ItemIsDragEnabled)
            self.history_list.editItem( item, column )
            item.setFlags(Qt.ItemIsSelectable | Qt.ItemIsUserCheckable | Qt.ItemIsEnabled | Qt.ItemIsDragEnabled)
            self.is_edit=False

    def tx_label_changed(self, item, column):
        if self.is_edit:
            return
        self.is_edit=True
        tx_hash = str(item.data(0, Qt.UserRole).toString())
        tx = self.wallet.transactions.get(tx_hash)
        text = unicode( item.text(2) )
        self.wallet.set_label(tx_hash, text)
        if text:
            item.setForeground(2, QBrush(QColor('black')))
        else:
            text = self.wallet.get_default_label(tx_hash)
            item.setText(2, text)
            item.setForeground(2, QBrush(QColor('gray')))
        self.is_edit=False


    def edit_label(self, is_recv):
        l = self.address_list if is_recv else self.contacts_list
        item = l.currentItem()
        item.setFlags(Qt.ItemIsEditable|Qt.ItemIsSelectable | Qt.ItemIsUserCheckable | Qt.ItemIsEnabled | Qt.ItemIsDragEnabled)
        l.editItem( item, 1 )
        item.setFlags(Qt.ItemIsSelectable | Qt.ItemIsUserCheckable | Qt.ItemIsEnabled | Qt.ItemIsDragEnabled)



    def address_label_clicked(self, item, column, l, column_addr, column_label):
        if column == column_label and item.isSelected():
            is_editable = item.data(0, 32).toBool()
            if not is_editable:
                return
            addr = unicode( item.text(column_addr) )
            label = unicode( item.text(column_label) )
            item.setFlags(Qt.ItemIsEditable|Qt.ItemIsSelectable | Qt.ItemIsUserCheckable | Qt.ItemIsEnabled | Qt.ItemIsDragEnabled)
            l.editItem( item, column )
            item.setFlags(Qt.ItemIsSelectable | Qt.ItemIsUserCheckable | Qt.ItemIsEnabled | Qt.ItemIsDragEnabled)


    def address_label_changed(self, item, column, l, column_addr, column_label):
        if column == column_label:
            addr = unicode( item.text(column_addr) )
            text = unicode( item.text(column_label) )
            is_editable = item.data(0, 32).toBool()
            if not is_editable:
                return

            changed = self.wallet.set_label(addr, text)
            if changed:
                self.update_history_tab()
                self.update_completions()

            self.current_item_changed(item)

        run_hook('item_changed', item, column)


    def current_item_changed(self, a):
        run_hook('current_item_changed', a)



    def update_history_tab(self):

        self.history_list.clear()
        for item in self.wallet.get_tx_history(self.current_account):
            tx_hash, conf, is_mine, value, fee, balance, timestamp = item
            time_str = _("unknown")
            if conf > 0:
                try:
                    time_str = datetime.datetime.fromtimestamp( timestamp).isoformat(' ')[:-3]
                except Exception:
                    time_str = _("error")

            if conf == -1:
                time_str = 'unverified'
                icon = QIcon(":icons/unconfirmed.png")
            elif conf == 0:
                time_str = 'pending'
                icon = QIcon(":icons/unconfirmed.png")
            elif conf < 6:
                icon = QIcon(":icons/clock%d.png"%conf)
            else:
                icon = QIcon(":icons/confirmed.png")

            if value is not None:
                v_str = self.format_amount(value, True, whitespaces=True)
            else:
                v_str = '--'

            balance_str = self.format_amount(balance, whitespaces=True)

            if tx_hash:
                label, is_default_label = self.wallet.get_label(tx_hash)
            else:
                label = _('Pruned transaction outputs')
                is_default_label = False

            item = QTreeWidgetItem( [ '', time_str, label, v_str, balance_str] )
            item.setFont(2, QFont(MONOSPACE_FONT))
            item.setFont(3, QFont(MONOSPACE_FONT))
            item.setFont(4, QFont(MONOSPACE_FONT))
            if value < 0:
                item.setForeground(3, QBrush(QColor("#BC1E1E")))
            if tx_hash:
                item.setData(0, Qt.UserRole, tx_hash)
                item.setToolTip(0, "%d %s\nTxId:%s" % (conf, _('Confirmations'), tx_hash) )
            if is_default_label:
                item.setForeground(2, QBrush(QColor('grey')))

            item.setIcon(0, icon)
            self.history_list.insertTopLevelItem(0,item)


        self.history_list.setCurrentItem(self.history_list.topLevelItem(0))
        run_hook('history_tab_update')


    def create_receive_tab(self):
        w = QWidget()
        grid = QGridLayout(w)
        grid.setColumnMinimumWidth(3, 300)
        grid.setColumnStretch(5, 1)

        self.receive_address_e = QLineEdit()
        self.receive_address_e.setReadOnly(True)
        grid.addWidget(QLabel(_('Receiving address')), 0, 0)
        grid.addWidget(self.receive_address_e, 0, 1, 1, 3)
        self.receive_address_e.textChanged.connect(self.update_receive_qr)

        self.receive_message_e = QLineEdit()
        grid.addWidget(QLabel(_('Message')), 1, 0)
        grid.addWidget(self.receive_message_e, 1, 1, 1, 3)
        self.receive_message_e.textChanged.connect(self.update_receive_qr)

        self.receive_amount_e = BTCAmountEdit(self.get_decimal_point)
        grid.addWidget(QLabel(_('Requested amount')), 2, 0)
        grid.addWidget(self.receive_amount_e, 2, 1, 1, 2)
        self.receive_amount_e.textChanged.connect(self.update_receive_qr)

        self.save_request_button = QPushButton(_('Save'))
        self.save_request_button.clicked.connect(self.save_payment_request)
        grid.addWidget(self.save_request_button, 3, 1)
        clear_button = QPushButton(_('New'))
        clear_button.clicked.connect(self.new_receive_address)
        grid.addWidget(clear_button, 3, 2)
        grid.setRowStretch(4, 1)

        self.receive_qr = QRCodeWidget(fixedSize=200)
        grid.addWidget(self.receive_qr, 0, 4, 5, 2)

        grid.setRowStretch(5, 1)

        self.receive_requests_label = QLabel(_('Saved Requests'))
        self.receive_list = MyTreeWidget(self)
        self.receive_list.customContextMenuRequested.connect(self.receive_list_menu)
        self.receive_list.currentItemChanged.connect(self.receive_item_changed)
        self.receive_list.itemClicked.connect(self.receive_item_changed)
        self.receive_list.setHeaderLabels( [_('Address'), _('Message'), _('Amount')] )
        self.receive_list.setColumnWidth(0, 340)
        h = self.receive_list.header()
        h.setStretchLastSection(False)
        h.setResizeMode(1, QHeaderView.Stretch)

        grid.addWidget(self.receive_requests_label, 6, 0)
        grid.addWidget(self.receive_list, 7, 0, 1, 6)
        return w

    def receive_item_changed(self, item):
        if item is None:
            return
        addr = str(item.text(0))
        amount, message = self.receive_requests[addr]
        self.receive_address_e.setText(addr)
        self.receive_message_e.setText(message)
        self.receive_amount_e.setAmount(amount)


    def receive_list_delete(self, item):
        addr = str(item.text(0))
        self.receive_requests.pop(addr)
        self.update_receive_tab()
        self.clear_receive_tab()

    def receive_list_menu(self, position):
        item = self.receive_list.itemAt(position)
        menu = QMenu()
        menu.addAction(_("Delete"), lambda: self.receive_list_delete(item))
        menu.exec_(self.receive_list.viewport().mapToGlobal(position))

    def save_payment_request(self):
        addr = str(self.receive_address_e.text())
        amount = self.receive_amount_e.get_amount()
        message = str(self.receive_message_e.text())
        if not message and not amount:
            QMessageBox.warning(self, _('Error'), _('No message or amount'), _('OK'))
            return
        self.receive_requests = self.wallet.storage.get('receive_requests',{}) 
        self.receive_requests[addr] = (amount, message)
        self.wallet.storage.put('receive_requests', self.receive_requests)
        self.update_receive_tab()

    def new_receive_address(self):
        domain = self.wallet.get_account_addresses(self.current_account, include_change=False)
        for addr in domain:
            if not self.wallet.address_is_old(addr) and addr not in self.receive_requests.keys():
                break
        else:
            if isinstance(self.wallet, Imported_Wallet):
                self.show_message(_('No more addresses in your wallet.'))
                return
            if not self.question(_("Warning: The next address will not be recovered automatically if you restore your wallet from seed; you may need to add it manually.\n\nThis occurs because you have too many unused addresses in your wallet. To avoid this situation, use the existing addresses first.\n\nCreate anyway?")):
                return
            addr = self.wallet.create_new_address(self.current_account, False)
        self.receive_address_e.setText(addr)
        self.receive_message_e.setText('')
        self.receive_amount_e.setAmount(None)

    def clear_receive_tab(self):
        self.receive_requests = self.wallet.storage.get('receive_requests',{}) 
        domain = self.wallet.get_account_addresses(self.current_account, include_change=False)
        for addr in domain:
            if not self.wallet.address_is_old(addr) and addr not in self.receive_requests.keys():
                break
        else:
            addr = ''
        self.receive_address_e.setText(addr)
        self.receive_message_e.setText('')
        self.receive_amount_e.setAmount(None)

    def receive_at(self, addr):
        if not bitcoin.is_address(addr):
            return
        self.tabs.setCurrentIndex(2)
        self.receive_address_e.setText(addr)

    def update_receive_tab(self):
        self.receive_requests = self.wallet.storage.get('receive_requests',{}) 
        b = len(self.receive_requests) > 0
        self.receive_list.setVisible(b)
        self.receive_requests_label.setVisible(b)

        self.receive_list.clear()
        for address, v in self.receive_requests.items():
            amount, message = v
            item = QTreeWidgetItem( [ address, message, self.format_amount(amount) if amount else ""] )
            item.setFont(0, QFont(MONOSPACE_FONT))
            self.receive_list.addTopLevelItem(item)


    def update_receive_qr(self):
        import urlparse, urllib
        addr = str(self.receive_address_e.text())
        amount = self.receive_amount_e.get_amount()
        message = unicode(self.receive_message_e.text()).encode('utf8')
        self.save_request_button.setEnabled((amount is not None) or (message != ""))
        if addr:
            query = []
            if amount:
                query.append('amount=%s'%format_satoshis(amount))
            if message:
                query.append('message=%s'%urllib.quote(message))
            p = urlparse.ParseResult(scheme='litecoin', netloc='', path=addr, params='', query='&'.join(query), fragment='')
            url = urlparse.urlunparse(p)
        else:
            url = ""
        self.receive_qr.setData(url)
        run_hook('update_receive_qr', addr, amount, message, url)


    def create_send_tab(self):
        w = QWidget()

        self.send_grid = grid = QGridLayout(w)
        grid.setSpacing(8)
        grid.setColumnMinimumWidth(3,300)
        grid.setColumnStretch(5,1)
        grid.setRowStretch(8, 1)

        from paytoedit import PayToEdit
        self.amount_e = BTCAmountEdit(self.get_decimal_point)
        self.payto_e = PayToEdit(self)
        self.payto_help = HelpButton(_('Recipient of the funds.') + '\n\n' + _('You may enter a Litecoin address, a label from your list of contacts (a list of completions will be proposed), or an alias (email-like address that forwards to a Litecoin address)'))
        grid.addWidget(QLabel(_('Pay to')), 1, 0)
        grid.addWidget(self.payto_e, 1, 1, 1, 3)
        grid.addWidget(self.payto_help, 1, 4)

        completer = QCompleter()
        completer.setCaseSensitivity(False)
        self.payto_e.setCompleter(completer)
        completer.setModel(self.completions)

        self.message_e = MyLineEdit()
        self.message_help = HelpButton(_('Description of the transaction (not mandatory).') + '\n\n' + _('The description is not sent to the recipient of the funds. It is stored in your wallet file, and displayed in the \'History\' tab.'))
        grid.addWidget(QLabel(_('Description')), 2, 0)
        grid.addWidget(self.message_e, 2, 1, 1, 3)
        grid.addWidget(self.message_help, 2, 4)

        self.from_label = QLabel(_('From'))
        grid.addWidget(self.from_label, 3, 0)
        self.from_list = MyTreeWidget(self)
        self.from_list.setColumnCount(2)
        self.from_list.setColumnWidth(0, 350)
        self.from_list.setColumnWidth(1, 50)
        self.from_list.setHeaderHidden(True)
        self.from_list.setMaximumHeight(80)
        self.from_list.setContextMenuPolicy(Qt.CustomContextMenu)
        self.from_list.customContextMenuRequested.connect(self.from_list_menu)
        grid.addWidget(self.from_list, 3, 1, 1, 3)
        self.set_pay_from([])

        self.amount_help = HelpButton(_('Amount to be sent.') + '\n\n' \
                                      + _('The amount will be displayed in red if you do not have enough funds in your wallet. Note that if you have frozen some of your addresses, the available funds will be lower than your total balance.') \
                                      + '\n\n' + _('Keyboard shortcut: type "!" to send all your coins.'))
        grid.addWidget(QLabel(_('Amount')), 4, 0)
        grid.addWidget(self.amount_e, 4, 1, 1, 2)
        grid.addWidget(self.amount_help, 4, 3)

        self.fee_e = BTCAmountEdit(self.get_decimal_point)
        grid.addWidget(QLabel(_('Fee')), 5, 0)
        grid.addWidget(self.fee_e, 5, 1, 1, 2)
        grid.addWidget(HelpButton(
                _('Litecoin transactions are in general not free. A transaction fee is paid by the sender of the funds.') + '\n\n'\
                    + _('The amount of fee can be decided freely by the sender. However, transactions with low fees take more time to be processed.') + '\n\n'\
                    + _('A suggested fee is automatically added to this field. You may override it. The suggested fee increases with the size of the transaction.')), 5, 3)

        self.send_button = EnterButton(_("Send"), self.do_send)
        grid.addWidget(self.send_button, 6, 1)

        b = EnterButton(_("Clear"), self.do_clear)
        grid.addWidget(b, 6, 2)

        self.payto_sig = QLabel('')
        grid.addWidget(self.payto_sig, 7, 0, 1, 4)

        #QShortcut(QKeySequence("Up"), w, w.focusPreviousChild)
        #QShortcut(QKeySequence("Down"), w, w.focusNextChild)
        w.setLayout(grid)

        def entry_changed( is_fee ):

            if self.amount_e.is_shortcut:
                self.amount_e.is_shortcut = False
                sendable = self.get_sendable_balance()
                # there is only one output because we are completely spending inputs
                inputs, total, fee = self.wallet.choose_tx_inputs( sendable, 0, 1, coins = self.get_coins())
                fee = self.wallet.estimated_fee(inputs, 1)
                amount = total - fee
                self.amount_e.setAmount(amount)
                self.amount_e.textEdited.emit("")
                self.fee_e.setAmount(fee)
                return

            amount = self.amount_e.get_amount()
            fee = self.fee_e.get_amount()
            outputs = self.payto_e.get_outputs()

            if not is_fee: 
                fee = None

            if amount is None:
                self.fee_e.setAmount(None)
                not_enough_funds = False
            else:
                inputs, total, fee = self.wallet.choose_tx_inputs(amount, fee, len(outputs), coins = self.get_coins())
                not_enough_funds = len(inputs) == 0
                if not is_fee:
                    self.fee_e.setAmount(fee)
                    
            if not not_enough_funds:
                palette = QPalette()
                palette.setColor(self.amount_e.foregroundRole(), QColor('black'))
                text = ""
            else:
                palette = QPalette()
                palette.setColor(self.amount_e.foregroundRole(), QColor('red'))
                text = _( "Not enough funds" )
                c, u = self.wallet.get_frozen_balance()
                if c+u: text += ' (' + self.format_amount(c+u).strip() + ' ' + self.base_unit() + ' ' +_("are frozen") + ')'

            self.statusBar().showMessage(text)
            self.amount_e.setPalette(palette)
            self.fee_e.setPalette(palette)

        self.amount_e.textChanged.connect(lambda: entry_changed(False) )
        self.fee_e.textChanged.connect(lambda: entry_changed(True) )

        run_hook('create_send_tab', grid)
        return w

    def from_list_delete(self, item):
        i = self.from_list.indexOfTopLevelItem(item)
        self.pay_from.pop(i)
        self.redraw_from_list()

    def from_list_menu(self, position):
        item = self.from_list.itemAt(position)
        menu = QMenu()
        menu.addAction(_("Remove"), lambda: self.from_list_delete(item))
        menu.exec_(self.from_list.viewport().mapToGlobal(position))

    def set_pay_from(self, domain = None):
        self.pay_from = [] if domain == [] else self.wallet.get_unspent_coins(domain)
        self.redraw_from_list()

    def redraw_from_list(self):
        self.from_list.clear()
        self.from_label.setHidden(len(self.pay_from) == 0)
        self.from_list.setHidden(len(self.pay_from) == 0)

        def format(x):
            h = x.get('prevout_hash')
            return h[0:8] + '...' + h[-8:] + ":%d"%x.get('prevout_n') + u'\t' + "%s"%x.get('address')

        for item in self.pay_from:
            self.from_list.addTopLevelItem(QTreeWidgetItem( [format(item), self.format_amount(item['value']) ]))

    def update_completions(self):
        l = []
        for addr,label in self.wallet.labels.items():
            if addr in self.wallet.addressbook:
                l.append( label + '  <' + addr + '>')

        run_hook('update_completions', l)
        self.completions.setStringList(l)


    def protected(func):
        return lambda s, *args: s.do_protect(func, args)


    def read_send_tab(self):

        if self.payment_request and self.payment_request.has_expired():
            QMessageBox.warning(self, _('Error'), _('Payment request has expired'), _('OK'))
            return

        label = unicode( self.message_e.text() )

        if self.payment_request:
            outputs = self.payment_request.get_outputs()
        else:
            outputs = self.payto_e.get_outputs()

        if not outputs:
            QMessageBox.warning(self, _('Error'), _('No outputs'), _('OK'))
            return

        for addr, x in outputs:
            if addr is None:
                QMessageBox.warning(self, _('Error'), _('Litecoin Address is None'), _('OK'))
                return
            if addr.startswith('OP_RETURN:'):
                continue
            if not bitcoin.is_address(addr):
                QMessageBox.warning(self, _('Error'), _('Invalid Litecoin Address'), _('OK'))
                return
            if x is None:
                QMessageBox.warning(self, _('Error'), _('Invalid Amount'), _('OK'))
                return

        amount = sum(map(lambda x:x[1], outputs))

        fee = self.fee_e.get_amount()
        if fee is None:
            QMessageBox.warning(self, _('Error'), _('Invalid Fee'), _('OK'))
            return

        confirm_amount = self.config.get('confirm_amount', 100000000)
        if amount >= confirm_amount:
            o = '\n'.join(map(lambda x:x[0], outputs))
            if not self.question(_("send %(amount)s to %(address)s?")%{ 'amount' : self.format_amount(amount) + ' '+ self.base_unit(), 'address' : o}):
                return
            
        confirm_fee = self.config.get('confirm_fee', 1000000)
        if fee >= confirm_fee:
            if not self.question(_("The fee for this transaction seems unusually high.\nAre you really sure you want to pay %(fee)s in fees?")%{ 'fee' : self.format_amount(fee) + ' '+ self.base_unit()}):
                return

        coins = self.get_coins()
        return outputs, fee, label, coins


    def do_send(self):
        r = self.read_send_tab()
        if not r:
            return
        outputs, fee, label, coins = r
        self.send_tx(outputs, fee, label, coins)


    @protected
    def send_tx(self, outputs, fee, label, coins, password):
        self.send_button.setDisabled(True)

        # first, create an unsigned tx 
        try:
            tx = self.wallet.make_unsigned_transaction(outputs, fee, None, coins = coins)
            tx.error = None
        except Exception as e:
            traceback.print_exc(file=sys.stdout)
            self.show_message(str(e))
            self.send_button.setDisabled(False)
            return

        # call hook to see if plugin needs gui interaction
        run_hook('send_tx', tx)

        # sign the tx
        def sign_thread():
            if self.wallet.is_watching_only():
                return tx
            keypairs = {}
            try:
                self.wallet.add_keypairs(tx, keypairs, password)
                self.wallet.sign_transaction(tx, keypairs, password)
            except Exception as e:
                tx.error = str(e)
            return tx

        def sign_done(tx):
            if tx.error:
                self.show_message(tx.error)
                self.send_button.setDisabled(False)
                return
            if fee < tx.required_fee(self.wallet.verifier):
                QMessageBox.warning(self, _('Error'), _("This transaction requires a higher fee, or it will not be propagated by the network."), _('OK'))
                self.send_button.setDisabled(False)
                return
            if label:
                self.wallet.set_label(tx.hash(), label)

            if not tx.is_complete() or self.config.get('show_before_broadcast'):
                self.show_transaction(tx)
                self.do_clear()
                self.send_button.setDisabled(False)
                return

            self.broadcast_transaction(tx)

        # keep a reference to WaitingDialog or the gui might crash
        self.waiting_dialog = WaitingDialog(self, 'Signing..', sign_thread, sign_done)
        self.waiting_dialog.start()



    def broadcast_transaction(self, tx):

        def broadcast_thread():
            pr = self.payment_request
            if pr is None:
                return self.wallet.sendtx(tx)

            if pr.has_expired():
                self.payment_request = None
                return False, _("Payment request has expired")

            status, msg =  self.wallet.sendtx(tx)
            if not status:
                return False, msg

            self.invoices[pr.get_id()] = (pr.get_domain(), pr.get_memo(), pr.get_amount(), pr.get_expiration_date(), PR_PAID, tx.hash())
            self.wallet.storage.put('invoices', self.invoices)
            self.update_invoices_tab()
            self.payment_request = None
            refund_address = self.wallet.addresses()[0]
            ack_status, ack_msg = pr.send_ack(str(tx), refund_address)
            if ack_status:
                msg = ack_msg

            return status, msg

        def broadcast_done(status, msg):
            if status:
                QMessageBox.information(self, '', _('Payment sent.') + '\n' + msg, _('OK'))
                self.do_clear()
            else:
                QMessageBox.warning(self, _('Error'), msg, _('OK'))
            self.send_button.setDisabled(False)

        self.waiting_dialog = WaitingDialog(self, 'Broadcasting..', broadcast_thread, broadcast_done)
        self.waiting_dialog.start()



    def prepare_for_payment_request(self):
        self.tabs.setCurrentIndex(1)
        self.payto_e.is_pr = True
        for e in [self.payto_e, self.amount_e, self.message_e]:
            e.setFrozen(True)
        for h in [self.payto_help, self.amount_help, self.message_help]:
            h.hide()
        self.payto_e.setText(_("please wait..."))
        return True

    def payment_request_ok(self):
        pr = self.payment_request
        pr_id = pr.get_id()
        if pr_id not in self.invoices:
            self.invoices[pr_id] = (pr.get_domain(), pr.get_memo(), pr.get_amount(), pr.get_expiration_date(), PR_UNPAID, None)
            self.wallet.storage.put('invoices', self.invoices)
            self.update_invoices_tab()
        else:
            print_error('invoice already in list')

        status = self.invoices[pr_id][4]
        if status == PR_PAID:
            self.do_clear()
            self.show_message("invoice already paid")
            self.payment_request = None
            return

        self.payto_help.show()
        self.payto_help.set_alt(lambda: self.show_pr_details(pr))

        if not pr.has_expired():
            self.payto_e.setGreen()
        else:
            self.payto_e.setExpired()

        self.payto_e.setText(pr.domain)
        self.amount_e.setText(self.format_amount(pr.get_amount()))
        self.message_e.setText(pr.get_memo())

    def payment_request_error(self):
        self.do_clear()
        self.show_message(self.payment_request.error)
        self.payment_request = None

    def pay_from_URI(self,URI):
        if not URI:
            return
        address, amount, label, message, request_url = util.parse_URI(URI)
        try:
            address, amount, label, message, request_url = util.parse_URI(URI)
        except Exception as e:
            QMessageBox.warning(self, _('Error'), _('Invalid litecoin URI:') + '\n' + str(e), _('OK'))
            return

        self.tabs.setCurrentIndex(1)

        if not request_url:
            if label:
                if self.wallet.labels.get(address) != label:
                    if self.question(_('Save label "%s" for address %s ?'%(label,address))):
                        if address not in self.wallet.addressbook and not self.wallet.is_mine(address):
                            self.wallet.addressbook.append(address)
                            self.wallet.set_label(address, label)
            else:
                label = self.wallet.labels.get(address)
            if address:
                self.payto_e.setText(label + '  <'+ address +'>' if label else address)
            if message:
                self.message_e.setText(message)
            if amount:
                self.amount_e.setAmount(amount)
            return

        from electrum_ltc import paymentrequest
        def payment_request():
            self.payment_request = paymentrequest.PaymentRequest(self.config)
            self.payment_request.read(request_url)
            if self.payment_request.verify():
                self.emit(SIGNAL('payment_request_ok'))
            else:
                self.emit(SIGNAL('payment_request_error'))

        self.pr_thread = threading.Thread(target=payment_request).start()
        self.prepare_for_payment_request()



    def do_clear(self):
        self.payto_e.is_pr = False
        self.payto_sig.setVisible(False)
        for e in [self.payto_e, self.message_e, self.amount_e, self.fee_e]:
            e.setText('')
            e.setFrozen(False)

        for h in [self.payto_help, self.amount_help, self.message_help]:
            h.show()

        self.payto_help.set_alt(None)
        self.set_pay_from([])
        self.update_status()



    def set_addrs_frozen(self,addrs,freeze):
        for addr in addrs:
            if not addr: continue
            if addr in self.wallet.frozen_addresses and not freeze:
                self.wallet.unfreeze(addr)
            elif addr not in self.wallet.frozen_addresses and freeze:
                self.wallet.freeze(addr)
        self.update_address_tab()



    def create_list_tab(self, headers):
        "generic tab creation method"
        l = MyTreeWidget(self)
        l.setColumnCount( len(headers) )
        l.setHeaderLabels( headers )

        w = QWidget()
        vbox = QVBoxLayout()
        w.setLayout(vbox)

        vbox.setMargin(0)
        vbox.setSpacing(0)
        vbox.addWidget(l)
        buttons = QWidget()
        vbox.addWidget(buttons)

        return l, w


    def create_addresses_tab(self):
        l, w = self.create_list_tab([ _('Address'), _('Label'), _('Balance'), _('Tx')])
        for i,width in enumerate(self.column_widths['receive']):
            l.setColumnWidth(i, width)
        l.setContextMenuPolicy(Qt.CustomContextMenu)
        l.customContextMenuRequested.connect(self.create_receive_menu)
        l.setSelectionMode(QAbstractItemView.ExtendedSelection)
        l.itemDoubleClicked.connect(lambda a, b: self.address_label_clicked(a,b,l,0,1))
        l.itemChanged.connect(lambda a,b: self.address_label_changed(a,b,l,0,1))
        l.currentItemChanged.connect(lambda a,b: self.current_item_changed(a))
        self.address_list = l
        return w




    def save_column_widths(self):
        self.column_widths["receive"] = []
        for i in range(self.address_list.columnCount() -1):
            self.column_widths["receive"].append(self.address_list.columnWidth(i))

        self.column_widths["history"] = []
        for i in range(self.history_list.columnCount() - 1):
            self.column_widths["history"].append(self.history_list.columnWidth(i))

        self.column_widths["contacts"] = []
        for i in range(self.contacts_list.columnCount() - 1):
            self.column_widths["contacts"].append(self.contacts_list.columnWidth(i))

        self.config.set_key("column_widths_2", self.column_widths, True)


    def create_contacts_tab(self):
        l, w = self.create_list_tab([_('Address'), _('Label'), _('Tx')])
        l.setContextMenuPolicy(Qt.CustomContextMenu)
        l.customContextMenuRequested.connect(self.create_contact_menu)
        for i,width in enumerate(self.column_widths['contacts']):
            l.setColumnWidth(i, width)
        l.itemDoubleClicked.connect(lambda a, b: self.address_label_clicked(a,b,l,0,1))
        l.itemChanged.connect(lambda a,b: self.address_label_changed(a,b,l,0,1))
        self.contacts_list = l
        return w


    def create_invoices_tab(self):
        l, w = self.create_list_tab([_('Requestor'), _('Memo'),_('Amount'), _('Status')])
        l.setColumnWidth(0, 150)
        h = l.header()
        h.setStretchLastSection(False)
        h.setResizeMode(1, QHeaderView.Stretch)
        l.setContextMenuPolicy(Qt.CustomContextMenu)
        l.customContextMenuRequested.connect(self.create_invoice_menu)
        self.invoices_list = l
        return w

    def update_invoices_tab(self):
        invoices = self.wallet.storage.get('invoices', {})
        l = self.invoices_list
        l.clear()
        for key, value in invoices.items():
            try:
                domain, memo, amount, expiration_date, status, tx_hash = value
            except:
                invoices.pop(key)
                continue
            if status == PR_UNPAID and expiration_date and expiration_date < time.time():
                status = PR_EXPIRED
            item = QTreeWidgetItem( [ domain, memo, self.format_amount(amount), format_status(status)] )
            l.addTopLevelItem(item)

        l.setCurrentItem(l.topLevelItem(0))



    def delete_imported_key(self, addr):
        if self.question(_("Do you want to remove")+" %s "%addr +_("from your wallet?")):
            self.wallet.delete_imported_key(addr)
            self.update_address_tab()
            self.update_history_tab()

    def edit_account_label(self, k):
        text, ok = QInputDialog.getText(self, _('Rename account'), _('Name') + ':', text = self.wallet.labels.get(k,''))
        if ok:
            label = unicode(text)
            self.wallet.set_label(k,label)
            self.update_address_tab()

    def account_set_expanded(self, item, k, b):
        item.setExpanded(b)
        self.accounts_expanded[k] = b

    def create_account_menu(self, position, k, item):
        menu = QMenu()
        if item.isExpanded():
            menu.addAction(_("Minimize"), lambda: self.account_set_expanded(item, k, False))
        else:
            menu.addAction(_("Maximize"), lambda: self.account_set_expanded(item, k, True))
        menu.addAction(_("Rename"), lambda: self.edit_account_label(k))
        if self.wallet.seed_version > 4:
            menu.addAction(_("View details"), lambda: self.show_account_details(k))
        if self.wallet.account_is_pending(k):
            menu.addAction(_("Delete"), lambda: self.delete_pending_account(k))
        menu.exec_(self.address_list.viewport().mapToGlobal(position))

    def delete_pending_account(self, k):
        self.wallet.delete_pending_account(k)
        self.update_address_tab()

    def create_receive_menu(self, position):
        # fixme: this function apparently has a side effect.
        # if it is not called the menu pops up several times
        #self.address_list.selectedIndexes()

        selected = self.address_list.selectedItems()
        multi_select = len(selected) > 1
        addrs = [unicode(item.text(0)) for item in selected]
        if not multi_select:
            item = self.address_list.itemAt(position)
            if not item: return

            addr = addrs[0]
            if not is_valid(addr):
                k = str(item.data(0,32).toString())
                if k:
                    self.create_account_menu(position, k, item)
                else:
                    item.setExpanded(not item.isExpanded())
                return

        menu = QMenu()
        if not multi_select:
            menu.addAction(_("Copy to clipboard"), lambda: self.app.clipboard().setText(addr))
            menu.addAction(_("Request payment"), lambda: self.receive_at(addr))
            menu.addAction(_("Edit label"), lambda: self.edit_label(True))
            menu.addAction(_("Public keys"), lambda: self.show_public_keys(addr))
            if not self.wallet.is_watching_only():
                menu.addAction(_("Private key"), lambda: self.show_private_key(addr))
                menu.addAction(_("Sign/verify message"), lambda: self.sign_verify_message(addr))
                menu.addAction(_("Encrypt/decrypt message"), lambda: self.encrypt_message(addr))
            if self.wallet.is_imported(addr):
                menu.addAction(_("Remove from wallet"), lambda: self.delete_imported_key(addr))

        if any(addr not in self.wallet.frozen_addresses for addr in addrs):
            menu.addAction(_("Freeze"), lambda: self.set_addrs_frozen(addrs, True))
        if any(addr in self.wallet.frozen_addresses for addr in addrs):
            menu.addAction(_("Unfreeze"), lambda: self.set_addrs_frozen(addrs, False))

        def can_send(addr):
            return addr not in self.wallet.frozen_addresses and self.wallet.get_addr_balance(addr) != (0, 0)
        if any(can_send(addr) for addr in addrs):
            menu.addAction(_("Send From"), lambda: self.send_from_addresses(addrs))

        run_hook('receive_menu', menu, addrs)
        menu.exec_(self.address_list.viewport().mapToGlobal(position))


    def get_sendable_balance(self):
        return sum(map(lambda x:x['value'], self.get_coins()))


    def get_coins(self):
        if self.pay_from:
            return self.pay_from
        else:
            domain = self.wallet.get_account_addresses(self.current_account)
            for i in self.wallet.frozen_addresses:
                if i in domain: domain.remove(i)
            return self.wallet.get_unspent_coins(domain)


    def send_from_addresses(self, addrs):
        self.set_pay_from( addrs )
        self.tabs.setCurrentIndex(1)


    def payto(self, addr):
        if not addr: return
        label = self.wallet.labels.get(addr)
        m_addr = label + '  <' + addr + '>' if label else addr
        self.tabs.setCurrentIndex(1)
        self.payto_e.setText(m_addr)
        self.amount_e.setFocus()


    def delete_contact(self, x):
        if self.question(_("Do you want to remove")+" %s "%x +_("from your list of contacts?")):
            self.wallet.delete_contact(x)
            self.wallet.set_label(x, None)
            self.update_history_tab()
            self.update_contacts_tab()
            self.update_completions()


    def create_contact_menu(self, position):
        item = self.contacts_list.itemAt(position)
        menu = QMenu()
        if not item:
            menu.addAction(_("New contact"), lambda: self.new_contact_dialog())
        else:
            addr = unicode(item.text(0))
            label = unicode(item.text(1))
            is_editable = item.data(0,32).toBool()
            payto_addr = item.data(0,33).toString()
            menu.addAction(_("Copy to Clipboard"), lambda: self.app.clipboard().setText(addr))
            menu.addAction(_("Pay to"), lambda: self.payto(payto_addr))
            menu.addAction(_("QR code"), lambda: self.show_qrcode("litecoin:" + addr, _("Address")))
            if is_editable:
                menu.addAction(_("Edit label"), lambda: self.edit_label(False))
                menu.addAction(_("Delete"), lambda: self.delete_contact(addr))

        run_hook('create_contact_menu', menu, item)
        menu.exec_(self.contacts_list.viewport().mapToGlobal(position))

    def delete_invoice(self, key):
        self.invoices.pop(key)
        self.wallet.storage.put('invoices', self.invoices)
        self.update_invoices_tab()

    def show_invoice(self, key):
        from electrum_ltc.paymentrequest import PaymentRequest
        domain, memo, value, expiration, status, tx_hash = self.invoices[key]
        pr = PaymentRequest(self.config)
        pr.read_file(key)
        pr.domain = domain
        pr.verify()
        self.show_pr_details(pr)

    def show_pr_details(self, pr):
        msg = 'Domain: ' + pr.domain
        msg += '\nStatus: ' + pr.get_status()
        msg += '\nMemo: ' + pr.get_memo()
        msg += '\nPayment URL: ' + pr.payment_url
        msg += '\n\nOutputs:\n' + '\n'.join(map(lambda x: x[0] + ' ' + self.format_amount(x[1])+ self.base_unit(), pr.get_outputs()))
        QMessageBox.information(self, 'Invoice', msg , 'OK')

    def do_pay_invoice(self, key):
        from electrum_ltc.paymentrequest import PaymentRequest
        domain, memo, value, expiration, status, tx_hash = self.invoices[key]
        pr = PaymentRequest(self.config)
        pr.read_file(key)
        pr.domain = domain
        self.payment_request = pr
        self.prepare_for_payment_request()
        if pr.verify():
            self.payment_request_ok()
        else:
            self.payment_request_error()
            

    def create_invoice_menu(self, position):
        item = self.invoices_list.itemAt(position)
        if not item:
            return
        k = self.invoices_list.indexOfTopLevelItem(item)
        key = self.invoices.keys()[k]
        domain, memo, value, expiration, status, tx_hash = self.invoices[key]
        menu = QMenu()
        menu.addAction(_("Details"), lambda: self.show_invoice(key))
        if status == PR_UNPAID:
            menu.addAction(_("Pay Now"), lambda: self.do_pay_invoice(key))
        menu.addAction(_("Delete"), lambda: self.delete_invoice(key))
        menu.exec_(self.invoices_list.viewport().mapToGlobal(position))



    def update_address_tab(self):
        l = self.address_list
        # extend the syntax for consistency
        l.addChild = l.addTopLevelItem
        l.insertChild = l.insertTopLevelItem

        l.clear()

        accounts = self.wallet.get_accounts()
        if self.current_account is None:
            account_items = sorted(accounts.items())
        else:
            account_items = [(self.current_account, accounts.get(self.current_account))]


        for k, account in account_items:

            if len(accounts) > 1:
                name = self.wallet.get_account_name(k)
                c,u = self.wallet.get_account_balance(k)
                account_item = QTreeWidgetItem( [ name, '', self.format_amount(c+u), ''] )
                l.addTopLevelItem(account_item)
                account_item.setExpanded(self.accounts_expanded.get(k, True))
                account_item.setData(0, 32, k)
            else:
                account_item = l

            sequences = [0,1] if account.has_change() else [0]
            for is_change in sequences:
                if len(sequences) > 1:
                    name = _("Receiving") if not is_change else _("Change")
                    seq_item = QTreeWidgetItem( [ name, '', '', '', ''] )
                    account_item.addChild(seq_item)
                    if not is_change: 
                        seq_item.setExpanded(True)
                else:
                    seq_item = account_item
                    
                used_item = QTreeWidgetItem( [ _("Used"), '', '', '', ''] )
                used_flag = False

                addr_list = account.get_addresses(is_change)
                for address in addr_list:
                    num, is_used = self.wallet.is_used(address)
                    label = self.wallet.labels.get(address,'')
                    c, u = self.wallet.get_addr_balance(address)
                    balance = self.format_amount(c + u)
                    item = QTreeWidgetItem( [ address, label, balance, "%d"%num] )
                    item.setFont(0, QFont(MONOSPACE_FONT))
                    item.setData(0, 32, True) # label can be edited
                    if address in self.wallet.frozen_addresses:
                        item.setBackgroundColor(0, QColor('lightblue'))
                    if self.wallet.is_beyond_limit(address, account, is_change):
                        item.setBackgroundColor(0, QColor('red'))
                    if is_used:
                        if not used_flag:
                            seq_item.insertChild(0, used_item)
                            used_flag = True
                        used_item.addChild(item)
                    else:
                        seq_item.addChild(item)

        # we use column 1 because column 0 may be hidden
        l.setCurrentItem(l.topLevelItem(0),1)


    def update_contacts_tab(self):
        l = self.contacts_list
        l.clear()

        for address in self.wallet.addressbook:
            label = self.wallet.labels.get(address,'')
            n = self.wallet.get_num_tx(address)
            item = QTreeWidgetItem( [ address, label, "%d"%n] )
            item.setFont(0, QFont(MONOSPACE_FONT))
            # 32 = label can be edited (bool)
            item.setData(0,32, True)
            # 33 = payto string
            item.setData(0,33, address)
            l.addTopLevelItem(item)

        run_hook('update_contacts_tab', l)
        l.setCurrentItem(l.topLevelItem(0))


    def create_console_tab(self):
        from console import Console
        self.console = console = Console()
        return console


    def update_console(self):
        console = self.console
        console.history = self.config.get("console-history",[])
        console.history_index = len(console.history)

        console.updateNamespace({'wallet' : self.wallet, 'network' : self.network, 'gui':self})
        console.updateNamespace({'util' : util, 'bitcoin':bitcoin})

        c = commands.Commands(self.wallet, self.network, lambda: self.console.set_json(True))
        methods = {}
        def mkfunc(f, method):
            return lambda *args: apply( f, (method, args, self.password_dialog ))
        for m in dir(c):
            if m[0]=='_' or m in ['network','wallet']: continue
            methods[m] = mkfunc(c._run, m)

        console.updateNamespace(methods)


    def change_account(self,s):
        if s == _("All accounts"):
            self.current_account = None
        else:
            accounts = self.wallet.get_account_names()
            for k, v in accounts.items():
                if v == s:
                    self.current_account = k
        self.update_history_tab()
        self.update_status()
        self.update_address_tab()
        self.update_receive_tab()

    def create_status_bar(self):

        sb = QStatusBar()
        sb.setFixedHeight(35)
        qtVersion = qVersion()

        self.balance_label = QLabel("")
        sb.addWidget(self.balance_label)

        from version_getter import UpdateLabel
        self.updatelabel = UpdateLabel(self.config, sb)

        self.account_selector = QComboBox()
        self.account_selector.setSizeAdjustPolicy(QComboBox.AdjustToContents)
        self.connect(self.account_selector,SIGNAL("activated(QString)"),self.change_account)
        sb.addPermanentWidget(self.account_selector)

        if (int(qtVersion[0]) >= 4 and int(qtVersion[2]) >= 7):
            sb.addPermanentWidget( StatusBarButton( QIcon(":icons/switchgui.png"), _("Switch to Lite Mode"), self.go_lite ) )

        self.lock_icon = QIcon()
        self.password_button = StatusBarButton( self.lock_icon, _("Password"), self.change_password_dialog )
        sb.addPermanentWidget( self.password_button )

        sb.addPermanentWidget( StatusBarButton( QIcon(":icons/preferences.png"), _("Preferences"), self.settings_dialog ) )
        self.seed_button = StatusBarButton( QIcon(":icons/seed.png"), _("Seed"), self.show_seed_dialog )
        sb.addPermanentWidget( self.seed_button )
        self.status_button = StatusBarButton( QIcon(":icons/status_disconnected.png"), _("Network"), self.run_network_dialog )
        sb.addPermanentWidget( self.status_button )

        run_hook('create_status_bar', (sb,))

        self.setStatusBar(sb)


    def update_lock_icon(self):
        icon = QIcon(":icons/lock.png") if self.wallet.use_encryption else QIcon(":icons/unlock.png")
        self.password_button.setIcon( icon )


    def update_buttons_on_seed(self):
        if self.wallet.has_seed():
           self.seed_button.show()
        else:
           self.seed_button.hide()

        if not self.wallet.is_watching_only():
           self.password_button.show()
           self.send_button.setText(_("Send"))
        else:
           self.password_button.hide()
           self.send_button.setText(_("Create unsigned transaction"))


    def change_password_dialog(self):
        from password_dialog import PasswordDialog
        d = PasswordDialog(self.wallet, self)
        d.run()
        self.update_lock_icon()


    def new_contact_dialog(self):

        d = QDialog(self)
        d.setWindowTitle(_("New Contact"))
        vbox = QVBoxLayout(d)
        vbox.addWidget(QLabel(_('New Contact')+':'))

        grid = QGridLayout()
        line1 = QLineEdit()
        line2 = QLineEdit()
        grid.addWidget(QLabel(_("Address")), 1, 0)
        grid.addWidget(line1, 1, 1)
        grid.addWidget(QLabel(_("Name")), 2, 0)
        grid.addWidget(line2, 2, 1)

        vbox.addLayout(grid)
        vbox.addLayout(ok_cancel_buttons(d))

        if not d.exec_():
            return

        address = str(line1.text())
        label = unicode(line2.text())

        if not is_valid(address):
            QMessageBox.warning(self, _('Error'), _('Invalid Address'), _('OK'))
            return

        self.wallet.add_contact(address)
        if label:
            self.wallet.set_label(address, label)

        self.update_contacts_tab()
        self.update_history_tab()
        self.update_completions()
        self.tabs.setCurrentIndex(3)


    @protected
    def new_account_dialog(self, password):

        dialog = QDialog(self)
        dialog.setModal(1)
        dialog.setWindowTitle(_("New Account"))

        vbox = QVBoxLayout()
        vbox.addWidget(QLabel(_('Account name')+':'))
        e = QLineEdit()
        vbox.addWidget(e)
        msg = _("Note: Newly created accounts are 'pending' until they receive litecoins.") + " " \
            + _("You will need to wait for 2 confirmations until the correct balance is displayed and more addresses are created for that account.")
        l = QLabel(msg)
        l.setWordWrap(True)
        vbox.addWidget(l)

        vbox.addLayout(ok_cancel_buttons(dialog))
        dialog.setLayout(vbox)
        r = dialog.exec_()
        if not r: return

        name = str(e.text())
        if not name: return

        self.wallet.create_pending_account(name, password)
        self.update_address_tab()
        self.tabs.setCurrentIndex(2)




    def show_master_public_keys(self):

        dialog = QDialog(self)
        dialog.setModal(1)
        dialog.setWindowTitle(_("Master Public Keys"))

        main_layout = QGridLayout()
        mpk_dict = self.wallet.get_master_public_keys()
        i = 0
        for key, value in mpk_dict.items():
            main_layout.addWidget(QLabel(key), i, 0)
            mpk_text = QTextEdit()
            mpk_text.setReadOnly(True)
            mpk_text.setMaximumHeight(170)
            mpk_text.setText(value)
            main_layout.addWidget(mpk_text, i + 1, 0)
            i += 2

        vbox = QVBoxLayout()
        vbox.addLayout(main_layout)
        vbox.addLayout(close_button(dialog))

        dialog.setLayout(vbox)
        dialog.exec_()


    @protected
    def show_seed_dialog(self, password):
        if not self.wallet.has_seed():
            QMessageBox.information(self, _('Message'), _('This wallet has no seed'), _('OK'))
            return

        try:
            mnemonic = self.wallet.get_mnemonic(password)
        except Exception:
            QMessageBox.warning(self, _('Error'), _('Incorrect Password'), _('OK'))
            return
        from seed_dialog import SeedDialog
        d = SeedDialog(self, mnemonic, self.wallet.has_imported_keys())
        d.exec_()



    def show_qrcode(self, data, title = _("QR code")):
        if not data: 
            return
        d = QRDialog(data, self, title)
        d.exec_()


    def do_protect(self, func, args):
        if self.wallet.use_encryption:
            password = self.password_dialog()
            if not password:
                return
        else:
            password = None

        if args != (False,):
            args = (self,) + args + (password,)
        else:
            args = (self,password)
        apply( func, args)


    def show_public_keys(self, address):
        if not address: return
        try:
            pubkey_list = self.wallet.get_public_keys(address)
        except Exception as e:
            traceback.print_exc(file=sys.stdout)
            self.show_message(str(e))
            return

        d = QDialog(self)
        d.setMinimumSize(600, 200)
        d.setModal(1)
        vbox = QVBoxLayout()
        vbox.addWidget( QLabel(_("Address") + ': ' + address))
        vbox.addWidget( QLabel(_("Public key") + ':'))
        keys = QRTextEdit()
        keys.setReadOnly(True)
        keys.setText('\n'.join(pubkey_list))
        vbox.addWidget(keys)
        vbox.addLayout(close_button(d))
        d.setLayout(vbox)
        d.exec_()

    @protected
    def show_private_key(self, address, password):
        if not address: return
        try:
            pk_list = self.wallet.get_private_key(address, password)
        except Exception as e:
            traceback.print_exc(file=sys.stdout)
            self.show_message(str(e))
            return

        d = QDialog(self)
        d.setMinimumSize(600, 200)
        d.setModal(1)
        vbox = QVBoxLayout()
        vbox.addWidget( QLabel(_("Address") + ': ' + address))
        vbox.addWidget( QLabel(_("Private key") + ':'))
        keys = QRTextEdit()
        keys.setReadOnly(True)
        keys.setText('\n'.join(pk_list))
        vbox.addWidget(keys)
        vbox.addLayout(close_button(d))
        d.setLayout(vbox)
        d.exec_()


    @protected
    def do_sign(self, address, message, signature, password):
        message = unicode(message.toPlainText())
        message = message.encode('utf-8')
        try:
            sig = self.wallet.sign_message(str(address.text()), message, password)
            signature.setText(sig)
        except Exception as e:
            self.show_message(str(e))

    def do_verify(self, address, message, signature):
        message = unicode(message.toPlainText())
        message = message.encode('utf-8')
        if bitcoin.verify_message(address.text(), str(signature.toPlainText()), message):
            self.show_message(_("Signature verified"))
        else:
            self.show_message(_("Error: wrong signature"))


    def sign_verify_message(self, address=''):
        d = QDialog(self)
        d.setModal(1)
        d.setWindowTitle(_('Sign/verify Message'))
        d.setMinimumSize(410, 290)

        layout = QGridLayout(d)

        message_e = QTextEdit()
        layout.addWidget(QLabel(_('Message')), 1, 0)
        layout.addWidget(message_e, 1, 1)
        layout.setRowStretch(2,3)

        address_e = QLineEdit()
        address_e.setText(address)
        layout.addWidget(QLabel(_('Address')), 2, 0)
        layout.addWidget(address_e, 2, 1)

        signature_e = QTextEdit()
        layout.addWidget(QLabel(_('Signature')), 3, 0)
        layout.addWidget(signature_e, 3, 1)
        layout.setRowStretch(3,1)

        hbox = QHBoxLayout()

        b = QPushButton(_("Sign"))
        b.clicked.connect(lambda: self.do_sign(address_e, message_e, signature_e))
        hbox.addWidget(b)

        b = QPushButton(_("Verify"))
        b.clicked.connect(lambda: self.do_verify(address_e, message_e, signature_e))
        hbox.addWidget(b)

        b = QPushButton(_("Close"))
        b.clicked.connect(d.accept)
        hbox.addWidget(b)
        layout.addLayout(hbox, 4, 1)
        d.exec_()


    @protected
    def do_decrypt(self, message_e, pubkey_e, encrypted_e, password):
        try:
            decrypted = self.wallet.decrypt_message(str(pubkey_e.text()), str(encrypted_e.toPlainText()), password)
            message_e.setText(decrypted)
        except Exception as e:
            self.show_message(str(e))


    def do_encrypt(self, message_e, pubkey_e, encrypted_e):
        message = unicode(message_e.toPlainText())
        message = message.encode('utf-8')
        try:
            encrypted = bitcoin.encrypt_message(message, str(pubkey_e.text()))
            encrypted_e.setText(encrypted)
        except Exception as e:
            self.show_message(str(e))



    def encrypt_message(self, address = ''):
        d = QDialog(self)
        d.setModal(1)
        d.setWindowTitle(_('Encrypt/decrypt Message'))
        d.setMinimumSize(610, 490)

        layout = QGridLayout(d)

        message_e = QTextEdit()
        layout.addWidget(QLabel(_('Message')), 1, 0)
        layout.addWidget(message_e, 1, 1)
        layout.setRowStretch(2,3)

        pubkey_e = QLineEdit()
        if address:
            pubkey = self.wallet.getpubkeys(address)[0]
            pubkey_e.setText(pubkey)
        layout.addWidget(QLabel(_('Public key')), 2, 0)
        layout.addWidget(pubkey_e, 2, 1)

        encrypted_e = QTextEdit()
        layout.addWidget(QLabel(_('Encrypted')), 3, 0)
        layout.addWidget(encrypted_e, 3, 1)
        layout.setRowStretch(3,1)

        hbox = QHBoxLayout()
        b = QPushButton(_("Encrypt"))
        b.clicked.connect(lambda: self.do_encrypt(message_e, pubkey_e, encrypted_e))
        hbox.addWidget(b)

        b = QPushButton(_("Decrypt"))
        b.clicked.connect(lambda: self.do_decrypt(message_e, pubkey_e, encrypted_e))
        hbox.addWidget(b)

        b = QPushButton(_("Close"))
        b.clicked.connect(d.accept)
        hbox.addWidget(b)

        layout.addLayout(hbox, 4, 1)
        d.exec_()


    def question(self, msg):
        return QMessageBox.question(self, _('Message'), msg, QMessageBox.Yes | QMessageBox.No, QMessageBox.No) == QMessageBox.Yes

    def show_message(self, msg):
        QMessageBox.information(self, _('Message'), msg, _('OK'))

    def password_dialog(self, msg=None):
        d = QDialog(self)
        d.setModal(1)
        d.setWindowTitle(_("Enter Password"))

        pw = QLineEdit()
        pw.setEchoMode(2)

        vbox = QVBoxLayout()
        if not msg:
            msg = _('Please enter your password')
        vbox.addWidget(QLabel(msg))

        grid = QGridLayout()
        grid.setSpacing(8)
        grid.addWidget(QLabel(_('Password')), 1, 0)
        grid.addWidget(pw, 1, 1)
        vbox.addLayout(grid)

        vbox.addLayout(ok_cancel_buttons(d))
        d.setLayout(vbox)

        run_hook('password_dialog', pw, grid, 1)
        if not d.exec_(): return
        return unicode(pw.text())








    def tx_from_text(self, txt):
        "json or raw hexadecimal"
        try:
            txt.decode('hex')
            is_hex = True
        except:
            is_hex = False

        if is_hex:
            try:
                return Transaction(txt)
            except:
                traceback.print_exc(file=sys.stdout)
                QMessageBox.critical(None, _("Unable to parse transaction"), _("Electrum was unable to parse your transaction"))
                return

        try:
            tx_dict = json.loads(str(txt))
            assert "hex" in tx_dict.keys()
            tx = Transaction(tx_dict["hex"])
            #if tx_dict.has_key("input_info"):
            #    input_info = json.loads(tx_dict['input_info'])
            #    tx.add_input_info(input_info)
            return tx
        except Exception:
            traceback.print_exc(file=sys.stdout)
            QMessageBox.critical(None, _("Unable to parse transaction"), _("Electrum was unable to parse your transaction"))



    def read_tx_from_file(self):
        fileName = self.getOpenFileName(_("Select your transaction file"), "*.txn")
        if not fileName:
            return
        try:
            with open(fileName, "r") as f:
                file_content = f.read()
        except (ValueError, IOError, os.error), reason:
            QMessageBox.critical(None, _("Unable to read file or no transaction found"), _("Electrum was unable to open your transaction file") + "\n" + str(reason))

        return self.tx_from_text(file_content)


    @protected
    def sign_raw_transaction(self, tx, password):
        try:
            self.wallet.signrawtransaction(tx, [], password)
        except Exception as e:
            traceback.print_exc(file=sys.stdout)
            QMessageBox.warning(self, _("Error"), str(e))

    def do_process_from_text(self):
        text = text_dialog(self, _('Input raw transaction'), _("Transaction:"), _("Load transaction"))
        if not text:
            return
        tx = self.tx_from_text(text)
        if tx:
            self.show_transaction(tx)

    def do_process_from_file(self):
        tx = self.read_tx_from_file()
        if tx:
            self.show_transaction(tx)

    def do_process_from_txid(self):
        from electrum_ltc import transaction
        txid, ok = QInputDialog.getText(self, _('Lookup transaction'), _('Transaction ID') + ':')
        if ok and txid:
            r = self.network.synchronous_get([ ('blockchain.transaction.get',[str(txid)]) ])[0]
            if r:
                tx = transaction.Transaction(r)
                if tx:
                    self.show_transaction(tx)
                else:
                    self.show_message("unknown transaction")

    def do_process_from_csvReader(self, csvReader):
        outputs = []
        errors = []
        errtext = ""
        try:
            for position, row in enumerate(csvReader):
                address = row[0]
                if not is_valid(address):
                    errors.append((position, address))
                    continue
                amount = Decimal(row[1])
                amount = int(100000000*amount)
                outputs.append((address, amount))
        except (ValueError, IOError, os.error), reason:
            QMessageBox.critical(None, _("Unable to read file or no transaction found"), _("Electrum was unable to open your transaction file") + "\n" + str(reason))
            return
        if errors != []:
            for x in errors:
                errtext += "CSV Row " + str(x[0]+1) + ": " + x[1] + "\n"
            QMessageBox.critical(None, _("Invalid Addresses"), _("ABORTING! Invalid Addresses found:") + "\n\n" + errtext)
            return

        try:
            tx = self.wallet.make_unsigned_transaction(outputs, None, None)
        except Exception as e:
            self.show_message(str(e))
            return

        self.show_transaction(tx)

    def do_process_from_csv_file(self):
        fileName = self.getOpenFileName(_("Select your transaction CSV"), "*.csv")
        if not fileName:
            return
        try:
            with open(fileName, "r") as f:
                csvReader = csv.reader(f)
                self.do_process_from_csvReader(csvReader)
        except (ValueError, IOError, os.error), reason:
            QMessageBox.critical(None, _("Unable to read file or no transaction found"), _("Electrum was unable to open your transaction file") + "\n" + str(reason))
            return

    def do_process_from_csv_text(self):
        text = text_dialog(self, _('Input CSV'), _("Please enter a list of outputs.") + '\n' \
                               + _("Format: address, amount. One output per line"), _("Load CSV"))
        if not text:
            return
        f = StringIO.StringIO(text)
        csvReader = csv.reader(f)
        self.do_process_from_csvReader(csvReader)



    @protected
    def export_privkeys_dialog(self, password):
        if self.wallet.is_watching_only():
            self.show_message(_("This is a watching-only wallet"))
            return

        d = QDialog(self)
        d.setWindowTitle(_('Private keys'))
        d.setMinimumSize(850, 300)
        vbox = QVBoxLayout(d)

        msg = "%s\n%s\n%s" % (_("WARNING: ALL your private keys are secret."), 
                              _("Exposing a single private key can compromise your entire wallet!"), 
                              _("In particular, DO NOT use 'redeem private key' services proposed by third parties."))
        vbox.addWidget(QLabel(msg))

        e = QTextEdit()
        e.setReadOnly(True)
        vbox.addWidget(e)

        defaultname = 'electrum-ltc-private-keys.csv'
        select_msg = _('Select file to export your private keys to')
        hbox, filename_e, csv_button = filename_field(self, self.config, defaultname, select_msg)
        vbox.addLayout(hbox)

        h, b = ok_cancel_buttons2(d, _('Export'))
        b.setEnabled(False)
        vbox.addLayout(h)

        private_keys = {}
        addresses = self.wallet.addresses(True)
        done = False
        def privkeys_thread():
            for addr in addresses:
                time.sleep(0.1)
                if done: 
                    break
                private_keys[addr] = "\n".join(self.wallet.get_private_key(addr, password))
                d.emit(SIGNAL('computing_privkeys'))
            d.emit(SIGNAL('show_privkeys'))

        def show_privkeys():
            s = "\n".join( map( lambda x: x[0] + "\t"+ x[1], private_keys.items()))
            e.setText(s)
            b.setEnabled(True)

        d.connect(d, QtCore.SIGNAL('computing_privkeys'), lambda: e.setText("Please wait... %d/%d"%(len(private_keys),len(addresses))))
        d.connect(d, QtCore.SIGNAL('show_privkeys'), show_privkeys)
        threading.Thread(target=privkeys_thread).start()

        if not d.exec_():
            done = True
            return

        filename = filename_e.text()
        if not filename:
            return

        try:
            self.do_export_privkeys(filename, private_keys, csv_button.isChecked())
        except (IOError, os.error), reason:
            export_error_label = _("Electrum was unable to produce a private key-export.")
            QMessageBox.critical(None, _("Unable to create csv"), export_error_label + "\n" + str(reason))

        except Exception as e:
            self.show_message(str(e))
            return

        self.show_message(_("Private keys exported."))


    def do_export_privkeys(self, fileName, pklist, is_csv):
        with open(fileName, "w+") as f:
            if is_csv:
                transaction = csv.writer(f)
                transaction.writerow(["address", "private_key"])
                for addr, pk in pklist.items():
                    transaction.writerow(["%34s"%addr,pk])
            else:
                import json
                f.write(json.dumps(pklist, indent = 4))


    def do_import_labels(self):
        labelsFile = self.getOpenFileName(_("Open labels file"), "*.dat")
        if not labelsFile: return
        try:
            f = open(labelsFile, 'r')
            data = f.read()
            f.close()
            for key, value in json.loads(data).items():
                self.wallet.set_label(key, value)
            QMessageBox.information(None, _("Labels imported"), _("Your labels were imported from")+" '%s'" % str(labelsFile))
        except (IOError, os.error), reason:
            QMessageBox.critical(None, _("Unable to import labels"), _("Electrum was unable to import your labels.")+"\n" + str(reason))


    def do_export_labels(self):
        labels = self.wallet.labels
        try:
            fileName = self.getSaveFileName(_("Select file to save your labels"), 'electrum-ltc_labels.dat', "*.dat")
            if fileName:
                with open(fileName, 'w+') as f:
                    json.dump(labels, f)
                QMessageBox.information(None, _("Labels exported"), _("Your labels where exported to")+" '%s'" % str(fileName))
        except (IOError, os.error), reason:
            QMessageBox.critical(None, _("Unable to export labels"), _("Electrum was unable to export your labels.")+"\n" + str(reason))


    def export_history_dialog(self):

        d = QDialog(self)
        d.setWindowTitle(_('Export History'))
        d.setMinimumSize(400, 200)
        vbox = QVBoxLayout(d)

        defaultname = os.path.expanduser('~/electrum-ltc-history.csv')
        select_msg = _('Select file to export your wallet transactions to')

        hbox, filename_e, csv_button = filename_field(self, self.config, defaultname, select_msg)
        vbox.addLayout(hbox)

        vbox.addStretch(1)

        h, b = ok_cancel_buttons2(d, _('Export'))
        vbox.addLayout(h)
        if not d.exec_():
            return

        filename = filename_e.text()
        if not filename:
            return

        try:
            self.do_export_history(self.wallet, filename, csv_button.isChecked())
        except (IOError, os.error), reason:
            export_error_label = _("Electrum was unable to produce a transaction export.")
            QMessageBox.critical(self, _("Unable to export history"), export_error_label + "\n" + str(reason))
            return

        QMessageBox.information(self,_("History exported"), _("Your wallet history has been successfully exported."))


    def do_export_history(self, wallet, fileName, is_csv):
        history = wallet.get_tx_history()
        lines = []
        for item in history:
            tx_hash, confirmations, is_mine, value, fee, balance, timestamp = item
            if confirmations:
                if timestamp is not None:
                    try:
                        time_string = datetime.datetime.fromtimestamp(timestamp).isoformat(' ')[:-3]
                    except [RuntimeError, TypeError, NameError] as reason:
                        time_string = "unknown"
                        pass
                else:
                    time_string = "unknown"
            else:
                time_string = "pending"

            if value is not None:
                value_string = format_satoshis(value, True)
            else:
                value_string = '--'

            if fee is not None:
                fee_string = format_satoshis(fee, True)
            else:
                fee_string = '0'

            if tx_hash:
                label, is_default_label = wallet.get_label(tx_hash)
                label = label.encode('utf-8')
            else:
                label = ""

            balance_string = format_satoshis(balance, False)
            if is_csv:
                lines.append([tx_hash, label, confirmations, value_string, fee_string, balance_string, time_string])
            else:
                lines.append({'txid':tx_hash, 'date':"%16s"%time_string, 'label':label, 'value':value_string})

        with open(fileName, "w+") as f:
            if is_csv:
                transaction = csv.writer(f)
                transaction.writerow(["transaction_hash","label", "confirmations", "value", "fee", "balance", "timestamp"])
                for line in lines:
                    transaction.writerow(line)
            else:
                import json
                f.write(json.dumps(lines, indent = 4))


    def sweep_key_dialog(self):
        d = QDialog(self)
        d.setWindowTitle(_('Sweep private keys'))
        d.setMinimumSize(600, 300)

        vbox = QVBoxLayout(d)
        vbox.addWidget(QLabel(_("Enter private keys")))

        keys_e = QTextEdit()
        keys_e.setTabChangesFocus(True)
        vbox.addWidget(keys_e)

        h, address_e = address_field(self.wallet.addresses())
        vbox.addLayout(h)

        vbox.addStretch(1)
        hbox, button = ok_cancel_buttons2(d, _('Sweep'))
        vbox.addLayout(hbox)
        button.setEnabled(False)

        def get_address():
            addr = str(address_e.text())
            if bitcoin.is_address(addr):
                return addr

        def get_pk():
            pk = str(keys_e.toPlainText()).strip()
            if Wallet.is_private_key(pk):
                return pk.split()

        f = lambda: button.setEnabled(get_address() is not None and get_pk() is not None)
        keys_e.textChanged.connect(f)
        address_e.textChanged.connect(f)
        if not d.exec_():
            return

        fee = self.wallet.fee
        tx = Transaction.sweep(get_pk(), self.network, get_address(), fee)
        self.show_transaction(tx)


    @protected
    def do_import_privkey(self, password):
        if not self.wallet.has_imported_keys():
            r = QMessageBox.question(None, _('Warning'), '<b>'+_('Warning') +':\n</b><br/>'+ _('Imported keys are not recoverable from seed.') + ' ' \
                                         + _('If you ever need to restore your wallet from its seed, these keys will be lost.') + '<p>' \
                                         + _('Are you sure you understand what you are doing?'), 3, 4)
            if r == 4: return

        text = text_dialog(self, _('Import private keys'), _("Enter private keys")+':', _("Import"))
        if not text: return

        text = str(text).split()
        badkeys = []
        addrlist = []
        for key in text:
            try:
                addr = self.wallet.import_key(key, password)
            except Exception as e:
                badkeys.append(key)
                continue
            if not addr:
                badkeys.append(key)
            else:
                addrlist.append(addr)
        if addrlist:
            QMessageBox.information(self, _('Information'), _("The following addresses were added") + ':\n' + '\n'.join(addrlist))
        if badkeys:
            QMessageBox.critical(self, _('Error'), _("The following inputs could not be imported") + ':\n'+ '\n'.join(badkeys))
        self.update_address_tab()
        self.update_history_tab()


    def settings_dialog(self):
        d = QDialog(self)
        d.setWindowTitle(_('Electrum Settings'))
        d.setModal(1)
        vbox = QVBoxLayout()
        grid = QGridLayout()
        grid.setColumnStretch(0,1)

        nz_label = QLabel(_('Display zeros') + ':')
        grid.addWidget(nz_label, 0, 0)
        nz_e = AmountEdit(None,True)
        nz_e.setText("%d"% self.num_zeros)
        grid.addWidget(nz_e, 0, 1)
        msg = _('Number of zeros displayed after the decimal point. For example, if this is set to 2, "1." will be displayed as "1.00"')
        grid.addWidget(HelpButton(msg), 0, 2)
        if not self.config.is_modifiable('num_zeros'):
            for w in [nz_e, nz_label]: w.setEnabled(False)

        lang_label=QLabel(_('Language') + ':')
        grid.addWidget(lang_label, 1, 0)
        lang_combo = QComboBox()
        from electrum_ltc.i18n import languages
        lang_combo.addItems(languages.values())
        try:
            index = languages.keys().index(self.config.get("language",''))
        except Exception:
            index = 0
        lang_combo.setCurrentIndex(index)
        grid.addWidget(lang_combo, 1, 1)
        grid.addWidget(HelpButton(_('Select which language is used in the GUI (after restart).')+' '), 1, 2)
        if not self.config.is_modifiable('language'):
            for w in [lang_combo, lang_label]: w.setEnabled(False)


        fee_label = QLabel(_('Transaction fee') + ':')
        grid.addWidget(fee_label, 2, 0)
        fee_e = BTCAmountEdit(self.get_decimal_point)
        fee_e.setAmount(self.wallet.fee)
        grid.addWidget(fee_e, 2, 1)
        msg = _('Fee per kilobyte of transaction.') + '\n' \
            + _('Recommended value') + ': ' + self.format_amount(100000) + ' ' + self.base_unit()
        grid.addWidget(HelpButton(msg), 2, 2)
        if not self.config.is_modifiable('fee_per_kb'):
            for w in [fee_e, fee_label]: w.setEnabled(False)

<<<<<<< HEAD
        units = ['LTC', 'mLTC']
=======
        units = ['BTC', 'mBTC', 'bits']
>>>>>>> 0511d7e7
        unit_label = QLabel(_('Base unit') + ':')
        grid.addWidget(unit_label, 3, 0)
        unit_combo = QComboBox()
        unit_combo.addItems(units)
        unit_combo.setCurrentIndex(units.index(self.base_unit()))
        grid.addWidget(unit_combo, 3, 1)
        grid.addWidget(HelpButton(_('Base unit of your wallet.')\
                                             + '\n1LTC=1000mLTC.\n' \
                                             + _(' These settings affects the fields in the Send tab')+' '), 3, 2)

        usechange_cb = QCheckBox(_('Use change addresses'))
        usechange_cb.setChecked(self.wallet.use_change)
        grid.addWidget(usechange_cb, 4, 0)
        grid.addWidget(HelpButton(_('Using change addresses makes it more difficult for other people to track your transactions.')+' '), 4, 2)
        if not self.config.is_modifiable('use_change'): usechange_cb.setEnabled(False)

        block_explorers = ['explorer.litecoin.net', 'block-explorer.com', 'Blockr.io']
        block_ex_label = QLabel(_('Online Block Explorer') + ':')
        grid.addWidget(block_ex_label, 5, 0)
        block_ex_combo = QComboBox()
        block_ex_combo.addItems(block_explorers)
        block_ex_combo.setCurrentIndex(block_explorers.index(self.config.get('block_explorer', 'explorer.litecoin.net')))
        grid.addWidget(block_ex_combo, 5, 1)
        grid.addWidget(HelpButton(_('Choose which online block explorer to use for functions that open a web browser')+' '), 5, 2)

        show_tx = self.config.get('show_before_broadcast', False)
        showtx_cb = QCheckBox(_('Show before broadcast'))
        showtx_cb.setChecked(show_tx)
        grid.addWidget(showtx_cb, 6, 0)
        grid.addWidget(HelpButton(_('Display the details of your transactions before broadcasting it.')), 6, 2)

        vbox.addLayout(grid)
        vbox.addStretch(1)
        vbox.addLayout(ok_cancel_buttons(d))
        d.setLayout(vbox)

        # run the dialog
        if not d.exec_(): return

        fee = fee_e.get_amount()
        if fee is None:
            QMessageBox.warning(self, _('Error'), _('Invalid value') +': %s'%fee, _('OK'))
            return

        self.wallet.set_fee(fee)

        nz = unicode(nz_e.text())
        try:
            nz = int( nz )
            if nz>8: nz=8
        except Exception:
            QMessageBox.warning(self, _('Error'), _('Invalid value')+':%s'%nz, _('OK'))
            return

        if self.num_zeros != nz:
            self.num_zeros = nz
            self.config.set_key('num_zeros', nz, True)
            self.update_history_tab()
            self.update_address_tab()

        usechange_result = usechange_cb.isChecked()
        if self.wallet.use_change != usechange_result:
            self.wallet.use_change = usechange_result
            self.wallet.storage.put('use_change', self.wallet.use_change)

        if showtx_cb.isChecked() != show_tx:
            self.config.set_key('show_before_broadcast', not show_tx)

        unit_result = units[unit_combo.currentIndex()]
        if self.base_unit() != unit_result:
<<<<<<< HEAD
            self.decimal_point = 8 if unit_result == 'LTC' else 5
=======
            if unit_result == 'BTC':
                self.decimal_point = 8
            elif unit_result == 'mBTC':
                self.decimal_point = 5
            elif unit_result == 'bits':
                self.decimal_point = 2
            else:
                raise Exception('Unknown base unit')
>>>>>>> 0511d7e7
            self.config.set_key('decimal_point', self.decimal_point, True)
            self.update_history_tab()
            self.update_status()

        need_restart = False

        lang_request = languages.keys()[lang_combo.currentIndex()]
        if lang_request != self.config.get('language'):
            self.config.set_key("language", lang_request, True)
            need_restart = True

        be_result = block_explorers[block_ex_combo.currentIndex()]
        self.config.set_key('block_explorer', be_result, True)

        run_hook('close_settings_dialog')

        if need_restart:
            QMessageBox.warning(self, _('Success'), _('Please restart Electrum to activate the new GUI settings'), _('OK'))


    def run_network_dialog(self):
        if not self.network:
            return
        NetworkDialog(self.wallet.network, self.config, self).do_exec()

    def closeEvent(self, event):
        self.tray.hide()
        self.config.set_key("is_maximized", self.isMaximized())
        if not self.isMaximized():
            g = self.geometry()
            self.config.set_key("winpos-qt", [g.left(),g.top(),g.width(),g.height()])
        self.save_column_widths()
        self.config.set_key("console-history", self.console.history[-50:], True)
        self.wallet.storage.put('accounts_expanded', self.accounts_expanded)
        event.accept()


    def plugins_dialog(self):
        from electrum_ltc.plugins import plugins

        d = QDialog(self)
        d.setWindowTitle(_('Electrum Plugins'))
        d.setModal(1)

        vbox = QVBoxLayout(d)

        # plugins
        scroll = QScrollArea()
        scroll.setEnabled(True)
        scroll.setWidgetResizable(True)
        scroll.setMinimumSize(400,250)
        vbox.addWidget(scroll)

        w = QWidget()
        scroll.setWidget(w)
        w.setMinimumHeight(len(plugins)*35)

        grid = QGridLayout()
        grid.setColumnStretch(0,1)
        w.setLayout(grid)

        def do_toggle(cb, p, w):
            r = p.toggle()
            cb.setChecked(r)
            if w: w.setEnabled(r)

        def mk_toggle(cb, p, w):
            return lambda: do_toggle(cb,p,w)

        for i, p in enumerate(plugins):
            try:
                cb = QCheckBox(p.fullname())
                cb.setDisabled(not p.is_available())
                cb.setChecked(p.is_enabled())
                grid.addWidget(cb, i, 0)
                if p.requires_settings():
                    w = p.settings_widget(self)
                    w.setEnabled( p.is_enabled() )
                    grid.addWidget(w, i, 1)
                else:
                    w = None
                cb.clicked.connect(mk_toggle(cb,p,w))
                grid.addWidget(HelpButton(p.description()), i, 2)
            except Exception:
                print_msg(_("Error: cannot display plugin"), p)
                traceback.print_exc(file=sys.stdout)
        grid.setRowStretch(i+1,1)

        vbox.addLayout(close_button(d))

        d.exec_()


    def show_account_details(self, k):
        account = self.wallet.accounts[k]

        d = QDialog(self)
        d.setWindowTitle(_('Account Details'))
        d.setModal(1)

        vbox = QVBoxLayout(d)
        name = self.wallet.get_account_name(k)
        label = QLabel('Name: ' + name)
        vbox.addWidget(label)

        vbox.addWidget(QLabel(_('Address type') + ': ' + account.get_type()))

        vbox.addWidget(QLabel(_('Derivation') + ': ' + k))

        vbox.addWidget(QLabel(_('Master Public Key:')))

        text = QTextEdit()
        text.setReadOnly(True)
        text.setMaximumHeight(170)
        vbox.addWidget(text)

        mpk_text = '\n'.join( account.get_master_pubkeys() )
        text.setText(mpk_text)

        vbox.addLayout(close_button(d))
        d.exec_()<|MERGE_RESOLUTION|>--- conflicted
+++ resolved
@@ -444,20 +444,14 @@
 
 
     def base_unit(self):
-<<<<<<< HEAD
-        assert self.decimal_point in [5,8]
-        return "LTC" if self.decimal_point == 8 else "mLTC"
-
-=======
         assert self.decimal_point in [2, 5, 8]
         if self.decimal_point == 2:
             return 'bits'
         if self.decimal_point == 5:
-            return 'mBTC'
+            return 'mLTC'
         if self.decimal_point == 8:
-            return 'BTC'
+            return 'LTC'
         raise Exception('Unknown base unit')
->>>>>>> 0511d7e7
 
     def update_status(self):
         if self.network is None or not self.network.is_running():
@@ -2499,11 +2493,7 @@
         if not self.config.is_modifiable('fee_per_kb'):
             for w in [fee_e, fee_label]: w.setEnabled(False)
 
-<<<<<<< HEAD
-        units = ['LTC', 'mLTC']
-=======
-        units = ['BTC', 'mBTC', 'bits']
->>>>>>> 0511d7e7
+        units = ['LTC', 'mLTC', 'bits']
         unit_label = QLabel(_('Base unit') + ':')
         grid.addWidget(unit_label, 3, 0)
         unit_combo = QComboBox()
@@ -2574,18 +2564,14 @@
 
         unit_result = units[unit_combo.currentIndex()]
         if self.base_unit() != unit_result:
-<<<<<<< HEAD
-            self.decimal_point = 8 if unit_result == 'LTC' else 5
-=======
-            if unit_result == 'BTC':
+            if unit_result == 'LTC':
                 self.decimal_point = 8
-            elif unit_result == 'mBTC':
+            elif unit_result == 'mLTC':
                 self.decimal_point = 5
             elif unit_result == 'bits':
                 self.decimal_point = 2
             else:
                 raise Exception('Unknown base unit')
->>>>>>> 0511d7e7
             self.config.set_key('decimal_point', self.decimal_point, True)
             self.update_history_tab()
             self.update_status()
