from binascii import unhexlify
from binascii import hexlify
from struct import pack,unpack
from sys import stderr
from time import sleep

<<<<<<< HEAD
import electrum_ltc as electrum
from electrum_ltc.account import BIP32_Account
from electrum_ltc.bitcoin import EncodeBase58Check, DecodeBase58Check, public_key_to_bc_address, bc_address_to_hash_160, hash_160_to_bc_address
from electrum_ltc.i18n import _
from electrum_ltc.plugins import BasePlugin, hook
from electrum_ltc.transaction import deserialize
from electrum_ltc.wallet import BIP44_Wallet, BIP32_HD_Wallet, BIP32_Wallet

from electrum_ltc.util import format_satoshis_plain, print_error, print_msg
=======
import electrum
from electrum.bitcoin import EncodeBase58Check, DecodeBase58Check, public_key_to_bc_address, bc_address_to_hash_160
from electrum.i18n import _
from electrum.plugins import BasePlugin, hook
from electrum.transaction import deserialize
from electrum.wallet import BIP44_Wallet

from electrum.util import format_satoshis_plain, print_error, print_msg
>>>>>>> 384b8cd5
import hashlib
import threading

def setAlternateCoinVersions(self, regular, p2sh):
    apdu = [ self.BTCHIP_CLA, 0x14, 0x00, 0x00, 0x02, regular, p2sh ]
    self.dongle.exchange(bytearray(apdu))

try:
    from btchip.btchipComm import getDongle, DongleWait
    from btchip.btchip import btchip
    from btchip.btchipUtils import compress_public_key,format_transaction, get_regular_input_script
    from btchip.bitcoinTransaction import bitcoinTransaction
    from btchip.btchipPersoWizard import StartBTChipPersoDialog
    from btchip.btchipFirmwareWizard import checkFirmware, updateFirmware
    from btchip.btchipException import BTChipException
    btchip.setAlternateCoinVersions = setAlternateCoinVersions
    BTCHIP = True
    BTCHIP_DEBUG = False
except ImportError:
    BTCHIP = False


class BTChipWallet(BIP44_Wallet):
    wallet_type = 'btchip'
    device = 'Ledger'
<<<<<<< HEAD
    root_derivation = "m/44'/2'"
=======
>>>>>>> 384b8cd5
    restore_wallet_class = BIP44_Wallet

    def __init__(self, storage):
        BIP44_Wallet.__init__(self, storage)
        self.transport = None
        self.client = None
        self.device_checked = False
        self.signing = False
        self.force_watching_only = False

    def give_error(self, message, clear_client = False):
        print_error(message)
        if not self.signing:
            QMessageBox.warning(QDialog(), _('Warning'), _(message), _('OK'))
        else:
            self.signing = False
        if clear_client and self.client is not None:
            self.client.bad = True
            self.device_checked = False
        raise Exception(message)

    def can_create_accounts(self):
        return False

    def can_change_password(self):
        return False

    def is_watching_only(self):
        assert not self.has_seed()
        return self.force_watching_only

    def address_id(self, address):
        # Strip the leading "m/"
        return BIP44_Wallet.address_id(self, address)[2:]

    def get_client(self, noPin=False):
        if not BTCHIP:
            self.give_error('please install github.com/btchip/btchip-python')

        aborted = False
        if not self.client or self.client.bad:
            try:
                d = getDongle(BTCHIP_DEBUG)
                self.client = btchip(d)
                self.client.handler = self.plugin.handler
                ver = self.client.getFirmwareVersion()
                firmware = ver['version'].split(".")
                self.canAlternateCoinVersions = (ver['specialVersion'] >= 0x20 and
                                                 map(int, firmware) >= [1, 0, 1])
                if not checkFirmware(firmware):
                    d.close()
                    try:
                        updateFirmware()
                    except Exception, e:
                        aborted = True
                        raise e
                    d = getDongle(BTCHIP_DEBUG)
                    self.client = btchip(d)
                try:
                    self.client.getOperationMode()
                except BTChipException, e:
                    if (e.sw == 0x6985):
                        d.close()
                        dialog = StartBTChipPersoDialog()
                        dialog.exec_()
                        # Then fetch the reference again  as it was invalidated
                        d = getDongle(BTCHIP_DEBUG)
                        self.client = btchip(d)
                    else:
                        raise e
                if not noPin:
                    # Immediately prompts for the PIN
                    remaining_attempts = self.client.getVerifyPinRemainingAttempts()
                    if remaining_attempts <> 1:
                        msg = "Enter your Ledger PIN - remaining attempts : " + str(remaining_attempts)
                    else:
                        msg = "Enter your Ledger PIN - WARNING : LAST ATTEMPT. If the PIN is not correct, the dongle will be wiped."
                    confirmed, p, pin = self.password_dialog(msg)
                    if not confirmed:
                        aborted = True
                        raise Exception('Aborted by user - please unplug the dongle and plug it again before retrying')
                    pin = pin.encode()
                    self.client.verifyPin(pin)
                    if self.canAlternateCoinVersions:
                        self.client.setAlternateCoinVersions(48, 5)

            except BTChipException, e:
                try:
                    self.client.dongle.close()
                except:
                    pass
                self.client = None
                if (e.sw == 0x6faa):
                    raise Exception("Dongle is temporarily locked - please unplug it and replug it again")
                if ((e.sw & 0xFFF0) == 0x63c0):
                    raise Exception("Invalid PIN - please unplug the dongle and plug it again before retrying")
                raise e
            except Exception, e:
                try:
                    self.client.dongle.close()
                except:
                    pass
                self.client = None
                if not aborted:
                    raise Exception("Could not connect to your Ledger wallet. Please verify access permissions, PIN, or unplug the dongle and plug it again")
                else:
                    raise e
            self.client.bad = False
            self.device_checked = False
            self.proper_device = False
        return self.client

<<<<<<< HEAD
    def address_id(self, address):
        account_id, (change, address_index) = self.get_address_index(address)
        return "44'/2'/%s'/%d/%d" % (account_id, change, address_index)

=======
>>>>>>> 384b8cd5
    def derive_xkeys(self, root, derivation, password):
        derivation = derivation.replace(self.root_name,"44'/2'/")
        xpub = self.get_public_key(derivation)
        return xpub, None

    def get_public_key(self, bip32_path):
        # S-L-O-W - we don't handle the fingerprint directly, so compute it manually from the previous node
        # This only happens once so it's bearable
        self.get_client() # prompt for the PIN before displaying the dialog if necessary
        self.plugin.handler.show_message("Computing master public key")
        try:
            splitPath = bip32_path.split('/')
            fingerprint = 0
            if len(splitPath) > 1:
                prevPath = "/".join(splitPath[0:len(splitPath) - 1])
                nodeData = self.get_client().getWalletPublicKey(prevPath)
                publicKey = compress_public_key(nodeData['publicKey'])
                h = hashlib.new('ripemd160')
                h.update(hashlib.sha256(publicKey).digest())
                fingerprint = unpack(">I", h.digest()[0:4])[0]
            nodeData = self.get_client().getWalletPublicKey(bip32_path)
            publicKey = compress_public_key(nodeData['publicKey'])
            depth = len(splitPath)
            lastChild = splitPath[len(splitPath) - 1].split('\'')
            if len(lastChild) == 1:
                childnum = int(lastChild[0])
            else:
                childnum = 0x80000000 | int(lastChild[0])
            xpub = "0488B21E".decode('hex') + chr(depth) + self.i4b(fingerprint) + self.i4b(childnum) + str(nodeData['chainCode']) + str(publicKey)
        except Exception, e:
            self.give_error(e, True)
        finally:
            self.plugin.handler.stop()

        return EncodeBase58Check(xpub)

<<<<<<< HEAD
    def get_master_public_key(self):
        try:
            if not self.mpk:
                self.mpk = self.get_public_key("44'/2'")
            return self.mpk
        except Exception, e:
            self.give_error(e, True)

=======
>>>>>>> 384b8cd5
    def i4b(self, x):
        return pack('>I', x)

    def decrypt_message(self, pubkey, message, password):
        self.give_error("Not supported")

    def sign_message(self, address, message, password):
        use2FA = False
        self.signing = True
        self.get_client() # prompt for the PIN before displaying the dialog if necessary
        if not self.check_proper_device():
            self.give_error('Wrong device or password')
        address_path = self.address_id(address)
        self.plugin.handler.show_message("Signing message ...")
        try:
            info = self.get_client().signMessagePrepare(address_path, message)
            pin = ""
            if info['confirmationNeeded']:
                # TODO : handle different confirmation types. For the time being only supports keyboard 2FA
                use2FA = True
                confirmed, p, pin = self.password_dialog()
                if not confirmed:
                    raise Exception('Aborted by user')
                pin = pin.encode()
                self.client.bad = True
                self.device_checked = False
                self.get_client(True)
            signature = self.get_client().signMessageSign(pin)
        except BTChipException, e:
            if e.sw == 0x6a80:
                self.give_error("Unfortunately, this message cannot be signed by the Ledger wallet. Only alphanumerical messages shorter than 140 characters are supported. Please remove any extra characters (tab, carriage return) and retry.")
            else:
                self.give_error(e, True)
        except Exception, e:
            self.give_error(e, True)
        finally:
            self.plugin.handler.stop()
        self.client.bad = use2FA
        self.signing = False

        # Parse the ASN.1 signature

        rLength = signature[3]
        r = signature[4 : 4 + rLength]
        sLength = signature[4 + rLength + 1]
        s = signature[4 + rLength + 2:]
        if rLength == 33:
            r = r[1:]
        if sLength == 33:
            s = s[1:]
        r = str(r)
        s = str(s)

        # And convert it
        return chr(27 + 4 + (signature[0] & 0x01)) + r + s

    def sign_transaction(self, tx, password):
        if tx.is_complete():
            return
        self.signing = True
        inputs = []
        inputsPaths = []
        pubKeys = []
        trustedInputs = []
        redeemScripts = []
        signatures = []
        preparedTrustedInputs = []
        changePath = ""
        changeAmount = None
        output = None
        outputAmount = None
        use2FA = False
        pin = ""
        rawTx = tx.serialize()
        # Fetch inputs of the transaction to sign
        for txinput in tx.inputs:
            if ('is_coinbase' in txinput and txinput['is_coinbase']):
                self.give_error("Coinbase not supported")     # should never happen
            inputs.append([ self.transactions[txinput['prevout_hash']].raw,
                             txinput['prevout_n'] ])
            address = txinput['address']
            inputsPaths.append(self.address_id(address))
            pubKeys.append(self.get_public_keys(address))

        # Recognize outputs - only one output and one change is authorized
        if len(tx.outputs) > 2: # should never happen
            self.give_error("Transaction with more than 2 outputs not supported")
        for type, address, amount in tx.outputs:
            assert type == 'address'
            if self.is_change(address):
                changePath = self.address_id(address)
                changeAmount = amount
            else:
                if output <> None: # should never happen
                    self.give_error("Multiple outputs with no change not supported")
                output = address
                if not self.canAlternateCoinVersions:
                    v, h = bc_address_to_hash_160(address)
                    if v == 48:
                        output = hash_160_to_bc_address(h, 0)
                outputAmount = amount

        self.get_client() # prompt for the PIN before displaying the dialog if necessary
        if not self.check_proper_device():
            self.give_error('Wrong device or password')

        self.plugin.handler.show_message("Signing Transaction ...")
        try:
            # Get trusted inputs from the original transactions
            for utxo in inputs:
                txtmp = bitcoinTransaction(bytearray(utxo[0].decode('hex')))
                trustedInputs.append(self.get_client().getTrustedInput(txtmp, utxo[1]))
                # TODO : Support P2SH later
                redeemScripts.append(txtmp.outputs[utxo[1]].script)
            # Sign all inputs
            firstTransaction = True
            inputIndex = 0
            while inputIndex < len(inputs):
                self.get_client().startUntrustedTransaction(firstTransaction, inputIndex,
                trustedInputs, redeemScripts[inputIndex])
                outputData = self.get_client().finalizeInput(output, format_satoshis_plain(outputAmount),
                format_satoshis_plain(self.get_tx_fee(tx)), changePath, bytearray(rawTx.decode('hex')))
                if firstTransaction:
                    transactionOutput = outputData['outputData']
                if outputData['confirmationNeeded']:
                    # TODO : handle different confirmation types. For the time being only supports keyboard 2FA
                    self.plugin.handler.stop()
                    if 'keycardData' in outputData:
                        pin2 = ""
                        for keycardIndex in range(len(outputData['keycardData'])):
                            msg = "Do not enter your device PIN here !\r\n\r\n" + \
                                "Your Ledger Wallet wants to talk to you and tell you a unique second factor code.\r\n" + \
                                "For this to work, please match the character between stars of the output address using your security card\r\n\r\n" + \
                                "Output address : "
                            for index in range(len(output)):
                                if index == outputData['keycardData'][keycardIndex]:
                                    msg = msg + "*" + output[index] + "*"
                                else:
                                    msg = msg + output[index]
                            msg = msg + "\r\n"
                            confirmed, p, pin = self.password_dialog(msg)
                            if not confirmed:
                                raise Exception('Aborted by user')
                            try:
                                pin2 = pin2 + chr(int(pin[0], 16))
                            except:
                                raise Exception('Invalid PIN character')
                        pin = pin2
                    else:
                        use2FA = True
                        confirmed, p, pin = self.password_dialog()
                        if not confirmed:
                            raise Exception('Aborted by user')
                        pin = pin.encode()
                        self.client.bad = True
                        self.device_checked = False
                        self.get_client(True)
                    self.plugin.handler.show_message("Signing ...")
                else:
                    # Sign input with the provided PIN
                    inputSignature = self.get_client().untrustedHashSign(inputsPaths[inputIndex],
                    pin)
                    inputSignature[0] = 0x30 # force for 1.4.9+
                    signatures.append(inputSignature)
                    inputIndex = inputIndex + 1
                firstTransaction = False
        except Exception, e:
            self.give_error(e, True)
        finally:
            self.plugin.handler.stop()

        # Reformat transaction
        inputIndex = 0
        while inputIndex < len(inputs):
            # TODO : Support P2SH later
            inputScript = get_regular_input_script(signatures[inputIndex], pubKeys[inputIndex][0].decode('hex'))
            preparedTrustedInputs.append([ trustedInputs[inputIndex]['value'], inputScript ])
            inputIndex = inputIndex + 1
        updatedTransaction = format_transaction(transactionOutput, preparedTrustedInputs)
        updatedTransaction = hexlify(updatedTransaction)
        tx.update(updatedTransaction)
        self.client.bad = use2FA
        self.signing = False

    def check_proper_device(self):
        pubKey = DecodeBase58Check(self.master_public_keys["x/0'"])[45:]
        if not self.device_checked:
            self.plugin.handler.show_message("Checking device")
            try:
                nodeData = self.get_client().getWalletPublicKey("44'/2'/0'")
            except Exception, e:
                self.give_error(e, True)
            finally:
                self.plugin.handler.stop()
            pubKeyDevice = compress_public_key(nodeData['publicKey'])
            self.device_checked = True
            if pubKey != pubKeyDevice:
                self.proper_device = False
            else:
                self.proper_device = True

        return self.proper_device

    def password_dialog(self, msg=None):
        if not msg:
            msg = _("Do not enter your device PIN here !\r\n\r\n" \
                    "Your Ledger Wallet wants to talk to you and tell you a unique second factor code.\r\n" \
                    "For this to work, please open a text editor (on a different computer / device if you believe this computer is compromised) and put your cursor into it, unplug your Ledger Wallet and plug it back in.\r\n" \
                    "It should show itself to your computer as a keyboard and output the second factor along with a summary of the transaction it is signing into the text-editor.\r\n\r\n" \
                    "Check that summary and then enter the second factor code here.\r\n" \
                    "Before clicking OK, re-plug the device once more (unplug it and plug it again if you read the second factor code on the same computer)")
        response = self.plugin.handler.prompt_auth(msg)
        if response is None:
            return False, None, None
        return True, response, response


class LedgerPlugin(BasePlugin):
    wallet_class = BTChipWallet

    def __init__(self, parent, config, name):
        BasePlugin.__init__(self, parent, config, name)
        self.wallet_class.plugin = self
        self.device = self.wallet_class.device
        self.handler = None

    def is_enabled(self):
        return BTCHIP

    def btchip_is_connected(self, wallet):
        try:
            wallet.get_client().getFirmwareVersion()
        except:
            return False
        return True

    @staticmethod
    def is_valid_seed(seed):
        return True

    def on_restore_wallet(self, wallet, wizard):
        assert isinstance(wallet, self.wallet_class)

        msg = _("Enter the seed for your %s wallet:" % self.device)
        seed = wizard.request_seed(msg, is_valid = self.is_valid_seed)

        # Restored wallets are not hardware wallets
        wallet_class = self.wallet_class.restore_wallet_class
        wallet.storage.put('wallet_type', wallet_class.wallet_type)
        wallet = wallet_class(wallet.storage)

        # Ledger wallets don't use passphrases
        passphrase = unicode()
        password = wizard.request_password()
        wallet.add_seed(seed, password)
        wallet.add_xprv_from_seed(seed, 'x/', password, passphrase)
        wallet.create_hd_account(password)
        return wallet

    @hook
    def close_wallet(self, wallet):
        self.client = None<|MERGE_RESOLUTION|>--- conflicted
+++ resolved
@@ -4,26 +4,14 @@
 from sys import stderr
 from time import sleep
 
-<<<<<<< HEAD
 import electrum_ltc as electrum
-from electrum_ltc.account import BIP32_Account
 from electrum_ltc.bitcoin import EncodeBase58Check, DecodeBase58Check, public_key_to_bc_address, bc_address_to_hash_160, hash_160_to_bc_address
 from electrum_ltc.i18n import _
 from electrum_ltc.plugins import BasePlugin, hook
 from electrum_ltc.transaction import deserialize
-from electrum_ltc.wallet import BIP44_Wallet, BIP32_HD_Wallet, BIP32_Wallet
+from electrum_ltc.wallet import BIP44_Wallet
 
 from electrum_ltc.util import format_satoshis_plain, print_error, print_msg
-=======
-import electrum
-from electrum.bitcoin import EncodeBase58Check, DecodeBase58Check, public_key_to_bc_address, bc_address_to_hash_160
-from electrum.i18n import _
-from electrum.plugins import BasePlugin, hook
-from electrum.transaction import deserialize
-from electrum.wallet import BIP44_Wallet
-
-from electrum.util import format_satoshis_plain, print_error, print_msg
->>>>>>> 384b8cd5
 import hashlib
 import threading
 
@@ -49,10 +37,6 @@
 class BTChipWallet(BIP44_Wallet):
     wallet_type = 'btchip'
     device = 'Ledger'
-<<<<<<< HEAD
-    root_derivation = "m/44'/2'"
-=======
->>>>>>> 384b8cd5
     restore_wallet_class = BIP44_Wallet
 
     def __init__(self, storage):
@@ -165,13 +149,6 @@
             self.proper_device = False
         return self.client
 
-<<<<<<< HEAD
-    def address_id(self, address):
-        account_id, (change, address_index) = self.get_address_index(address)
-        return "44'/2'/%s'/%d/%d" % (account_id, change, address_index)
-
-=======
->>>>>>> 384b8cd5
     def derive_xkeys(self, root, derivation, password):
         derivation = derivation.replace(self.root_name,"44'/2'/")
         xpub = self.get_public_key(derivation)
@@ -208,17 +185,6 @@
 
         return EncodeBase58Check(xpub)
 
-<<<<<<< HEAD
-    def get_master_public_key(self):
-        try:
-            if not self.mpk:
-                self.mpk = self.get_public_key("44'/2'")
-            return self.mpk
-        except Exception, e:
-            self.give_error(e, True)
-
-=======
->>>>>>> 384b8cd5
     def i4b(self, x):
         return pack('>I', x)
 
