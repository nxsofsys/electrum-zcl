from PyQt4.QtGui import *
from electrum_ltc.plugins import BasePlugin, hook
from electrum_ltc.i18n import _


import datetime
<<<<<<< HEAD
from electrum_ltc.util import format_satoshis

=======
from electrum.util import format_satoshis
from electrum.bitcoin import COIN
>>>>>>> 34e3261e

try:
    import matplotlib.pyplot as plt
    import matplotlib.dates as md
    from matplotlib.patches import Ellipse
    from matplotlib.offsetbox import AnchoredOffsetbox, TextArea, DrawingArea, HPacker
    flag_matlib=True
except:
    flag_matlib=False





class Plugin(BasePlugin):

    def is_available(self):
        if flag_matlib:
            return True
        else:
            return False

    @hook
    def init_qt(self, gui):
        self.win = gui.main_window

    @hook
    def export_history_dialog(self, d,hbox):
        self.wallet = d.wallet
        history = self.wallet.get_history()
        if len(history) > 0:
            b = QPushButton(_("Preview plot"))
            hbox.addWidget(b)
            b.clicked.connect(lambda: self.do_plot(self.wallet, history))
        else:
            b = QPushButton(_("No history to plot"))
            hbox.addWidget(b)


    def do_plot(self, wallet, history):
        balance_Val=[]
        fee_val=[]
        value_val=[]
        datenums=[]
        unknown_trans = 0
        pending_trans = 0
        counter_trans = 0
        balance = 0
        for item in history:
            tx_hash, confirmations, value, timestamp, balance = item
            if confirmations:
                if timestamp is not None:
                    try:
                        datenums.append(md.date2num(datetime.datetime.fromtimestamp(timestamp)))
                        balance_Val.append(1000.*balance/COIN)
                    except [RuntimeError, TypeError, NameError] as reason:
                        unknown_trans += 1
                        pass
                else:
                    unknown_trans += 1
            else:
                pending_trans += 1

            value_val.append(1000.*value/COIN)
            if tx_hash:
                label, is_default_label = wallet.get_label(tx_hash)
                label = label.encode('utf-8')
            else:
                label = ""


        f, axarr = plt.subplots(2, sharex=True)

        plt.subplots_adjust(bottom=0.2)
        plt.xticks( rotation=25 )
        ax=plt.gca()
        x=19
        test11="Unknown transactions =  "+str(unknown_trans)+" Pending transactions =  "+str(pending_trans)+" ."
        box1 = TextArea(" Test : Number of pending transactions", textprops=dict(color="k"))
        box1.set_text(test11)


        box = HPacker(children=[box1],
            align="center",
            pad=0.1, sep=15)

        anchored_box = AnchoredOffsetbox(loc=3,
            child=box, pad=0.5,
            frameon=True,
            bbox_to_anchor=(0.5, 1.02),
            bbox_transform=ax.transAxes,
            borderpad=0.5,
        )


        ax.add_artist(anchored_box)


        plt.ylabel('mLTC')
        plt.xlabel('Dates')
        xfmt = md.DateFormatter('%Y-%m-%d')
        ax.xaxis.set_major_formatter(xfmt)


        axarr[0].plot(datenums,balance_Val,marker='o',linestyle='-',color='blue',label='Balance')
        axarr[0].legend(loc='upper left')
        axarr[0].set_title('History Transactions')


        xfmt = md.DateFormatter('%Y-%m-%d')
        ax.xaxis.set_major_formatter(xfmt)
        axarr[1].plot(datenums,value_val,marker='o',linestyle='-',color='green',label='Value')


        axarr[1].legend(loc='upper left')
     #   plt.annotate('unknown transaction = %d \n pending transactions = %d' %(unknown_trans,pending_trans),xy=(0.7,0.05),xycoords='axes fraction',size=12)
        plt.show()<|MERGE_RESOLUTION|>--- conflicted
+++ resolved
@@ -4,13 +4,8 @@
 
 
 import datetime
-<<<<<<< HEAD
 from electrum_ltc.util import format_satoshis
-
-=======
-from electrum.util import format_satoshis
-from electrum.bitcoin import COIN
->>>>>>> 34e3261e
+from electrum_ltc.bitcoin import COIN
 
 try:
     import matplotlib.pyplot as plt
@@ -65,7 +60,7 @@
                 if timestamp is not None:
                     try:
                         datenums.append(md.date2num(datetime.datetime.fromtimestamp(timestamp)))
-                        balance_Val.append(1000.*balance/COIN)
+                        balance_Val.append(1.*balance/COIN)
                     except [RuntimeError, TypeError, NameError] as reason:
                         unknown_trans += 1
                         pass
@@ -74,7 +69,7 @@
             else:
                 pending_trans += 1
 
-            value_val.append(1000.*value/COIN)
+            value_val.append(1.*value/COIN)
             if tx_hash:
                 label, is_default_label = wallet.get_label(tx_hash)
                 label = label.encode('utf-8')
@@ -109,7 +104,7 @@
         ax.add_artist(anchored_box)
 
 
-        plt.ylabel('mLTC')
+        plt.ylabel('LTC')
         plt.xlabel('Dates')
         xfmt = md.DateFormatter('%Y-%m-%d')
         ax.xaxis.set_major_formatter(xfmt)
