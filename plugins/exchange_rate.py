--- conflicted
+++ resolved
@@ -100,14 +100,9 @@
 class BitcoinVenezuela(ExchangeBase):
     def get_rates(self, ccy):
         json = self.get_json('api.bitcoinvenezuela.com', '/')
-<<<<<<< HEAD
-        return dict([(r, Decimal(json['LTC'][r]))
-                     for r in json['LTC']])
-=======
-        rates = [(r, json['BTC'][r]) for r in json['BTC']
-                 if json['BTC'][r] is not None]  # Giving NULL for LTC
+        rates = [(r, json['LTC'][r]) for r in json['LTC']
+                 if json['LTC'][r] is not None]  # Giving NULL sometimes
         return dict(rates)
->>>>>>> 97568bed
 
     def protocol(self):
         return "http"
