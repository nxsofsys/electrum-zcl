--- conflicted
+++ resolved
@@ -22,6 +22,7 @@
              "Bitfinex",
              "BTC-e",
              "BTCChina",
+             "CaVirtEx",
              "GoCoin",
              "HitBTC",
              "Kraken",
@@ -50,7 +51,7 @@
         self.is_running = False
 
     def get_json(self, site, get_string):
-        resp = requests.request('GET', 'https://' + site + get_string, headers={"User-Agent":"Electrum"})
+        resp = requests.request('GET', 'https://' + site + get_string, verify=False, headers={"User-Agent":"Electrum"})
         return resp.json()
         
     def exchange(self, btc_amount, quote_currency):
@@ -73,6 +74,7 @@
             "Bitfinex": self.update_bf,
             "BTC-e": self.update_be,
             "BTCChina": self.update_CNY,
+            "CaVirtEx": self.update_cv,
             "GoCoin": self.update_gc,
             "HitBTC": self.update_hb,
             "Kraken": self.update_kk,
@@ -95,222 +97,61 @@
             self.query_rates.wait(150)
 
 
-<<<<<<< HEAD
     def update_b2c(self):
-        quote_currencies = {"NIS": 0.0}
-        for cur in quote_currencies:
-            try:
-                quote_currencies[cur] = self.get_json('www.bit2c.co.il', "/Exchanges/LTC" + cur + "/Ticker.json")["ll"]
-            except SSLError:
-                print("SSL Error when accesing Bit2C")
-                return
-            except Exception:
-                return
-        with self.lock:
-            self.quote_currencies = quote_currencies
-        self.parent.set_currencies(quote_currencies)
+        jsonresp = self.get_json('www.bit2c.co.il', "/Exchanges/LTCNIS/Ticker.json")
+        return {"NIS": Decimal(str(jsonresp["ll"]))}
 
     def update_bv(self):
-        try:
-            jsonresp = self.get_json('api.bitcoinvenezuela.com', "/")
-        except SSLError:
-            print("SSL Error when accesing BitcoinVenezuela")
-            return
-        except Exception:
-            return
-        quote_currencies = {}
-        try:
-            for r in jsonresp["LTC"]:
-                quote_currencies[r] = Decimal(jsonresp["LTC"][r])
-            with self.lock:
-                self.quote_currencies = quote_currencies
-        except KeyError:
-            pass
-        self.parent.set_currencies(quote_currencies)
+        jsonresp = self.get_json('api.bitcoinvenezuela.com', "/")
+        return dict([(r, Decimal(jsonresp["LTC"][r])) for r in jsonresp["LTC"]])
 
     def update_bf(self):
-        quote_currencies = {"USD": 0.0}
-        for cur in quote_currencies:
-            try:
-                quote_currencies[cur] = self.get_json('api.bitfinex.com', "/v1/pubticker/ltc" + cur.lower())["last_price"]
-            except SSLError:
-                print("SSL Error when accesing Bitfinex")
-                return
-            except Exception:
-                return
-        with self.lock:
-            self.quote_currencies = quote_currencies
-        self.parent.set_currencies(quote_currencies)
+        jsonresp = self.get_json('api.bitfinex.com', "/v1/pubticker/ltcusd")
+        return {"USD": Decimal(jsonresp["last_price"])}
 
     def update_be(self):
         quote_currencies = {"CNH": 0.0, "EUR": 0.0, "GBP": 0.0, "RUR": 0.0, "USD": 0.0}
+        jsonresp = self.get_json('btc-e.com', "/api/3/ticker/" + ('-'.join(['ltc_'+c.lower() for c in quote_currencies])))
         for cur in quote_currencies:
-            try:
-                quote_currencies[cur] = self.get_json('btc-e.com', "/api/2/ltc_" + cur.lower() + "/ticker")["ticker"]["last"]
-            except SSLError:
-                print("SSL Error when accesing BTC-e")
-                return
-            except Exception:
-                return
-        with self.lock:
-            self.quote_currencies = quote_currencies
-        self.parent.set_currencies(quote_currencies)
+            quote_currencies[cur] = Decimal(str(jsonresp['ltc_'+cur.lower()]["last"]))
+        return quote_currencies
+
+    def update_cv(self):
+        jsonresp = self.get_json('www.cavirtex.com', "/api2/ticker.json?currencypair=LTCCAD")
+        cadprice = jsonresp["ticker"]["LTCCAD"]["last"]
+        return {"CAD": Decimal(str(cadprice))}
 
     def update_CNY(self):
-        try:
-            jsonresp = self.get_json('data.btcchina.com', "/data/ticker?market=ltccny")
-        except SSLError:
-            print("SSL Error when accesing BTCChina")
-            return
-        except Exception:
-            return
-        quote_currencies = {"CNY": 0.0}
-=======
-    def update_cd(self):
-        resp_currencies = self.get_json('api.coindesk.com', "/v1/bpi/supported-currencies.json")
-        quote_currencies = {}
-        for cur in resp_currencies:
-            quote_currencies[str(cur["currency"])] = 0.0
-        current_cur = self.parent.config.get("currency", "EUR")
-        if current_cur in quote_currencies:
-            resp_rate = self.get_json('api.coindesk.com', "/v1/bpi/currentprice/" + str(current_cur) + ".json")
-            quote_currencies[str(current_cur)] = Decimal(str(resp_rate["bpi"][str(current_cur)]["rate_float"]))
-        return quote_currencies
-
-    def update_ib(self):
-        available_currencies = ["USD", "EUR", "SGD"]
-        quote_currencies = {}
-        for cur in available_currencies:
-            quote_currencies[cur] = 0.0
-        current_cur = self.parent.config.get("currency", "EUR")
-        if current_cur in available_currencies:
-            resp_rate = self.get_json('api.itbit.com', "/v1/markets/XBT" + str(current_cur) + "/ticker")
-            quote_currencies[str(current_cur)] = Decimal(str(resp_rate["lastPrice"]))
-        return quote_currencies
-
-    def update_wd(self):
-        winkresp = self.get_json('winkdex.com', "/api/v0/price")
-        return {"USD": Decimal(str(winkresp["price"]))/Decimal("100.0")}
-
-    def update_cv(self):
-        jsonresp = self.get_json('www.cavirtex.com', "/api/CAD/ticker.json")
-        cadprice = jsonresp["last"]
-        return {"CAD": Decimal(str(cadprice))}
-
-    def update_bm(self):
-        jsonresp = self.get_json('www.bitmarket.pl', "/json/BTCPLN/ticker.json")
-        pln_price = jsonresp["last"]
-        return {"PLN": Decimal(str(pln_price))}
-
-    def update_bx(self):
-        jsonresp = self.get_json('pln.bitcurex.com', "/data/ticker.json")
-        pln_price = jsonresp["last"]
-        return {"PLN": Decimal(str(pln_price))}
-
-    def update_CNY(self):
-        jsonresp = self.get_json('data.btcchina.com', "/data/ticker")
->>>>>>> 4bed294d
+        jsonresp = self.get_json('data.btcchina.com', "/data/ticker?market=ltccny")
         cnyprice = jsonresp["ticker"]["last"]
         return {"CNY": Decimal(str(cnyprice))}
 
-<<<<<<< HEAD
     def update_gc(self):
-        try:
-            jsonresp = self.get_json('x.g0cn.com', "/prices")
-        except SSLError:
-            print("SSL Error when accesing GoCoin")
-            return
-        except Exception:
-            return
+        jsonresp = self.get_json('x.g0cn.com', "/prices")
         quote_currencies = {}
-        try:
-            for r in jsonresp["prices"]["LTC"]:
-                quote_currencies[r] = Decimal(jsonresp["prices"]["LTC"][r])
-            with self.lock:
-                self.quote_currencies = quote_currencies
-        except KeyError:
-            pass
-        self.parent.set_currencies(quote_currencies)
+        for r in jsonresp["prices"]["LTC"]:
+            quote_currencies[r] = Decimal(jsonresp["prices"]["LTC"][r])
+        return quote_currencies
 
     def update_hb(self):
         quote_currencies = {"EUR": 0.0, "USD": 0.0}
         for cur in quote_currencies:
-            try:
-                quote_currencies[cur] = self.get_json('api.hitbtc.com', "/api/1/public/LTC" + cur + "/ticker")["last"]
-            except SSLError:
-                print("SSL Error when accesing HitBTC")
-                return
-            except Exception:
-                return
-        with self.lock:
-            self.quote_currencies = quote_currencies
-        self.parent.set_currencies(quote_currencies)
+            quote_currencies[cur] = Decimal(str(self.get_json('api.hitbtc.com', "/api/1/public/LTC" + cur + "/ticker")["last"]))
+        return quote_currencies
 
     def update_kk(self):
-        try:
-            resp_currencies = self.get_json('api.kraken.com', "/0/public/AssetPairs")["result"]
-            pairs = ','.join([k for k in resp_currencies if k.startswith("XLTCZ")])
-            resp_rate = self.get_json('api.kraken.com', "/0/public/Ticker?pair=" + pairs)["result"]
-        except SSLError:
-            print("SSL Error when accesing Kraken")
-            return
-        except Exception:
-            return
+        resp_currencies = self.get_json('api.kraken.com', "/0/public/AssetPairs")["result"]
+        pairs = ','.join([k for k in resp_currencies if k.startswith("XLTCZ")])
+        resp_rate = self.get_json('api.kraken.com', "/0/public/Ticker?pair=" + pairs)["result"]
         quote_currencies = {}
         for cur in resp_rate:
-            quote_currencies[cur[5:]] = resp_rate[cur]["c"][0]
-        with self.lock:
-            self.quote_currencies = quote_currencies
-        self.parent.set_currencies(quote_currencies)
+            quote_currencies[cur[5:]] = Decimal(str(resp_rate[cur]["c"][0]))
+        return quote_currencies
 
     def update_ok(self):
-        try:
-            jsonresp = self.get_json('www.okcoin.cn', "/api/ticker.do?symbol=ltc_cny")
-        except SSLError:
-            print("SSL Error when accesing OKCoin")
-            return
-        except Exception:
-            return
-        quote_currencies = {"CNY": 0.0}
+        jsonresp = self.get_json('www.okcoin.cn', "/api/ticker.do?symbol=ltc_cny")
         cnyprice = jsonresp["ticker"]["last"]
-        try:
-            quote_currencies["CNY"] = decimal.Decimal(str(cnyprice))
-            with self.lock:
-                self.quote_currencies = quote_currencies
-        except KeyError:
-            print ("KeyError")
-        self.parent.set_currencies(quote_currencies)
-
-
-=======
-    def update_bp(self):
-        jsonresp = self.get_json('bitpay.com', "/api/rates")
-        return dict([(str(r["code"]), Decimal(r["rate"])) for r in jsonresp])
-
-    def update_cb(self):
-        jsonresp = self.get_json('coinbase.com', "/api/v1/currencies/exchange_rates")
-        return dict([(r[7:].upper(), Decimal(str(jsonresp[r]))) for r in jsonresp if r.startswith("btc_to_")])
-
-    def update_bc(self):
-        jsonresp = self.get_json('blockchain.info', "/ticker")
-        return dict([(r, Decimal(str(jsonresp[r]["15m"]))) for r in jsonresp])
-
-    def update_lb(self):
-        jsonresp = self.get_json('localbitcoins.com', "/bitcoinaverage/ticker-all-currencies/")
-        return dict([(r, Decimal(jsonresp[r]["rates"]["last"])) for r in jsonresp])
-
-    def update_bv(self):
-        jsonresp = self.get_json('api.bitcoinvenezuela.com', "/")
-        return dict([(r, Decimal(jsonresp["BTC"][r])) for r in jsonresp["BTC"]])
-
-    def update_bpl(self):
-        jsonresp = self.get_json('btcparalelo.com', "/api/price")
-        return {"VEF": Decimal(jsonresp["price"])}
-
-    def update_ba(self):
-        jsonresp = self.get_json('api.bitcoinaverage.com', "/ticker/global/all")
-        return dict([(r, Decimal(jsonresp[r]["last"])) for r in jsonresp if not r == "timestamp"])
->>>>>>> 4bed294d
+        return {"CNY": Decimal(str(cnyprice))}
 
 
 class Plugin(BasePlugin):
