--- conflicted
+++ resolved
@@ -27,10 +27,12 @@
              "OKCoin",
              "Vault of Satoshi"]
 
-EXCH_SUPPORT_HIST = [("CoinDesk", "USD"),
-                     ("Winkdex", "USD"),
-                     ("BitcoinVenezuela", "ARS"),
-                     ("BitcoinVenezuela", "VEF")]
+EXCH_SUPPORT_HIST = [("BitcoinVenezuela", "ARS"),
+                     ("BitcoinVenezuela", "EUR"),
+                     ("BitcoinVenezuela", "USD"),
+                     ("BitcoinVenezuela", "VEF"),
+                     ("Kraken", "EUR"),
+                     ("Kraken", "USD")]
 
 class Exchanger(threading.Thread):
 
@@ -43,10 +45,6 @@
         self.query_rates = threading.Event()
         self.use_exchange = self.parent.config.get('use_exchange', "BTC-e")
         self.parent.exchanges = EXCHANGES
-<<<<<<< HEAD
-        self.parent.currencies = ["EUR","GBP","USD"]
-=======
->>>>>>> 8fa1a9a5
         self.parent.win.emit(SIGNAL("refresh_exchanges_combo()"))
         self.parent.win.emit(SIGNAL("refresh_currencies_combo()"))
         self.is_running = False
@@ -107,7 +105,6 @@
             self.query_rates.wait(150)
 
 
-<<<<<<< HEAD
     def update_b2c(self):
         quote_currencies = {"NIS": 0.0}
         for cur in quote_currencies:
@@ -115,41 +112,6 @@
                 quote_currencies[cur] = self.get_json('www.bit2c.co.il', "/Exchanges/LTC" + cur + "/Ticker.json")["ll"]
             except Exception:
                 pass
-=======
-    def update_cd(self):
-        try:
-            resp_currencies = self.get_json('api.coindesk.com', "/v1/bpi/supported-currencies.json")
-        except Exception:
-            return
-
-        quote_currencies = {}
-        for cur in resp_currencies:
-            quote_currencies[str(cur["currency"])] = 0.0
-
-        current_cur = self.parent.config.get("currency", "EUR")
-        if current_cur in quote_currencies:
-            try:
-                resp_rate = self.get_json('api.coindesk.com', "/v1/bpi/currentprice/" + str(current_cur) + ".json")
-                quote_currencies[str(current_cur)] = decimal.Decimal(str(resp_rate["bpi"][str(current_cur)]["rate_float"]))
-            except Exception:
-                return
-        with self.lock:
-            self.quote_currencies = quote_currencies
-        self.parent.set_currencies(quote_currencies)
-
-    def update_ib(self):
-        available_currencies = ["USD", "EUR", "SGD"]
-        quote_currencies = {}
-        for cur in available_currencies:
-            quote_currencies[cur] = 0.0
-        current_cur = self.parent.config.get("currency", "EUR")
-        if current_cur in available_currencies:
-            try:
-                resp_rate = self.get_json('api.itbit.com', "/v1/markets/XBT" + str(current_cur) + "/ticker")
-                quote_currencies[str(current_cur)] = decimal.Decimal(str(resp_rate["lastPrice"]))
-            except Exception:
-                return
->>>>>>> 8fa1a9a5
         with self.lock:
             self.quote_currencies = quote_currencies
         self.parent.set_currencies(quote_currencies)
@@ -264,7 +226,7 @@
 
     def update_ok(self):
         try:
-            jsonresp = self.get_json('www.okcoin.com', "/api/ticker.do?symbol=ltc_cny")
+            jsonresp = self.get_json('www.okcoin.cn', "/api/ticker.do?symbol=ltc_cny")
         except Exception:
             return
         quote_currencies = {"CNY": 0.0}
@@ -289,19 +251,6 @@
         self.parent.set_currencies(quote_currencies)
 
 
-<<<<<<< HEAD
-    def get_currencies(self):
-        return [] if self.quote_currencies == None else sorted(self.quote_currencies.keys())
-=======
-    def _lookup_rate(self, response, quote_id):
-        return decimal.Decimal(str(response[str(quote_id)]["15m"]))
-    def _lookup_rate_cb(self, response, quote_id):
-        return decimal.Decimal(str(response[str(quote_id)]))
-    def _lookup_rate_ba(self, response, quote_id):
-        return decimal.Decimal(response[str(quote_id)]["last"])
-    def _lookup_rate_lb(self, response, quote_id):
-        return decimal.Decimal(response[str(quote_id)]["rates"]["last"])
->>>>>>> 8fa1a9a5
 
 
 class Plugin(BasePlugin):
@@ -531,17 +480,8 @@
                 return
             if cur_request != self.fiat_unit():
                 self.config.set_key('currency', cur_request, True)
-<<<<<<< HEAD
                 cur_exchange = self.config.get('use_exchange', "BTC-e")
-                if cur_request == "USD" and (cur_exchange == "CoinDesk" or cur_exchange == "Winkdex"):
-                    hist_checkbox.setEnabled(True)
-                elif cur_request in ("ARS", "EUR", "USD", "VEF") and (cur_exchange == "BitcoinVenezuela"):
-                    hist_checkbox.setEnabled(True)
-                elif cur_request in ("EUR", "USD") and (cur_exchange == "Kraken"):
-=======
-                cur_exchange = self.config.get('use_exchange', "Blockchain")
                 if (cur_exchange, cur_request) in EXCH_SUPPORT_HIST:
->>>>>>> 8fa1a9a5
                     hist_checkbox.setEnabled(True)
                 else:
                     disable_check()
@@ -565,26 +505,8 @@
                 combo.clear()
                 self.exchanger.query_rates.set()
                 cur_currency = self.fiat_unit()
-<<<<<<< HEAD
-                if cur_request == "CoinDesk" or cur_request == "Winkdex":
-                    if cur_currency == "USD":
-                        hist_checkbox.setEnabled(True)
-                    else:
-                        disable_check()
-                elif cur_request == "BitcoinVenezuela":
-                    if cur_currency in ("ARS", "EUR", "USD", "VEF"):
-                        hist_checkbox.setEnabled(True)
-                    else:
-                        disable_check()
-                elif cur_request == "Kraken":
-                    if cur_currency in ("EUR", "USD"):
-                        hist_checkbox.setEnabled(True)
-                    else:
-                        disable_check()
-=======
                 if (cur_request, cur_currency) in EXCH_SUPPORT_HIST:
                     hist_checkbox.setEnabled(True)
->>>>>>> 8fa1a9a5
                 else:
                     disable_check()
                 set_currencies(combo)
@@ -602,18 +524,8 @@
                     self.gui.main_window.history_list.setColumnWidth(i, width)
 
         def set_hist_check(hist_checkbox):
-<<<<<<< HEAD
             cur_exchange = self.config.get('use_exchange', "BTC-e")
-            if cur_exchange == "CoinDesk" or cur_exchange == "Winkdex":
-                hist_checkbox.setEnabled(True)
-            elif cur_exchange == "BitcoinVenezuela" or cur_exchange == "Kraken":
-                hist_checkbox.setEnabled(True)
-            else:
-                hist_checkbox.setEnabled(False)
-=======
-            cur_exchange = self.config.get('use_exchange', "Blockchain")
-            hist_checkbox.setEnabled(cur_exchange in ["CoinDesk", "Winkdex", "BitcoinVenezuela"])
->>>>>>> 8fa1a9a5
+            hist_checkbox.setEnabled(cur_exchange in ["BitcoinVenezuela", "Kraken"])
 
         def set_currencies(combo):
             try:
@@ -627,6 +539,8 @@
                 index = self.currencies.index(current_currency)
             except Exception:
                 index = 0
+                if len(self.currencies):
+                    on_change(0)
             combo.blockSignals(False)
             combo.setCurrentIndex(index)
 
@@ -643,7 +557,7 @@
             combo_ex.setCurrentIndex(index)
 
         def ok_clicked():
-            if self.config.get('use_exchange', "Blockchain") in ["CoinDesk", "itBit"]:
+            if self.config.get('use_exchange', "BTC-e") in ["CoinDesk", "itBit"]:
                 self.exchanger.query_rates.set()
             d.accept();
 
