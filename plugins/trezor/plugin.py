--- conflicted
+++ resolved
@@ -145,14 +145,7 @@
         return client
 
     def get_coin_name(self):
-<<<<<<< HEAD
-        if TESTNET:
-            return "Testnet"
-        else:
-            return "Litecoin"
-=======
-        return "Testnet" if TESTNET else "Bitcoin"
->>>>>>> 265fd5ad
+        return "Testnet" if TESTNET else "Litecoin"
 
     def initialize_device(self, device_id, wizard, handler):
         # Initialization method
