--- conflicted
+++ resolved
@@ -318,27 +318,14 @@
             if info is not None and not has_change:
                 has_change = True # no more than one change address
                 addrtype, hash_160 = bc_address_to_hash_160(address)
-<<<<<<< HEAD
-                if addrtype == 48 and change is not None and not has_change:
-                    address_path = "%s/%d/%d"%(derivation, change, index)
-                    address_n = self.client_class.expand_path(address_path)
-                    txoutputtype.address_n.extend(address_n)
-                    # do not show more than one change address to device
-                    has_change = True
-                else:
-                    txoutputtype.address = address
+                index, xpubs, m = info
                 if addrtype == 48:
-                    txoutputtype.script_type = self.types.PAYTOADDRESS
-=======
-                index, xpubs, m = info
-                if addrtype == 0:
                     address_n = self.client_class.expand_path(derivation + "/%d/%d"%index)
                     txoutputtype = self.types.TxOutputType(
                         amount = amount,
                         script_type = self.types.PAYTOADDRESS,
                         address_n = address_n,
                     )
->>>>>>> 2d1607b0
                 elif addrtype == 5:
                     address_n = self.client_class.expand_path("/%d/%d"%index)
                     nodes = map(self.ckd_public.deserialize, xpubs)
@@ -359,7 +346,7 @@
                     txoutputtype.op_return_data = address[2:]
                 elif _type == TYPE_ADDRESS:
                     addrtype, hash_160 = bc_address_to_hash_160(address)
-                    if addrtype == 0:
+                    if addrtype == 48:
                         txoutputtype.script_type = self.types.PAYTOADDRESS
                     elif addrtype == 5:
                         txoutputtype.script_type = self.types.PAYTOSCRIPTHASH
