--- conflicted
+++ resolved
@@ -5,25 +5,15 @@
 from binascii import hexlify, unhexlify
 from functools import partial
 
-<<<<<<< HEAD
 from electrum_ltc.account import BIP32_Account
 from electrum_ltc.bitcoin import (bc_address_to_hash_160, xpub_from_pubkey,
-                                  public_key_to_bc_address, EncodeBase58Check,
-                                  TYPE_ADDRESS)
+                              public_key_to_bc_address, EncodeBase58Check,
+                              TYPE_ADDRESS, TYPE_SCRIPT)
 from electrum_ltc.i18n import _
 from electrum_ltc.plugins import BasePlugin, hook
 from electrum_ltc.transaction import (deserialize, is_extended_pubkey,
-=======
-from electrum.account import BIP32_Account
-from electrum.bitcoin import (bc_address_to_hash_160, xpub_from_pubkey,
-                              public_key_to_bc_address, EncodeBase58Check,
-                              TYPE_ADDRESS, TYPE_SCRIPT)
-from electrum.i18n import _
-from electrum.plugins import BasePlugin, hook
-from electrum.transaction import (deserialize, is_extended_pubkey,
->>>>>>> f9d5a5d3
                                   Transaction, x_to_xpub)
-from electrum.keystore import Hardware_KeyStore
+from electrum_ltc.keystore import Hardware_KeyStore
 
 from ..hw_wallet import HW_PluginBase
 
@@ -32,7 +22,7 @@
 TIM_NEW, TIM_RECOVER, TIM_MNEMONIC, TIM_PRIVKEY = range(0, 4)
 
 class TrezorCompatibleKeyStore(Hardware_KeyStore):
-    root = "m/44'/0'"
+    root = "m/44'/2'"
     account_id = 0
 
     def get_derivation(self):
@@ -238,13 +228,8 @@
         self.xpub_path = xpub_path
         client = self.get_client(keystore)
         inputs = self.tx_inputs(tx, True)
-<<<<<<< HEAD
-        outputs = self.tx_outputs(wallet, tx)
+        outputs = self.tx_outputs(keystore.get_derivation(), tx)
         signed_tx = client.sign_tx('Litecoin', inputs, outputs)[1]
-=======
-        outputs = self.tx_outputs(keystore.get_derivation(), tx)
-        signed_tx = client.sign_tx('Bitcoin', inputs, outputs)[1]
->>>>>>> f9d5a5d3
         raw = signed_tx.encode('hex')
         tx.update_signatures(raw)
 
@@ -323,13 +308,6 @@
         for i, (_type, address, amount) in enumerate(tx.outputs()):
             txoutputtype = self.types.TxOutputType()
             txoutputtype.amount = amount
-<<<<<<< HEAD
-            addrtype, hash_160 = bc_address_to_hash_160(address)
-            if addrtype == 48:
-                txoutputtype.script_type = self.types.PAYTOADDRESS
-            elif addrtype == 5:
-                txoutputtype.script_type = self.types.PAYTOSCRIPTHASH
-=======
             change, index = tx.output_info[i]
             if _type == TYPE_SCRIPT:
                 txoutputtype.script_type = self.types.PAYTOOPRETURN
@@ -342,13 +320,12 @@
                 else:
                     txoutputtype.address = address
                 addrtype, hash_160 = bc_address_to_hash_160(address)
-                if addrtype == 0:
+                if addrtype == 48:
                     txoutputtype.script_type = self.types.PAYTOADDRESS
                 elif addrtype == 5:
                     txoutputtype.script_type = self.types.PAYTOSCRIPTHASH
                 else:
                     raise BaseException('addrtype')
->>>>>>> f9d5a5d3
             else:
                 raise BaseException('addrtype')
             outputs.append(txoutputtype)
