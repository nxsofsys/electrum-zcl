--- conflicted
+++ resolved
@@ -1,12 +1,7 @@
 from sys import stderr
 
-<<<<<<< HEAD
 from electrum_ltc.i18n import _
-from electrum_ltc.util import PrintError
-=======
-from electrum.i18n import _
-from electrum.util import PrintError, SilentException
->>>>>>> e60b35df
+from electrum_ltc.util import PrintError, SilentException
 
 
 class GuiMixin(object):
