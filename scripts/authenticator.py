#!/usr/bin/env python
#
# Electrum - lightweight Bitcoin client
# Copyright (C) 2015 Thomas Voegtlin
#
# This program is free software: you can redistribute it and/or modify
# it under the terms of the GNU General Public License as published by
# the Free Software Foundation, either version 3 of the License, or
# (at your option) any later version.
#
# This program is distributed in the hope that it will be useful,
# but WITHOUT ANY WARRANTY; without even the implied warranty of
# MERCHANTABILITY or FITNESS FOR A PARTICULAR PURPOSE. See the
# GNU General Public License for more details.
#
# You should have received a copy of the GNU General Public License
# along with this program. If not, see <http://www.gnu.org/licenses/>.




from __future__ import absolute_import

import android
import sys
import os
import imp
import base64

script_dir = os.path.dirname(os.path.realpath(__file__))
sys.path.insert(0, os.path.join(script_dir, 'packages'))

import qrcode

imp.load_module('electrum_ltc', *imp.find_module('lib'))

from electrum_ltc import SimpleConfig, Wallet, WalletStorage, format_satoshis
from electrum_ltc import util
from electrum_ltc.transaction import Transaction
from electrum_ltc.bitcoin import base_encode, base_decode

def modal_dialog(title, msg = None):
    droid.dialogCreateAlert(title,msg)
    droid.dialogSetPositiveButtonText('OK')
    droid.dialogShow()
    droid.dialogGetResponse()
    droid.dialogDismiss()

def modal_input(title, msg, value = None, etype=None):
    droid.dialogCreateInput(title, msg, value, etype)
    droid.dialogSetPositiveButtonText('OK')
    droid.dialogSetNegativeButtonText('Cancel')
    droid.dialogShow()
    response = droid.dialogGetResponse()
    result = response.result
    droid.dialogDismiss()

    if result is None:
        return modal_input(title, msg, value, etype)

    if result.get('which') == 'positive':
        return result.get('value')

def modal_question(q, msg, pos_text = 'OK', neg_text = 'Cancel'):
    droid.dialogCreateAlert(q, msg)
    droid.dialogSetPositiveButtonText(pos_text)
    droid.dialogSetNegativeButtonText(neg_text)
    droid.dialogShow()
    response = droid.dialogGetResponse()
    result = response.result
    droid.dialogDismiss()

    if result is None:
        return modal_question(q, msg, pos_text, neg_text)

    return result.get('which') == 'positive'





def make_layout(s):
    content = """

      <LinearLayout 
        android:id="@+id/zz"
        android:layout_width="match_parent"
        android:layout_height="wrap_content" 
        android:background="#ff222222">

        <TextView
          android:id="@+id/textElectrum"
          android:text="Electrum-LTC Authenticator"
          android:textSize="7pt"
          android:textColor="#ff4444ff"
          android:gravity="left"
          android:layout_height="wrap_content"
          android:layout_width="match_parent"
        />
      </LinearLayout>

        %s   """%s


    return """<?xml version="1.0" encoding="utf-8"?>
      <LinearLayout xmlns:android="http://schemas.android.com/apk/res/android"
        android:id="@+id/background"
        android:orientation="vertical" 
        android:layout_width="match_parent"
        android:layout_height="match_parent" 
        android:background="#ff000022">

      %s 
      </LinearLayout>"""%content






def qr_layout(title):
    title_view= """
    <TextView android:id="@+id/addrTextView"
    android:layout_width="match_parent"
    android:layout_height="50"
    android:text="%s"
    android:textAppearance="?android:attr/textAppearanceLarge"
    android:gravity="center_vertical|center_horizontal|center">
    </TextView>"""%title

    image_view="""
    <ImageView
    android:id="@+id/qrView"
    android:gravity="center"
    android:layout_width="match_parent"
    android:antialias="false"
    android:src=""
    />
    """
    return make_layout(title_view + image_view)










def add_menu():
    droid.clearOptionsMenu()
    droid.addOptionsMenuItem("Seed", "seed", None,"")
    droid.addOptionsMenuItem("Public Key", "xpub", None,"")
    droid.addOptionsMenuItem("Transaction", "scan", None,"")
    droid.addOptionsMenuItem("Password", "password", None,"")



def make_bitmap(data):
    # fixme: this is highly inefficient
    import qrcode
    from electrum_ltc import bmp
    qr = qrcode.QRCode()
    qr.add_data(data)
    bmp.save_qrcode(qr,"/sdcard/sl4a/qrcode.bmp")


droid = android.Android()
wallet = None

class Authenticator:

    def __init__(self):
        global wallet
        self.qr_data = None
<<<<<<< HEAD
        storage = WalletStorage({'wallet_path':'/sdcard/electrum-ltc/authenticator'})
=======
        storage = WalletStorage('/sdcard/electrum/authenticator')
>>>>>>> 1d517abf
        if not storage.file_exists:

            action = self.restore_or_create()
            if not action:
                exit()
            password = droid.dialogGetPassword('Choose a password').result
            if password:
                password2 = droid.dialogGetPassword('Confirm password').result
                if password != password2:
                    modal_dialog('Error', 'Passwords do not match')
                    exit()
            else:
                password = None
            if action == 'create':
                wallet = Wallet(storage)
                seed = wallet.make_seed()
                modal_dialog('Your seed is:', seed)
            elif action == 'import':
                seed = self.seed_dialog()
                if not seed:
                    exit()
                if not Wallet.is_seed(seed):
                    exit()
                wallet = Wallet.from_seed(seed, storage)
            else:
                exit()

            wallet.add_seed(seed, password)
            wallet.create_master_keys(password)
            wallet.create_main_account(password)
        else:
            wallet = Wallet(storage)

    def restore_or_create(self):
        droid.dialogCreateAlert("Seed not found", "Do you want to create a new seed, or to import it?")
        droid.dialogSetPositiveButtonText('Create')
        droid.dialogSetNeutralButtonText('Import')
        droid.dialogSetNegativeButtonText('Cancel')
        droid.dialogShow()
        response = droid.dialogGetResponse().result
        droid.dialogDismiss()
        if not response: return
        if response.get('which') == 'negative':
            return
        return 'import' if response.get('which') == 'neutral' else 'create'

    def seed_dialog(self):
        if modal_question("Enter your seed", "Input method", 'QR Code', 'mnemonic'):
            code = droid.scanBarcode()
            r = code.result
            if r:
                seed = r['extras']['SCAN_RESULT']
            else:
                return
        else:
            seed = modal_input('Mnemonic', 'Please enter your seed phrase')
        return str(seed)

    def show_qr(self, data):
        path = "/sdcard/sl4a/qrcode.bmp"
        if data:
            droid.dialogCreateSpinnerProgress("please wait")
            droid.dialogShow()
            try:
                make_bitmap(data)
            finally:
                droid.dialogDismiss()
        else:
            with open(path, 'w') as f: f.write('')
        droid.fullSetProperty("qrView", "src", 'file://'+path)
        self.qr_data = data

    def show_title(self, title):
        droid.fullSetProperty("addrTextView","text", title)

    def get_password(self):
        if wallet.use_encryption:
            password = droid.dialogGetPassword('Password').result
            try:
                wallet.check_password(password)
            except:
                return False
            return password

    def main(self):
        add_menu()
        welcome = 'Use the menu to scan a transaction.'
        droid.fullShow(qr_layout(welcome))
        while True:
            event = droid.eventWait().result
            if not event:
                continue
            elif event["name"] == "key":
                if event["data"]["key"] == '4':
                    if self.qr_data:
                        self.show_qr(None)
                        self.show_title(welcome)
                    else:
                        break

            elif event["name"] == "seed":
                password = self.get_password()
                if password is False:
                    modal_dialog('Error','incorrect password')
                    continue
                seed = wallet.get_mnemonic(password)
                modal_dialog('Your seed is', seed)

            elif event["name"] == "password":
                self.change_password_dialog()

            elif event["name"] == "xpub":
                mpk = wallet.get_master_public_key()
                self.show_qr(mpk)
                self.show_title('master public key')

            elif event["name"] == "scan":
                r = droid.scanBarcode()
                r = r.result
                if not r:
                    continue
                data = r['extras']['SCAN_RESULT']
                data = base_decode(data.encode('utf8'), None, base=43)
                data = ''.join(chr(ord(b)) for b in data).encode('hex')
                tx = Transaction(data)
                #except:
                #    modal_dialog('Error', 'Cannot parse transaction')
                #    continue
                if not wallet.can_sign(tx):
                    modal_dialog('Error', 'Cannot sign this transaction')
                    continue
                lines = map(lambda x: x[0] + u'\t\t' + format_satoshis(x[1]) if x[1] else x[0], tx.get_outputs())
                if not modal_question('Sign?', '\n'.join(lines)):
                    continue
                password = self.get_password()
                if password is False:
                    modal_dialog('Error','incorrect password')
                    continue
                droid.dialogCreateSpinnerProgress("Signing")
                droid.dialogShow()
                wallet.sign_transaction(tx, password)
                droid.dialogDismiss()
                data = base_encode(str(tx).decode('hex'), base=43)
                self.show_qr(data)
                self.show_title('Signed Transaction')

        droid.makeToast("Bye!")


    def change_password_dialog(self):
        if wallet.use_encryption:
            password  = droid.dialogGetPassword('Your seed is encrypted').result
            if password is None:
                return
        else:
            password = None
        try:
            wallet.check_password(password)
        except Exception:
            modal_dialog('Error', 'Incorrect password')
            return
        new_password  = droid.dialogGetPassword('Choose a password').result
        if new_password == None:
            return
        if new_password != '':
            password2  = droid.dialogGetPassword('Confirm new password').result
            if new_password != password2:
                modal_dialog('Error', 'passwords do not match')
                return
        wallet.update_password(password, new_password)
        if new_password:
            modal_dialog('Password updated', 'Your seed is encrypted')
        else:
            modal_dialog('No password', 'Your seed is not encrypted')



if __name__ == "__main__":
    a = Authenticator()
    a.main()<|MERGE_RESOLUTION|>--- conflicted
+++ resolved
@@ -174,11 +174,7 @@
     def __init__(self):
         global wallet
         self.qr_data = None
-<<<<<<< HEAD
-        storage = WalletStorage({'wallet_path':'/sdcard/electrum-ltc/authenticator'})
-=======
-        storage = WalletStorage('/sdcard/electrum/authenticator')
->>>>>>> 1d517abf
+        storage = WalletStorage('/sdcard/electrum-ltc/authenticator')
         if not storage.file_exists:
 
             action = self.restore_or_create()
