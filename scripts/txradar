#!/usr/bin/env python
<<<<<<< HEAD

import time, sys, electrum, Queue
from electrum_ltc import Interface, SimpleConfig
from electrum_ltc.network import filter_protocol, parse_servers
from collections import defaultdict

=======
import util, sys
>>>>>>> a3611af2
try:
    tx = sys.argv[1]
except:
    print "usage: txradar txid"
    sys.exit(1)

peers = util.get_peers()
results = util.send_request(peers, {'method':'blockchain.transaction.get','params':[tx]})

r1 = []
r2 = []

for k, v in results.items():
    (r1 if v else r2).append(k)

print "Received %d answers"%len(results)
print "Propagation rate: %.1f percent" % (len(r1) *100./(len(r1)+ len(r2)))
<|MERGE_RESOLUTION|>--- conflicted
+++ resolved
@@ -1,14 +1,5 @@
 #!/usr/bin/env python
-<<<<<<< HEAD
-
-import time, sys, electrum, Queue
-from electrum_ltc import Interface, SimpleConfig
-from electrum_ltc.network import filter_protocol, parse_servers
-from collections import defaultdict
-
-=======
 import util, sys
->>>>>>> a3611af2
 try:
     tx = sys.argv[1]
 except:
